#!/usr/bin/env python3
# Copyright (C) 2018-2022 UCSC Computational Genomics Lab
#
# Licensed under the Apache License, Version 2.0 (the "License");
# you may not use this file except in compliance with the License.
# You may obtain a copy of the License at
#
#     http://www.apache.org/licenses/LICENSE-2.0
#
# Unless required by applicable law or agreed to in writing, software
# distributed under the License is distributed on an "AS IS" BASIS,
# WITHOUT WARRANTIES OR CONDITIONS OF ANY KIND, either express or implied.
# See the License for the specific language governing permissions and
# limitations under the License.
from __future__ import annotations

import asyncio
import errno
import io
import json
import logging
import os
import platform
import re
import shlex
import shutil
import stat
import subprocess
import sys
import textwrap
import uuid
from contextlib import ExitStack, contextmanager
from graphlib import TopologicalSorter
from tempfile import mkstemp, gettempdir
from typing import (Any,
                    Callable,
                    Dict,
                    Generator,
                    Iterable,
                    Iterator,
                    List,
                    Optional,
                    Sequence,
                    Set,
                    Tuple,
                    Type,
                    TypeVar,
                    Union,
                    cast)
from mypy_extensions import Arg, DefaultArg
from urllib.error import HTTPError
from urllib.parse import quote, unquote, urljoin, urlsplit
from functools import partial

import WDL.Error
import WDL.runtime.config
from configargparse import ArgParser
from WDL._util import byte_size_units
from WDL.Tree import ReadSourceResult
from WDL.CLI import print_error
from WDL.runtime.backend.docker_swarm import SwarmContainer
from WDL.runtime.backend.singularity import SingularityContainer
from WDL.runtime.task_container import TaskContainer

from toil.batchSystems.abstractBatchSystem import InsufficientSystemResources
from toil.common import Toil, addOptions
from toil.exceptions import FailedJobsException
from toil.fileStores import FileID
from toil.fileStores.abstractFileStore import AbstractFileStore
from toil.job import (AcceleratorRequirement,
                      Job,
                      Promise,
                      Promised,
                      TemporaryID,
                      parse_accelerator,
                      unwrap,
                      unwrap_all)
from toil.jobStores.abstractJobStore import (AbstractJobStore, UnimplementedURLException,
                                             InvalidImportExportUrlException, LocatorException)
from toil.lib.accelerators import get_individual_local_accelerators
from toil.lib.conversions import convert_units, human2bytes
from toil.lib.io import mkdtemp
from toil.lib.memoize import memoize
from toil.lib.misc import get_user_name
from toil.lib.resources import ResourceMonitor
from toil.lib.threading import global_mutex
from toil.provisioners.clusterScaler import JobTooBigError


logger = logging.getLogger(__name__)


@contextmanager
def wdl_error_reporter(task: str, exit: bool = False, log: Callable[[str], None] = logger.critical) -> Generator[None, None, None]:
    """
    Run code in a context where WDL errors will be reported with pretty formatting.
    """

    try:
        yield
    except (
        WDL.Error.EvalError,
        WDL.Error.SyntaxError,
        WDL.Error.ImportError,
        WDL.Error.ValidationError,
        WDL.Error.MultipleValidationErrors,
        FileNotFoundError,
        InsufficientSystemResources,
        LocatorException,
        InvalidImportExportUrlException,
        UnimplementedURLException,
        JobTooBigError
    ) as e:
        # Don't expose tracebacks to the user for exceptions that may be expected
        log("Could not " + task + " because:")

        # These are the errors that MiniWDL's parser can raise and its reporter
        # can report (plus some extras). See
        # https://github.com/chanzuckerberg/miniwdl/blob/a780b1bf2db61f18de37616068968b2bb4c2d21c/WDL/CLI.py#L91-L97.
        #
        # We are going to use MiniWDL's pretty printer to print them.
        # Make the MiniWDL stuff on stderr loud so people see it
        sys.stderr.write("\n" + "🚨" * 3 + "\n")
        print_error(e)
        sys.stderr.write("🚨" * 3 + "\n\n")
        if exit:
            # Stop right now
            sys.exit(1)
        else:
            # Reraise the exception to stop
            raise

F = TypeVar('F', bound=Callable[..., Any])
def report_wdl_errors(task: str, exit: bool = False, log: Callable[[str], None] = logger.critical) -> Callable[[F], F]:
    """
    Create a decorator to report WDL errors with the given task message.

    Decorator can then be applied to a function, and if a WDL error happens it
    will say that it could not {task}.
    """
    def decorator(decoratee: F) -> F:
        """
        Decorate a function with WDL error reporting.
        """
        def decorated(*args: Any, **kwargs: Any) -> Any:
            """
            Run the decoratee and handle WDL errors.
            """
            with wdl_error_reporter(task, exit=exit, log=log):
                return decoratee(*args, **kwargs)
        return cast(F, decorated)
    return decorator

def remove_common_leading_whitespace(expression: WDL.Expr.String, tolerate_blanks: bool = True, tolerate_dedents: bool = False, tolerate_all_whitespace: bool = True, debug: bool = False) -> WDL.Expr.String:
    """
    Remove "common leading whitespace" as defined in the WDL 1.1 spec.

    See <https://github.com/openwdl/wdl/blob/main/versions/1.1/SPEC.md#stripping-leading-whitespace>.

    Operates on a WDL.Expr.String expression that has already been parsed.

    :param tolerate_blanks: If True, don't allow totally blank lines to zero
        the common whitespace.

    :param tolerate_dedents: If True, remove as much of the whitespace on the
        first indented line as is found on subesquent lines, regardless of
        whether later lines are out-dented relative to it.

    :param tolerate_all_whitespace: If True, don't allow all-whitespace lines
        to reduce the common whitespace prefix.

    :param debug: If True, the function will show its work by logging at debug
        level.
    """

    # The expression has a "parts" list consisting of interleaved string
    # literals and placeholder expressions.
    #
    # TODO: We assume that there are no newlines in the placeholders.
    #
    # TODO: Look at the placeholders and their line and end_line values and try
    # and guess if they should reduce the amount of common whitespace.

    if debug:
        logger.debug("Parts: %s", expression.parts)

    # We split the parts list into lines, which are also interleaved string
    # literals and placeholder expressions.
    lines: List[List[Union[str, WDL.Expr.Placeholder]]] = [[]]
    for part in expression.parts:
        if isinstance(part, str):
            # It's a string. Split it into lines.
            part_lines = part.split("\n")
            # Part before any newline goes at the end of the current line
            lines[-1].append(part_lines[0])
            for part_line in part_lines[1:]:
                # Any part after a newline starts a new line
                lines.append([part_line])
        else:
            # It's a placeholder. Put it at the end of the current line.
            lines[-1].append(part)

    if debug:
        logger.debug("Lines: %s", lines)

    # Then we compute the common amount of leading whitespace on all the lines,
    # looking at the first string literal.
    # This will be the longest common whitespace prefix, or None if not yet detected.
    common_whitespace_prefix: Optional[str] = None
    for line in lines:
        if len(line) == 0:
            # TODO: how should totally empty lines be handled? Not in the spec!
            if not tolerate_blanks:
                # There's no leading whitespace here!
                common_whitespace_prefix = ""
            continue
        elif isinstance(line[0], WDL.Expr.Placeholder):
            # TODO: How can we convert MiniWDL's column numbers into space/tab counts or sequences?
            #
            # For now just skip these too.
            continue
        else:
            # The line starts with a string
            assert isinstance(line[0], str)
            if len(line[0]) == 0:
                # Still totally empty though!
                if not tolerate_blanks:
                    # There's no leading whitespace here!
                    common_whitespace_prefix = ""
                continue
            if len(line) == 1 and tolerate_all_whitespace and all(x in (' ', '\t') for x in line[0]):
                # All-whitespace lines shouldn't count
                continue
            # TODO: There are good algorithms for common prefixes. This is a bad one.
            # Find the number of leading whitespace characters
            line_whitespace_end = 0
            while line_whitespace_end < len(line[0]) and line[0][line_whitespace_end] in (' ', '\t'):
                line_whitespace_end += 1
            # Find the string of leading whitespace characters
            line_whitespace_prefix = line[0][:line_whitespace_end]

            if ' ' in line_whitespace_prefix and '\t' in line_whitespace_prefix:
                # Warn and don't change anything if spaces and tabs are mixed, per the spec.
                logger.warning("Line in command at %s mixes leading spaces and tabs! Not removing leading whitespace!", expression.pos)
                return expression

            if common_whitespace_prefix is None:
                # This is the first line we found, so it automatically has the common prefic
                common_whitespace_prefix = line_whitespace_prefix
            elif not tolerate_dedents:
                # Trim the common prefix down to what we have for this line
                if not line_whitespace_prefix.startswith(common_whitespace_prefix):
                    # Shorten to the real shared prefix.
                    # Hackily make os.path do it for us,
                    # character-by-character. See
                    # <https://stackoverflow.com/a/6718435>
                    common_whitespace_prefix = os.path.commonprefix([common_whitespace_prefix, line_whitespace_prefix])

    if common_whitespace_prefix is None:
        common_whitespace_prefix = ""

    if debug:
        logger.debug("Common Prefix: '%s'", common_whitespace_prefix)

    # Then we trim that much whitespace off all the leading strings.
    # We tolerate the common prefix not *actually* being common and remove as
    # much of it as is there, to support tolerate_dedents.

    def first_mismatch(prefix: str, value: str) -> int:
        """
        Get the index of the first character in value that does not match the corresponding character in prefix, or the length of the shorter string.
        """
        for n, (c1, c2) in enumerate(zip(prefix, value)):
            if c1 != c2:
                return n
        return min(len(prefix), len(value))

    # Trim up to the first mismatch vs. the common prefix if the line starts with a string literal.
    stripped_lines = [
        (
            (
                cast(
                    List[Union[str, WDL.Expr.Placeholder]],
                    [line[0][first_mismatch(common_whitespace_prefix, line[0]):]]
                ) + line[1:]
            )
            if len(line) > 0 and isinstance(line[0], str) else
            line
        )
        for line in lines
    ]
    if debug:
        logger.debug("Stripped Lines: %s", stripped_lines)

    # Then we reassemble the parts and make a new expression.
    # Build lists and turn the lists into strings later
    new_parts: List[Union[List[str], WDL.Expr.Placeholder]] = []
    for i, line in enumerate(stripped_lines):
        if i > 0:
            # This is a second line, so we need to tack on a newline.
            if len(new_parts) > 0 and isinstance(new_parts[-1], list):
                # Tack on to existing string collection
                new_parts[-1].append("\n")
            else:
                # Make a new string collection
                new_parts.append(["\n"])
        if len(line) > 0 and isinstance(line[0], str) and i > 0:
            # Line starts with a string we need to merge with the last string.
            # We know the previous line now ends with a string collection, so tack it on.
            assert isinstance(new_parts[-1], list)
            new_parts[-1].append(line[0])
            # Make all the strings into string collections in the rest of the line
            new_parts += [([x] if isinstance(x, str) else x) for x in line[1:]]
        else:
            # No string merge necessary
            # Make all the strings into string collections in the whole line
            new_parts += [([x] if isinstance(x, str) else x) for x in line]

    if debug:
        logger.debug("New Parts: %s", new_parts)

    # Now go back to the alternating strings and placeholders that MiniWDL wants
    new_parts_merged: List[Union[str, WDL.Expr.Placeholder]] = [("".join(x) if isinstance(x, list) else x) for x in new_parts]

    if debug:
        logger.debug("New Parts Merged: %s", new_parts_merged)

    modified = WDL.Expr.String(expression.pos, new_parts_merged, expression.command)
    # Fake the type checking of the modified expression.
    # TODO: Make MiniWDL expose a real way to do this?
    modified._type = expression._type
    return modified


def potential_absolute_uris(uri: str, path: List[str], importer: Optional[WDL.Tree.Document] = None) -> Iterator[str]:
    """
    Get potential absolute URIs to check for an imported file.

    Given a URI or bare path, yield in turn all the URIs, with schemes, where we
    should actually try to find it, given that we want to search under/against
    the given paths or URIs, the current directory, and the given importing WDL
    document if any.
    """

    if uri == "":
        # Empty URIs can't come from anywhere.
        return

    # We need to brute-force find this URI relative to:
    #
    # 1. Itself if a full URI.
    #
    # 2. Importer's URL, if importer is a URL and this is a
    #    host-root-relative URL starting with / or scheme-relative
    #    starting with //, or just plain relative.
    #
    # 3. Current directory, if a relative path.
    #
    # 4. All the prefixes in "path".
    #
    # If it can't be found anywhere, we ought to (probably) throw
    # FileNotFoundError like the MiniWDL implementation does, with a
    # correct errno.
    #
    # To do this, we have AbstractFileStore.read_from_url, which can read a
    # URL into a binary-mode writable, or throw some kind of unspecified
    # exception if the source doesn't exist or can't be fetched.

    # This holds scheme-applied full URIs for all the places to search.
    full_path_list = []

    if importer is not None:
        # Add the place the imported file came form, to search first.
        full_path_list.append(Toil.normalize_uri(importer.pos.abspath))

    # Then the current directory. We need to make sure to include a filename component here or it will treat the current directory with no trailing / as a document and relative paths will look 1 level up.
    full_path_list.append(Toil.normalize_uri('.') + '/.')

    # Then the specified paths.
    # TODO:
    # https://github.com/chanzuckerberg/miniwdl/blob/e3e8ef74e80fbe59f137b0ad40b354957915c345/WDL/Tree.py#L1479-L1482
    # seems backward actually and might do these first!
    full_path_list += [Toil.normalize_uri(p) for p in path]

    # This holds all the URIs we tried and failed with.
    failures: Set[str] = set()

    for candidate_base in full_path_list:
        # Try fetching based off each base URI
        candidate_uri = urljoin(candidate_base, uri)

        if candidate_uri in failures:
            # Already tried this one, maybe we have an absolute uri input.
            continue
        logger.debug('Consider %s which is %s off of %s', candidate_uri, uri, candidate_base)

        # Try it
        yield candidate_uri
        # If we come back it didn't work
        failures.add(candidate_uri)

async def toil_read_source(uri: str, path: List[str], importer: Optional[WDL.Tree.Document]) -> ReadSourceResult:
    """
    Implementation of a MiniWDL read_source function that can use any
    filename or URL supported by Toil.

    Needs to be async because MiniWDL will await its result.
    """

    # We track our own failures for debugging
    tried = []

    for candidate_uri in potential_absolute_uris(uri, path, importer):
        # For each place to try in order
        destination_buffer = io.BytesIO()
        logger.debug('Fetching %s', candidate_uri)
        tried.append(candidate_uri)
        try:
            # TODO: this is probably sync work that would be better as async work here
            AbstractJobStore.read_from_url(candidate_uri, destination_buffer)
        except Exception as e:
            # TODO: we need to assume any error is just a not-found,
            # because the exceptions thrown by read_from_url()
            # implementations are not specified.
            logger.debug('Tried to fetch %s from %s but got %s', uri, candidate_uri, e)
            continue
        # If we get here, we got it probably.
        try:
            string_data = destination_buffer.getvalue().decode('utf-8')
        except UnicodeDecodeError:
            # But if it isn't actually unicode text, pretend it doesn't exist.
            logger.warning('Data at %s is not text; skipping!', candidate_uri)
            continue

        # Return our result and its URI. TODO: Should we de-URI files?
        return ReadSourceResult(string_data, candidate_uri)

    # If we get here we could not find it anywhere. Do exactly what MiniWDL
    # does:
    # https://github.com/chanzuckerberg/miniwdl/blob/e3e8ef74e80fbe59f137b0ad40b354957915c345/WDL/Tree.py#L1493
    # TODO: Make a more informative message?
    logger.error('Could not find %s at any of: %s', uri, tried)
    raise FileNotFoundError(errno.ENOENT, os.strerror(errno.ENOENT), uri)




# Bindings have a long type name
WDLBindings = WDL.Env.Bindings[WDL.Value.Base]

def combine_bindings(all_bindings: Sequence[WDLBindings]) -> WDLBindings:
    """
    Combine variable bindings from multiple predecessor tasks into one set for
    the current task.
    """

    # We can't just use WDL.Env.merge, because if a value is shadowed in a
    # binding, WDL.Env.merge can resurrect it to haunt us and become the
    # winning value in the merge result. See
    # <https://github.com/chanzuckerberg/miniwdl/issues/637>
    #
    # It also just strings the resolution chains of all the bindings together,
    # which is a bad plan if we aren't careful to avoid shadowing most of the
    # time. Whereas we actually routinely merge bindings of the whole current
    # environment together to propagate one or zero new values.
    #
    # So we do the merge manually.

    if len(all_bindings) == 0:
        # Combine nothing
        return WDL.Env.Bindings()
    else:
        # Sort, largest first
        all_bindings = sorted(all_bindings, key=lambda x: -len(x))

        merged = all_bindings[0]
        for bindings in all_bindings[1:]:
            for binding in bindings:
                if binding.name in merged:
                    # This is a duplicate
                    existing_value = merged[binding.name]
                    if existing_value != binding.value:
                        raise RuntimeError('Conflicting bindings for %s with values %s and %s', binding.name, existing_value, binding.value)
                    else:
                        logger.debug('Drop duplicate binding for %s', binding.name)
                else:
                    merged = merged.bind(binding.name, binding.value, binding.info)

    return merged

# TODO: Develop a Protocol that can match the logging function type more closely
def log_bindings(log_function: Callable[..., None], message: str, all_bindings: Sequence[Promised[WDLBindings]]) -> None:
    """
    Log bindings to the console, even if some are still promises.

    :param log_function: Function (like logger.info) to call to log data
    :param message: Message to log before the bindings
    :param all_bindings: A list of bindings or promises for bindings, to log
    """
    log_function(message)
    for bindings in all_bindings:
        if isinstance(bindings, WDL.Env.Bindings):
            for binding in bindings:
                log_function("%s = %s", binding.name, binding.value)
        elif isinstance(bindings, Promise):
            log_function("<Unfulfilled promise for bindings>")

def get_supertype(types: Sequence[WDL.Type.Base]) -> WDL.Type.Base:
    """
    Get the supertype that can hold values of all the given types.
    """
    supertype = None
    optional = False
    for typ in types:
        if isinstance(typ, WDL.Type.Any):
            # ignore an Any type, as we represent a bottom type as Any. See https://miniwdl.readthedocs.io/en/latest/WDL.html#WDL.Type.Any
            # and https://github.com/openwdl/wdl/blob/e43e042104b728df1f1ad6e6145945d2b32331a6/SPEC.md?plain=1#L1484
            optional = optional or typ.optional
        elif supertype is None:
            supertype = typ
            optional = optional or typ.optional
        else:
            # We have conflicting types
            raise RuntimeError(f"Cannot generate a supertype from conflicting types: {types}")
    if supertype is None:
        return WDL.Type.Any(null=optional)  # optional flag isn't used in Any
    return supertype.copy(optional=optional)


def for_each_node(root: WDL.Tree.WorkflowNode) -> Iterator[WDL.Tree.WorkflowNode]:
    """
    Iterate over all WDL workflow nodes in the given node, including inputs,
    internal nodes of conditionals and scatters, and gather nodes.
    """

    yield root
    for child_node in root.children:
        if isinstance(child_node, WDL.Tree.WorkflowNode):
            for result in for_each_node(child_node):
                yield result

def recursive_dependencies(root: WDL.Tree.WorkflowNode) -> Set[str]:
    """
    Get the combined workflow_node_dependencies of root and everything under
    it, which are not on anything in that subtree.

    Useful because section nodes can have internal nodes with dependencies not
    reflected in those of the section node itself.
    """

    # What are all dependencies?
    needed: Set[str] = set()
    # And what dependencies are provided internally?
    provided: Set[str] = set()

    for node in for_each_node(root):
        # Record everything each node needs
        needed |= node.workflow_node_dependencies
        # And the ID it makes
        provided.add(node.workflow_node_id)

    # And produce the diff
    return needed - provided

# We define a URI scheme kind of like but not actually compatible with the one
# we use for CWL. CWL brings along the file basename in its file type, but
# WDL.Value.File doesn't. So we need to make sure we stash that somewhere in
# the URI.
# TODO: We need to also make sure files from the same source directory end up
# in the same destination directory, when dealing with basename conflicts.

TOIL_URI_SCHEME = 'toilfile:'

# We always virtualize any file into a URI. However, when coercing from string to file,
# it is not necessary that the file needs to exist. See https://github.com/openwdl/wdl/issues/667
# So use a sentinel to indicate nonexistent files instead of immediately raising an error
# This is done instead of not virtualizing, using the string as a filepath, and coercing to None/null at use.
# This is because the File must represent some location on its corresponding machine.
# If a task runs on a node where a file does not exist, and passes that file as an input into another task,
# we need to remember that the file does not exist from the original node
# ex:
# Task T1 runs on node N1 with file F at path P, but P does not exist on node N1
# Task T1 passes file F to task T2 to run on node N2
# Task T2 runs on node N2, P exists on node N2, but file F cannot exist
# We also want to store the filename even if it does not exist, so use a sentinel URI scheme (can be useful in error messages)
TOIL_NONEXISTENT_URI_SCHEME = 'nonexistent:'

def pack_toil_uri(file_id: FileID, task_path: str, dir_id: uuid.UUID, file_basename: str) -> str:
    """
    Encode a Toil file ID and metadata about who wrote it as a URI.

    The URI will start with the scheme in TOIL_URI_SCHEME.
    """

    # We urlencode everything, including any slashes. We need to use a slash to
    # set off the actual filename, so the WDL standard library basename
    # function works correctly.
    return TOIL_URI_SCHEME + "/".join([
        quote(file_id.pack(), safe=''),
        quote(task_path, safe=''),
        quote(str(dir_id)),
        quote(file_basename, safe='')
    ])

def unpack_toil_uri(toil_uri: str) -> Tuple[FileID, str, str, str]:
    """
    Unpack a URI made by make_toil_uri to retrieve the FileID and the basename
    (no path prefix) that the file is supposed to have.
    """

    # Split out scheme and rest of URL
    parts = toil_uri.split(':')
    if len(parts) != 2:
        raise ValueError(f"Wrong number of colons in URI: {toil_uri}")
    if parts[0] + ':' != TOIL_URI_SCHEME:
        raise ValueError(f"URI doesn't start with {TOIL_URI_SCHEME} and should: {toil_uri}")
    # Split encoded file ID from filename
    parts = parts[1].split('/')
    if len(parts) != 4:
        raise ValueError(f"Wrong number of path segments in URI: {toil_uri}")
    file_id = FileID.unpack(unquote(parts[0]))
    task_path = unquote(parts[1])
    parent_id = unquote(parts[2])
    file_basename = unquote(parts[3])

    return file_id, task_path, parent_id, file_basename


DirectoryNamingStateDict = Dict[str, Tuple[Dict[str, str], Set[str]]]
def choose_human_readable_directory(root_dir: str, source_task_path: str, parent_id: str, state: DirectoryNamingStateDict) -> str:
    """
    Select a good directory to save files from a task and source directory in.

    The directories involved may not exist.

    :param root_dir: Directory that the path will be under
    :param source_task_path: The dotted WDL name of whatever generated the
        file. We assume this is an acceptable filename component.
    :param parent_id: UUID of the directory that the file came from. All files
        with the same parent ID will be placed as siblings files in a shared
        parent directory.
    :param state: A state dict that must be passed to repeated calls.
    """

    # We need to always put things as siblings if they come from the same UUID
    # even if different tasks generated them. So the first task we download
    # from will get to name the directory for a parent ID.

    # Get the state info for this root directory.
    #
    # For each parent ID, we need the directory we are using for it (dict).
    #
    # For each local directory, we need to know if we used it for a parent ID already (set).
    id_to_dir, used_dirs = state.setdefault(root_dir, ({}, set()))
    logger.debug("Pick location for parent %s source %s root %s against id map %s and used set %s", parent_id, source_task_path, root_dir, id_to_dir, used_dirs)
    if parent_id not in id_to_dir:
        # Make a path for this parent named after this source task

        # Problem: If we put any files right at the root of the source task
        # directory, then we can't put any directories with guessable names in
        # it, because we might later come across a file with that name that
        # must be sibling to an existing file. So if a task uploads from
        # multiple sources or otherwise manages to collide with our numbering,
        # we will make multiple directories for it.

        candidate = source_task_path
        deduplicator = len(used_dirs)
        while candidate in used_dirs:
            # We use one run of deduplicating numbers across all the names.
            candidate = f"{source_task_path}-{deduplicator}"
            deduplicator += 1

        id_to_dir[parent_id] = candidate
        used_dirs.add(candidate)

    result = os.path.join(root_dir, id_to_dir[parent_id])
    logger.debug("Picked path %s", result)
    return result


def evaluate_output_decls(output_decls: List[WDL.Tree.Decl], all_bindings: WDL.Env.Bindings[WDL.Value.Base], standard_library: ToilWDLStdLibBase) -> WDL.Env.Bindings[WDL.Value.Base]:
    """
    Evaluate output decls with a given bindings environment and standard library.
    Creates a new bindings object that only contains the bindings from the given decls.
    Guarantees that each decl in `output_decls` can access the variables defined by the previous ones.
    :param all_bindings: Environment to use when evaluating decls
    :param output_decls: Decls to evaluate
    :param standard_library: Standard library
    :return: New bindings object with only the output_decls
    """
    # all_bindings contains output + previous bindings so that the output can reference its own declarations
    # output_bindings only contains the output bindings themselves so that bindings from sections such as the input aren't included
    output_bindings: WDL.Env.Bindings[WDL.Value.Base] = WDL.Env.Bindings()
    for output_decl in output_decls:
        output_value = evaluate_decl(output_decl, all_bindings, standard_library)
        drop_if_missing_with_workdir = partial(drop_if_missing, work_dir=standard_library.execution_dir)
        output_value = map_over_typed_files_in_value(output_value, drop_if_missing_with_workdir)
        all_bindings = all_bindings.bind(output_decl.name, output_value)
        output_bindings = output_bindings.bind(output_decl.name, output_value)
    return output_bindings

class NonDownloadingSize(WDL.StdLib._Size):
    """
    WDL size() implementation that avoids downloading files.

    MiniWDL's default size() implementation downloads the whole file to get its
    size. We want to be able to get file sizes from code running on the leader,
    where there may not be space to download the whole file. So we override the
    fancy class that implements it so that we can handle sizes for FileIDs
    using the FileID's stored size info.
    """

    def _call_eager(self, expr: "WDL.Expr.Apply", arguments: List[WDL.Value.Base]) -> WDL.Value.Base:
        """
        Replacement evaluation implementation that avoids downloads.
        """

        # Get all the URIs of files that actually are set.
        file_uris: List[str] = [f.value for f in arguments[0].coerce(WDL.Type.Array(WDL.Type.File(optional=True))).value if not isinstance(f, WDL.Value.Null)]

        total_size = 0.0
        for uri in file_uris:
            # Sum up the sizes of all the files, if any.
            if is_url(uri):
                if uri.startswith(TOIL_URI_SCHEME):
                    # This is a Toil File ID we encoded; we have the size
                    # available.
                    file_id = unpack_toil_uri(uri)[0]
                    # Use the encoded size
                    total_size += file_id.size
                else:
                    # This is some other kind of remote file.
                    # We need to get its size from the URI.
                    item_size = AbstractJobStore.get_size(uri)
                    if item_size is None:
                        # User asked for the size and we can't figure it out efficiently, so bail out.
                        raise RuntimeError(f"Attempt to check the size of {uri} failed")
                    total_size += item_size
            else:
                # This is actually a file we can use locally.
                local_path = self.stdlib._devirtualize_filename(uri)
                total_size += os.path.getsize(local_path)

        if len(arguments) > 1:
            # Need to convert units. See
            # <https://github.com/chanzuckerberg/miniwdl/blob/498dc98d08e3ea3055b34b5bec408ae51dae0f0f/WDL/StdLib.py#L735-L740>
            unit_name: str = arguments[1].coerce(WDL.Type.String()).value
            if unit_name not in byte_size_units:
                raise WDL.Error.EvalError(expr, "size(): invalid unit " + unit_name)
            # Divide down to the right unit
            total_size /= float(byte_size_units[unit_name])

        # Return the result as a WDL float value
        return WDL.Value.Float(total_size)

def is_url(filename: str, schemes: List[str] = ['http:', 'https:', 's3:', 'gs:', TOIL_URI_SCHEME, TOIL_NONEXISTENT_URI_SCHEME]) -> bool:
        """
        Decide if a filename is a known kind of URL
        """
        for scheme in schemes:
            if filename.startswith(scheme):
                return True
        return False

# Both the WDL code itself **and** the commands that it runs will deal in
# "virtualized" filenames.

# We have to guarantee that "When a WDL author uses a File input in their
# Command Section, the fully qualified, localized path to the file is
# substituted when that declaration is referenced in the command template."

# This has to be true even if the File is the result of a WDL function that is
# run *during* the evaluation of the command string, via a placeholder
# expression evaluation.

# Really there are 3 filename spaces in play: Toil filestore URLs,
# outside-the-container host filenames, and inside-the-container filenames. But
# the MiniWDL machinery only gives us 2 levels to work with: "virtualized"
# (visible to the workflow) and "devirtualized" (openable by this process).

# So we sneakily swap out what "virtualized" means. Usually (as provided by
# ToilWDLStdLibBase) a "virtualized" filename is the Toil filestore URL space.
# But when evaluating a task command, we switch things so that the
# "virtualized" space is the inside-the-container filename space (by
# devirtualizing and then host-to-container-mapping all the visible files, and
# then using ToilWDLStdLibTaskCommand for evaluating expressions, and then
# going back from container to host space after the command). At all times the
# "devirtualized" space is outside-the-container host filenames.

class ToilWDLStdLibBase(WDL.StdLib.Base):
    """
    Standard library implementation for WDL as run on Toil.
    """
    def __init__(
        self,
        file_store: AbstractFileStore,
        task_path: str,
        execution_dir: Optional[str] = None,
        enforce_existence: bool = True,
        share_files_with: Optional["ToilWDLStdLibBase"] = None
    ) -> None:
        """
        Set up the standard library.

        :param task_path: Dotted WDL name of the part of the workflow this library is working for.
        :param execution_dir: Directory to use as the working directory for workflow code.
        :param enforce_existence: If true, then if a file is detected as
            nonexistent, raise an error. Else, let it pass through
        :param share_files_with: If set to an existing standard library
            instance, use the same file upload and download paths as it.
        """
        # TODO: Just always be the 1.2 standard library.
        wdl_version = "1.2"
        # Where should we be writing files that write_file() makes?
        write_dir = file_store.getLocalTempDir()
        # Set up miniwdl's implementation (which may be WDL.StdLib.TaskOutputs)
        super().__init__(wdl_version, write_dir)

        # Replace the MiniWDL size() implementation with one that doesn't need
        # to always download the file.
        self.size = NonDownloadingSize(self)

        # Save the task path to tag uploads
        self._task_path = task_path

        # Keep the file store around so we can access files.
        self._file_store = file_store

        self._execution_dir = execution_dir or gettempdir()

        self._enforce_existence = enforce_existence

        if share_files_with is None:
            # We get fresh file download/upload state

            # Map forward from virtualized files to absolute devirtualized ones.
            self._virtualized_to_devirtualized: Dict[str, str] = {}
            # Allow mapping back from absolute devirtualized files to virtualized
            # paths, to save re-uploads.
            self._devirtualized_to_virtualized: Dict[str, str] = {}
            # State we need for choosing good names for devirtualized files
            self._devirtualization_state: DirectoryNamingStateDict = {}
            # UUID to differentiate which node files are virtualized from
            self._parent_dir_to_ids: Dict[str, uuid.UUID] = dict()
        else:
            # Share file download/upload state
            self._virtualized_to_devirtualized = share_files_with._virtualized_to_devirtualized
            self._devirtualized_to_virtualized = share_files_with._devirtualized_to_virtualized
            self._devirtualization_state = share_files_with._devirtualization_state
            self._parent_dir_to_ids = share_files_with._parent_dir_to_ids

    @property
    def execution_dir(self) -> str:
        return self._execution_dir

    def get_local_paths(self) -> List[str]:
        """
        Get all the local paths of files devirtualized (or virtualized) through the stdlib.
        """

        return list(self._virtualized_to_devirtualized.values())

    @memoize
    def _devirtualize_filename(self, filename: str) -> str:
        """
        'devirtualize' filename passed to a read_* function: return a filename that can be open()ed
        on the local host.
        """

        result = self.devirtualize_to(
            filename,
            self._file_store.localTempDir,
            self._file_store,
            self._execution_dir,
            self._devirtualization_state,
            self._devirtualized_to_virtualized,
            self._virtualized_to_devirtualized,
            self._enforce_existence
        )
        return result

    @staticmethod
    def devirtualize_to(
        filename: str,
        dest_dir: str,
        file_source: Union[AbstractFileStore, Toil],
        execution_dir: Optional[str],
        state: DirectoryNamingStateDict,
        devirtualized_to_virtualized: Optional[Dict[str, str]] = None,
        virtualized_to_devirtualized: Optional[Dict[str, str]] = None,
        enforce_existence: bool = True
    ) -> str:
        """
        Download or export a WDL virtualized filename/URL to the given directory.

        The destination directory must already exist.

        Makes sure sibling files stay siblings and files with the same name
        don't clobber each other. Called from within this class for tasks, and
        statically at the end of the workflow for outputs.

        Returns the local path to the file. If it already had a local path
        elsewhere, it might not actually be put in dest_dir.

        The input filename could already be devirtualized. In this case, the filename
        should not be added to the cache

        :param state: State dict which must be shared among successive calls into a dest_dir.
        :param enforce_existence: Raise an error if the file is nonexistent. Else, let it pass through.
        """

        if not os.path.isdir(dest_dir):
            # os.mkdir fails saying the directory *being made* caused a
            # FileNotFoundError. So check the dest_dir before trying to make
            # directories under it.
            raise RuntimeError(f"Cannot devirtualize {filename} into nonexistent directory {dest_dir}")

        # TODO: Support people doing path operations (join, split, get parent directory) on the virtualized filenames.
        # TODO: For task inputs, we are supposed to make sure to put things in the same directory if they came from the same directory. See <https://github.com/openwdl/wdl/blob/main/versions/1.0/SPEC.md#task-input-localization>
        if is_url(filename):
            if virtualized_to_devirtualized is not None and filename in virtualized_to_devirtualized:
                # The virtualized file is in the cache, so grab the already devirtualized result
                result = virtualized_to_devirtualized[filename]
                logger.debug("Found virtualized %s in cache with devirtualized path %s", filename, result)
                return result
            if filename.startswith(TOIL_URI_SCHEME):
                # This is a reference to the Toil filestore.
                # Deserialize the FileID
                file_id, task_path, parent_id, file_basename = unpack_toil_uri(filename)

                # Decide where it should be put.
                dir_path = choose_human_readable_directory(dest_dir, task_path, parent_id, state)
            elif filename.startswith(TOIL_NONEXISTENT_URI_SCHEME):
                if enforce_existence:
                    raise FileNotFoundError(f"File {filename[len(TOIL_NONEXISTENT_URI_SCHEME):]} was not available when virtualized!")
                else:
                    return filename
            else:
                # Parse the URL and extract the basename
                file_basename = os.path.basename(urlsplit(filename).path)
                # Get the URL to the directory this thing came from. Remember
                # URLs are interpreted relative to the directory the thing is
                # in, not relative to the thing.
                parent_url = urljoin(filename, ".")
                # Turn it into a string we can make a directory for
                dir_path = os.path.join(dest_dir, quote(parent_url, safe=''))

            if not os.path.exists(dir_path):
                # Make sure the chosen directory exists
                os.mkdir(dir_path)
            # And decide the file goes in it.
            dest_path = os.path.join(dir_path, file_basename)

            if filename.startswith(TOIL_URI_SCHEME):
                # Get a local path to the file
                if isinstance(file_source, AbstractFileStore):
                    # Read from the file store.
                    # File is not allowed to be modified by the task. See
                    # <https://github.com/openwdl/wdl/issues/495>.
                    # We try to get away with symlinks and hope the task
                    # container can mount the destination file.
                    result = file_source.readGlobalFile(file_id, dest_path, mutable=False, symlink=True)
                elif isinstance(file_source, Toil):
                    # Read from the Toil context
                    file_source.export_file(file_id, dest_path)
                    result = dest_path
            else:
                # Download to a local file with the right name and execute bit.
                # Open it exclusively
                with open(dest_path, 'xb') as dest_file:
                    # And save to it
                    size, executable = AbstractJobStore.read_from_url(filename, dest_file)
                    if executable:
                        # Set the execute bit in the file's permissions
                        os.chmod(dest_path, os.stat(dest_path).st_mode | stat.S_IXUSR)

                result = dest_path
            if devirtualized_to_virtualized is not None:
                # Store the back mapping
                devirtualized_to_virtualized[result] = filename
            if virtualized_to_devirtualized is not None:
                # And the other way
                virtualized_to_devirtualized[filename] = result
            logger.debug('Devirtualized %s as openable file %s', filename, result)
        else:
            # This is a local file
            # To support relative paths, join the execution dir and filename
            # if filename is already an abs path, join() will do nothing
            if execution_dir is not None:
                result = os.path.join(execution_dir, filename)
            else:
                result = filename
            logger.debug("Virtualized file %s is already a local path", filename)

        if not os.path.exists(result):
            # Catch if something made it through without going through the proper virtualization/devirtualization steps
            raise RuntimeError(f"Virtualized file {filename} looks like a local file but isn't!")

        return result

    @memoize
    def _virtualize_filename(self, filename: str) -> str:
        """
        from a local path in write_dir, 'virtualize' into the filename as it should present in a
        File value
        """

        if is_url(filename):
            # Already virtual
            logger.debug('Already virtual: %s', filename)
            return filename

        # Otherwise this is a local file and we want to fake it as a Toil file store file

        # Make it an absolute path
        if self._execution_dir is not None:
            # To support relative paths from execution directory, join the execution dir and filename
            # If filename is already an abs path, join() will not do anything
            abs_filename = os.path.join(self._execution_dir, filename)
        else:
            abs_filename = os.path.abspath(filename)

        if abs_filename in self._devirtualized_to_virtualized:
            # This is a previously devirtualized thing so we can just use the
            # virtual version we remembered instead of reuploading it.
            result = self._devirtualized_to_virtualized[abs_filename]
            logger.debug("Re-using virtualized WDL file %s for %s", result, filename)
            return result

        file_id = self._file_store.writeGlobalFile(abs_filename)

        file_dir = os.path.dirname(abs_filename)
        parent_id = self._parent_dir_to_ids.setdefault(file_dir, uuid.uuid4())
        result = pack_toil_uri(file_id, self._task_path, parent_id, os.path.basename(abs_filename))
        logger.debug('Virtualized %s as WDL file %s', filename, result)
        # Remember the upload in case we share a cache
        self._devirtualized_to_virtualized[abs_filename] = result
        # And remember the local path in case we want a redownload
        self._virtualized_to_devirtualized[result] = abs_filename
        return result

class ToilWDLStdLibTaskCommand(ToilWDLStdLibBase):
    """
    Standard library implementation to use inside a WDL task command evaluation.

    Expects all the filenames in variable bindings to be container-side paths;
    these are the "virtualized" filenames, while the "devirtualized" filenames
    are host-side paths.
    """

    def __init__(self, file_store: AbstractFileStore, task_path: str, container: TaskContainer, execution_dir: Optional[str] = None):
        """
        Set up the standard library for the task command section.
        """

        # TODO: Don't we want to make sure we don't actually use the file store?
        super().__init__(file_store, task_path, execution_dir=execution_dir)
        self.container = container

    @memoize
    def _devirtualize_filename(self, filename: str) -> str:
        """
        Go from a virtualized WDL-side filename to a local disk filename.

        Any WDL-side filenames which are paths will be paths in the container.
        """
        if is_url(filename):
            # We shouldn't have to deal with URLs here; we want to have exactly
            # two nicely stacked/back-to-back layers of virtualization, joined
            # on the out-of-container paths.
            raise RuntimeError(f"File {filename} is a URL but should already be an in-container-virtualized filename")

        # If this is a local path it will be in the container. Make sure we
        # use the out-of-container equivalent.
        result = self.container.host_path(filename)

        if result is None:
            # We really shouldn't have files in here that we didn't virtualize.
            raise RuntimeError(f"File {filename} in container is not mounted from the host and can't be opened from the host")

        logger.debug('Devirtualized %s as out-of-container file %s', filename, result)
        return result

    @memoize
    def _virtualize_filename(self, filename: str) -> str:
        """
        From a local path in write_dir, 'virtualize' into the filename as it should present in a
        File value, when substituted into a command in the container.
        """

        if filename not in self.container.input_path_map:
            # Mount the file.
            self.container.add_paths([filename])

        result = self.container.input_path_map[filename]

        logger.debug('Virtualized %s as WDL file %s', filename, result)
        return result

class ToilWDLStdLibTaskOutputs(ToilWDLStdLibBase, WDL.StdLib.TaskOutputs):
    """
    Standard library implementation for WDL as run on Toil, with additional
    functions only allowed in task output sections.
    """

    def __init__(
        self,
        file_store: AbstractFileStore,
        task_path: str,
        stdout_path: str,
        stderr_path: str,
        file_to_mountpoint: Dict[str, str],
        current_directory_override: Optional[str] = None,
        share_files_with: Optional[ToilWDLStdLibBase] = None
    ):
        """
        Set up the standard library for a task output section. Needs to know
        where standard output and error from the task have been stored, and
        what local paths to pretend are where for resolving symlinks.

        :param current_directory_override: If set, resolves relative paths and
            globs from there instead of from the real current directory.
        :param share_files_with: If set to an existing standard library
            instance, use the same file upload and download paths as it.
        """

        # Just set up as ToilWDLStdLibBase, but it will call into
        # WDL.StdLib.TaskOutputs next.
        super().__init__(
            file_store,
            task_path,
            execution_dir=current_directory_override,
            share_files_with=share_files_with
        )

        # Remember task output files
        self._stdout_path = stdout_path
        self._stderr_path = stderr_path

        # Remember that the WDL code has not referenced them yet.
        self._stdout_used = False
        self._stderr_used = False

        # Reverse and store the file mount dict
        self._mountpoint_to_file = {v: k for k, v in file_to_mountpoint.items()}

        # We need to attach implementations for WDL's stdout(), stderr(), and glob().
        # TODO: Can we use the fancy decorators instead of this wizardry?
        setattr(
            self,
            "stdout",
            WDL.StdLib.StaticFunction("stdout", [], WDL.Type.File(), self._stdout),
        )
        setattr(
            self,
            "stderr",
            WDL.StdLib.StaticFunction("stderr", [], WDL.Type.File(), self._stderr),
        )
        setattr(
            self,
            "glob",
            WDL.StdLib.StaticFunction("glob", [WDL.Type.String()], WDL.Type.Array(WDL.Type.File()), self._glob),
        )

    def _stdout(self) -> WDL.Value.File:
        """
        Get the standard output of the command that ran, as a WDL File, outside the container.
        """
        self._stdout_used = True
        return WDL.Value.File(self._stdout_path)

    def stdout_used(self) -> bool:
        """
        Return True if the standard output was read by the WDL.
        """
        return self._stdout_used

    def _stderr(self) -> WDL.Value.File:
        """
        Get the standard error of the command that ran, as a WDL File, outside the container.
        """
        self._stderr_used = True
        return WDL.Value.File(self._stderr_path)

    def stderr_used(self) -> bool:
        """
        Return True if the standard error was read by the WDL.
        """
        return self._stderr_used

    def _glob(self, pattern: WDL.Value.String) -> WDL.Value.Array:
        """
        Get a WDL Array of WDL Files left behind by the job that ran, matching the given glob pattern, outside the container.
        """

        # Unwrap the pattern
        pattern_string = pattern.coerce(WDL.Type.String()).value

        # The spec says we really are supposed to invoke `bash` and pass it
        # `echo <the pattern>`, and that `bash` is allowed to be
        # "non-standard", so if you use a Docker image you could ship any code
        # you want as "bash" and we have to run it and then filter out the
        # directories.

        # Problem: `echo <the pattern>` just dumps space-delimited filenames which may themselves contain spaces, so we can't actually correctly recover them, if we need to allow for `echo <the pattern>` being able to do arbitrary things in the container's Bash other than interpreting the pattern
        # So we send a little Bash script that can delimit the files with something, and assume the Bash really is a Bash.

        # This needs to run in the work directory that the container used, if any.
        work_dir = '.' if not self._execution_dir else self._execution_dir

        # TODO: get this to run in the right container if there is one
        # We would use compgen -G to resolve the glob but that doesn't output
        # files in the same (lexicographical) order as actually using a glob on
        # the command line.
        #
        # But we still want to support spaces in filenames so we can't actually
        # parse the result of `echo <glob>` like the spec shows.
        #
        # So we use the method of <https://unix.stackexchange.com/a/766527>
        # where dumping a glob with spaces onto the command line from an
        # unquoted variable, with IFS cleared, allows it to be globbed as a
        # single unit. Then we loop over the results and print them
        # newline-delimited.
        lines = subprocess.run(['bash', '-c', ''.join([
            'cd ',
            shlex.quote(work_dir),
            ' && (shopt -s nullglob; IFS=""; PATTERN=',
            shlex.quote(pattern_string),
            '; for RESULT in ${PATTERN} ; do echo "${RESULT}" ; done)'
        ])], stdout=subprocess.PIPE).stdout.decode('utf-8')

        # Get each name that is a file
        results = []
        for line in lines.split('\n'):
            if not line:
                continue
            if not line.startswith('/'):
                # Make sure to be working with absolute paths since the glob
                # might not share our current directory
                line = os.path.join(work_dir, line)
            if not os.path.isfile(line):
                continue
            results.append(line)

        # Just turn them all into WDL File objects with local disk out-of-container names.
        return WDL.Value.Array(WDL.Type.File(), [WDL.Value.File(x) for x in results])

    @memoize
    def _devirtualize_filename(self, filename: str) -> str:
        """
        Go from a virtualized WDL-side filename to a local disk filename.

        Any WDL-side filenames which are relative will be relative to the
        current directory override, if set.
        """
        if not is_url(filename) and not filename.startswith('/'):
            # We are getting a bare relative path from the WDL side.
            # Find a real path to it relative to the current directory override.
            work_dir = '.' if not self._execution_dir else self._execution_dir
            filename = os.path.join(work_dir, filename)

        return super()._devirtualize_filename(filename)

    @memoize
    def _virtualize_filename(self, filename: str) -> str:
        """
        Go from a local disk filename to a virtualized WDL-side filename.

        Any relative paths will be relative to the current directory override,
        if set, to account for how they might not be *real* devirtualized
        filenames.
        """

        if not is_url(filename) and not filename.startswith('/'):
            # We are getting a bare relative path on the supposedly devirtualized side.
            # Find a real path to it relative to the current directory override.
            work_dir = '.' if not self._execution_dir else self._execution_dir
            filename = os.path.join(work_dir, filename)

        if filename in self._devirtualized_to_virtualized:
            result = self._devirtualized_to_virtualized[filename]
            logger.debug("Re-using virtualized filename %s for %s", result, filename)
            return result

        if os.path.islink(filename):
            # Recursively resolve symlinks
            here = filename
            # Notice if we have a symlink loop
            seen = {here}
            while os.path.islink(here):
                dest = os.readlink(here)
                if not dest.startswith('/'):
                    # Make it absolute
                    dest = os.path.join(os.path.dirname(here), dest)
                here = dest
                if here in self._mountpoint_to_file:
                    # This points to something mounted into the container, so use that path instead.
                    here = self._mountpoint_to_file[here]
                if here in self._devirtualized_to_virtualized:
                    # Check the virtualized filenames before following symlinks
                    # all the way back to workflow inputs.
                    result = self._devirtualized_to_virtualized[here]
                    logger.debug("Re-using virtualized filename %s for %s linked from %s", result, here, filename)
                    return result
                if here in seen:
                    raise RuntimeError(f"Symlink {filename} leads to symlink loop at {here}")
                seen.add(here)

            if os.path.exists(here):
                logger.debug("Handling symlink %s ultimately to %s", filename, here)
            else:
                logger.error("Handling broken symlink %s ultimately to %s", filename, here)
            filename = here

        return super()._virtualize_filename(filename)

def evaluate_named_expression(context: Union[WDL.Error.SourceNode, WDL.Error.SourcePosition], name: str, expected_type: Optional[WDL.Type.Base], expression: Optional[WDL.Expr.Base], environment: WDLBindings, stdlib: WDL.StdLib.Base) -> WDL.Value.Base:
    """
    Evaluate an expression when we know the name of it.
    """

    if expression is None:
        if expected_type and expected_type.optional:
            # We can just leave the value as null
            value: WDL.Value.Base = WDL.Value.Null()
        else:
            raise WDL.Error.EvalError(context, "Cannot evaluate no expression for " + name)
    else:
        logger.debug("Evaluate expression for %s: %s", name, expression)
        try:
            if expected_type:
                # Make sure the types are allowed
                expression.typecheck(expected_type)

            # Do the actual evaluation
            value = expression.eval(environment, stdlib)
            logger.debug("Got value %s of type %s", value, value.type)
        except Exception:
            # If something goes wrong, dump.
            logger.exception("Expression evaluation failed for %s: %s", name, expression)
            log_bindings(logger.error, "Expression was evaluated in:", [environment])
            raise

    if expected_type:
        # Coerce to the type it should be.
        value = value.coerce(expected_type)

    return value

def evaluate_decl(node: WDL.Tree.Decl, environment: WDLBindings, stdlib: WDL.StdLib.Base) -> WDL.Value.Base:
    """
    Evaluate the expression of a declaration node, or raise an error.
    """

    return evaluate_named_expression(node, node.name, node.type, node.expr, environment, stdlib)

def evaluate_call_inputs(context: Union[WDL.Error.SourceNode, WDL.Error.SourcePosition], expressions: Dict[str, WDL.Expr.Base], environment: WDLBindings, stdlib: WDL.StdLib.Base, inputs_dict: Optional[Dict[str, WDL.Type.Base]] = None) -> WDLBindings:
    """
    Evaluate a bunch of expressions with names, and make them into a fresh set of bindings. `inputs_dict` is a mapping of
    variable names to their expected type for the input decls in a task.
    """
    new_bindings: WDLBindings = WDL.Env.Bindings()
    for k, v in expressions.items():
        # Add each binding in turn
        # If the expected type is optional, then don't type check the lhs and rhs as miniwdl will return a StaticTypeMismatch error, so pass in None
        expected_type = None
        if not v.type.optional and inputs_dict is not None:
            # This is done to enable passing in a string into a task input of file type
            expected_type = inputs_dict.get(k, None)
        try:
            new_bindings = new_bindings.bind(k, evaluate_named_expression(context, k, expected_type, v, environment, stdlib))
        except FileNotFoundError as e:
            # MiniWDL's type coercion will raise this when trying to make a File out of Null.
            raise WDL.Error.EvalError(context, f"Cannot evaluate expression for {k} with value {v}")
    return new_bindings

def evaluate_defaultable_decl(node: WDL.Tree.Decl, environment: WDLBindings, stdlib: WDL.StdLib.Base) -> WDL.Value.Base:
    """
    If the name of the declaration is already defined in the environment, return its value. Otherwise, return the evaluated expression.
    """

    try:
        if ((node.name in environment and not isinstance(environment[node.name], WDL.Value.Null))
                or (isinstance(environment.get(node.name), WDL.Value.Null) and node.type.optional)):
            logger.debug('Name %s is already defined, not using default', node.name)
            if not isinstance(environment[node.name].type, type(node.type)):
                return environment[node.name].coerce(node.type)
            else:
                return environment[node.name]
        else:
            if node.type is not None and not node.type.optional and node.expr is None:
                # We need a value for this but there isn't one.
                raise WDL.Error.EvalError(node, f"Value for {node.name} was not provided and no default value is available")
            logger.info('Defaulting %s to %s', node.name, node.expr)
            return evaluate_decl(node, environment, stdlib)
    except Exception:
        # If something goes wrong, dump.
        logger.exception("Evaluation failed for %s", node)
        log_bindings(logger.error, "Statement was evaluated in:", [environment])
        raise

# TODO: make these stdlib methods???
def devirtualize_files(environment: WDLBindings, stdlib: WDL.StdLib.Base) -> WDLBindings:
    """
    Make sure all the File values embedded in the given bindings point to files
    that are actually available to command line commands.
    The same virtual file always maps to the same devirtualized filename even with duplicates
    """
    return map_over_files_in_bindings(environment, stdlib._devirtualize_filename)

def virtualize_files(environment: WDLBindings, stdlib: WDL.StdLib.Base) -> WDLBindings:
    """
    Make sure all the File values embedded in the given bindings point to files
    that are usable from other machines.
    """

    return map_over_files_in_bindings(environment, stdlib._virtualize_filename)

def add_paths(task_container: TaskContainer, host_paths: Iterable[str]) -> None:
    """
    Based off of WDL.runtime.task_container.add_paths from miniwdl
    Maps the host path to the container paths
    """
    # partition the files by host directory
    host_paths_by_dir: Dict[str, Set[str]] = {}
    for host_path in host_paths:
        host_path_strip = host_path.rstrip("/")
        if host_path not in task_container.input_path_map and host_path_strip not in task_container.input_path_map:
            if not os.path.exists(host_path_strip):
                raise WDL.Error.InputError("input path not found: " + host_path)
            host_paths_by_dir.setdefault(os.path.dirname(host_path_strip), set()).add(host_path)
    # for each such partition of files
    # - if there are no basename collisions under input subdirectory 0, then mount them there.
    # - otherwise, mount them in a fresh subdirectory
    subd = 0
    id_to_subd: Dict[str, str] = {}
    for paths in host_paths_by_dir.values():
        based = os.path.join(task_container.container_dir, "work/_miniwdl_inputs")
        for host_path in paths:
            parent_id = os.path.basename(os.path.dirname(host_path))
            if id_to_subd.get(parent_id, None) is None:
                id_to_subd[parent_id] = str(subd)
                subd += 1
            host_path_subd = id_to_subd[parent_id]
            container_path = os.path.join(based, host_path_subd, os.path.basename(host_path.rstrip("/")))
            if host_path.endswith("/"):
                container_path += "/"
            assert container_path not in task_container.input_path_map_rev, f"{container_path}, {task_container.input_path_map_rev}"
            task_container.input_path_map[host_path] = container_path
            task_container.input_path_map_rev[container_path] = host_path

def import_files(environment: WDLBindings, task_path: str, toil: Toil, path: Optional[List[str]] = None, skip_remote: bool = False) -> WDLBindings:
    """
    Make sure all File values embedded in the given bindings are imported,
    using the given Toil object.

    :param task_path: Dotted WDL name of the user-level code doing the
           importing (probably the workflow name).

    :param path: If set, try resolving input location relative to the URLs or
           directories in this list.

    :param skip_remote: If set, don't try to import files from remote
           locations. Leave them as URIs.
    """
    path_to_id: Dict[str, uuid.UUID] = {}
    @memoize
    def import_file_from_uri(uri: str) -> str:
        """
        Import a file from a URI and return a virtualized filename for it.
        """

        tried = []
        for candidate_uri in potential_absolute_uris(uri, path if path is not None else []):
            # Try each place it could be according to WDL finding logic.
            tried.append(candidate_uri)
            try:
                if skip_remote and is_url(candidate_uri):
                    # Use remote URIs in place. But we need to find the one that exists.
                    if not AbstractJobStore.url_exists(candidate_uri):
                        # Wasn't found there
                        continue

                    # Now we know this exists, so pass it through
                    return candidate_uri
                else:
                    # Actually import
                    # Try to import the file. Don't raise if we can't find it, just
                    # return None!
                    imported = toil.import_file(candidate_uri, check_existence=False)
                    if imported is None:
                        # Wasn't found there
                        continue
                    logger.info('Imported %s', candidate_uri)
            except UnimplementedURLException as e:
                # We can't find anything that can even support this URL scheme.
                # Report to the user, they are probably missing an extra.
                logger.critical('Error: ' + str(e))
                sys.exit(1)
            except HTTPError as e:
                # Something went wrong looking for it there.
                logger.warning("Checked URL %s but got HTTP status %s", candidate_uri, e.code)
                # Try the next location.
                continue
            except Exception:
                # Something went wrong besides the file not being found. Maybe
                # we have no auth.
                logger.error("Something went wrong importing %s", candidate_uri)
                raise

            if imported is None:
                # Wasn't found there
                continue
            logger.info('Imported %s', candidate_uri)

            # Work out what the basename for the file was
            file_basename = os.path.basename(urlsplit(candidate_uri).path)

            if file_basename == "":
                # We can't have files with no basename because we need to
                # download them at that basename later.
                raise RuntimeError(f"File {candidate_uri} has no basename and so cannot be a WDL File")

            # Was actually found
            if is_url(candidate_uri):
                # Might be a file URI or other URI.
                # We need to make sure file URIs and local paths that point to
                # the same place are treated the same.
                parsed = urlsplit(candidate_uri)
                if parsed.scheme == "file:":
                    # This is a local file URI. Convert to a path for source directory tracking.
                    parent_dir = os.path.dirname(unquote(parsed.path))
                else:
                    # This is some other URL. Get the URL to the parent directory and use that.
                    parent_dir = urljoin(candidate_uri, ".")
            else:
                # Must be a local path
                parent_dir = os.path.dirname(candidate_uri)

            # Pack a UUID of the parent directory
            dir_id = path_to_id.setdefault(parent_dir, uuid.uuid4())

            return pack_toil_uri(imported, task_path, dir_id, file_basename)

        # If we get here we tried all the candidates
        raise RuntimeError(f"Could not find {uri} at any of: {tried}")

    return map_over_files_in_bindings(environment, import_file_from_uri)


def drop_if_missing(value_type: WDL.Type.Base, filename: str, work_dir: str) -> Optional[str]:
    """
    Return None if a file doesn't exist, or its path if it does.

    filename represents a URI or file name belonging to a WDL value of type value_type. work_dir represents
    the current working directory of the job and is where all relative paths will be interpreted from
    """
    logger.debug("Consider file %s", filename)

    if is_url(filename):
        try:
            if (not filename.startswith(TOIL_NONEXISTENT_URI_SCHEME)
                    and (filename.startswith(TOIL_URI_SCHEME) or AbstractJobStore.url_exists(filename))):
                # We assume anything in the filestore actually exists.
                return filename
            else:
                logger.warning('File %s with type %s does not actually exist at its URI', filename, value_type)
                return None
        except HTTPError as e:
            # The error doesn't always include the URL in its message.
            logger.error("File %s could not be checked for existence due to HTTP error %d", filename, e.code)
            raise
    else:
        # Get the absolute path, not resolving symlinks
        effective_path = os.path.abspath(os.path.join(work_dir, filename))
        if os.path.islink(effective_path) or os.path.exists(effective_path):
            # This is a broken symlink or a working symlink or a file.
            return filename
        else:
            logger.warning('File %s with type %s does not actually exist at %s', filename, value_type, effective_path)
            return None

def drop_missing_files(environment: WDLBindings, current_directory_override: Optional[str] = None) -> WDLBindings:
    """
    Make sure all the File values embedded in the given bindings point to files
    that exist, or are null.

    Files must not be virtualized.
    """

    # Determine where to evaluate relative paths relative to
    work_dir = '.' if not current_directory_override else current_directory_override

    drop_if_missing_with_workdir = partial(drop_if_missing, work_dir=work_dir)
    return map_over_typed_files_in_bindings(environment, drop_if_missing_with_workdir)

def get_file_paths_in_bindings(environment: WDLBindings) -> List[str]:
    """
    Get the paths of all files in the bindings. Doesn't guarantee that
    duplicates are removed.

    TODO: Duplicative with WDL.runtime.task._fspaths, except that is internal
    and supports Directory objects.
    """

    paths = []

    def append_to_paths(path: str) -> Optional[str]:
        # Append element and return the element. This is to avoid a logger warning inside map_over_typed_files_in_value()
        # But don't process nonexistent files
        if not path.startswith(TOIL_NONEXISTENT_URI_SCHEME):
            paths.append(path)
            return path
    map_over_files_in_bindings(environment, append_to_paths)
    return paths

def map_over_typed_files_in_bindings(environment: WDLBindings, transform: Callable[[WDL.Type.Base, str], Optional[str]]) -> WDLBindings:
    """
    Run all File values embedded in the given bindings through the given
    transformation function.

    TODO: Replace with WDL.Value.rewrite_env_paths or WDL.Value.rewrite_files
    """

    return environment.map(lambda b: map_over_typed_files_in_binding(b, transform))

def map_over_files_in_bindings(bindings: WDLBindings, transform: Callable[[str], Optional[str]]) -> WDLBindings:
    """
    Run all File values' types and values embedded in the given bindings
    through the given transformation function.

    TODO: Replace with WDL.Value.rewrite_env_paths or WDL.Value.rewrite_files
    """

    return map_over_typed_files_in_bindings(bindings, lambda _, x: transform(x))


def map_over_typed_files_in_binding(binding: WDL.Env.Binding[WDL.Value.Base], transform: Callable[[WDL.Type.Base, str], Optional[str]]) -> WDL.Env.Binding[WDL.Value.Base]:
    """
    Run all File values' types and values embedded in the given binding's value through the given
    transformation function.
    """

    return WDL.Env.Binding(binding.name, map_over_typed_files_in_value(binding.value, transform), binding.info)

# TODO: We want to type this to say, for anything descended from a WDL type, we
# return something descended from the same WDL type or a null. But I can't
# quite do that with generics, since you could pass in some extended WDL value
# type we've never heard of and expect to get one of those out.
#
# For now we assume that any types extending the WDL value types will implement
# compatible constructors.
def map_over_typed_files_in_value(value: WDL.Value.Base, transform: Callable[[WDL.Type.Base, str], Optional[str]]) -> WDL.Value.Base:
    """
    Run all File values embedded in the given value through the given
    transformation function.

    If the transform returns None, the file value is changed to Null.

    The transform has access to the type information for the value, so it knows
    if it may return None, depending on if the value is optional or not.

    The transform is *allowed* to return None only if the mapping result won't
    actually be used, to allow for scans. So error checking needs to be part of
    the transform itself.
    """
    if isinstance(value, WDL.Value.File):
        # This is a file so we need to process it
        new_path = transform(value.type, value.value)
        if new_path is None:
            # Assume the transform checked types if we actually care about the
            # result.
            logger.warning("File %s became Null", value)
            return WDL.Value.Null()
        else:
            # Make whatever the value is around the new path.
            # TODO: why does this need casting?
            return WDL.Value.File(new_path, value.expr)
    elif isinstance(value, WDL.Value.Array):
        # This is an array, so recurse on the items
        return WDL.Value.Array(value.type.item_type, [map_over_typed_files_in_value(v, transform) for v in value.value], value.expr)
    elif isinstance(value, WDL.Value.Map):
        # This is a map, so recurse on the members of the items, which are tuples (but not wrapped as WDL Pair objects)
        # TODO: Can we avoid a cast in a comprehension if we get MyPy to know that each pair is always a 2-element tuple?
        return WDL.Value.Map(value.type.item_type, [cast(Tuple[WDL.Value.Base, WDL.Value.Base], tuple((map_over_typed_files_in_value(v, transform) for v in pair))) for pair in value.value], value.expr)
    elif isinstance(value, WDL.Value.Pair):
        # This is a pair, so recurse on the left and right items
        return WDL.Value.Pair(value.type.left_type, value.type.right_type, cast(Tuple[WDL.Value.Base, WDL.Value.Base], tuple((map_over_typed_files_in_value(v, transform) for v in value.value))), value.expr)
    elif isinstance(value, WDL.Value.Struct):
        # This is a struct, so recurse on the values in the backing dict
        return WDL.Value.Struct(cast(Union[WDL.Type.StructInstance, WDL.Type.Object], value.type), {k: map_over_typed_files_in_value(v, transform) for k, v in value.value.items()}, value.expr)
    else:
        # All other kinds of value can be passed through unmodified.
        return value

class WDLBaseJob(Job):
    """
    Base job class for all WDL-related jobs.

    Responsible for post-processing returned bindings, to do things like add in
    null values for things not defined in a section. Post-processing operations
    can be added onto any job before it is saved, and will be applied as long
    as the job's run method calls postprocess().

    Also responsible for remembering the Toil WDL configuration keys and values.
    """

    def __init__(self, wdl_options: Optional[Dict[str, str]] = None, **kwargs: Any) -> None:
        """
        Make a WDL-related job.

        Makes sure the global recursive call limit is high enough to allow
        MiniWDL's extremely deep WDL structures to be pickled. We handle this
        in the constructor because it needs to happen in the leader and the
        worker before a job body containing MiniWDL structures can be saved.
        """

        # Default everything to being a local job
        if 'local' not in kwargs:
            kwargs['local'] = True

        super().__init__(**kwargs)

        # The jobs can't pickle under the default Python recursion limit of
        # 1000 because MiniWDL data structures are very deep.
        # TODO: Dynamically determine how high this needs to be to serialize the structures we actually have.
        # TODO: Make sure C-level stack size is also big enough for this.
        sys.setrecursionlimit(10000)

        # We need an ordered list of postprocessing steps to apply, because we
        # may have coalesced postprocessing steps deferred by several levels of
        # jobs returning other jobs' promised RVs.
        self._postprocessing_steps: List[Tuple[str, Union[str, Promised[WDLBindings]]]] = []

        self._wdl_options = wdl_options if wdl_options is not None else {}

        assert self._wdl_options.get("container") is not None

    # TODO: We're not allowed by MyPy to override a method and widen the return
    # type, so this has to be Any.
    def run(self, file_store: AbstractFileStore) -> Any:
        """
        Run a WDL-related job.

        Remember to decorate non-trivial overrides with :func:`report_wdl_errors`.
        """
        # Make sure that pickle is prepared to save our return values, which
        # might take a lot of recursive calls. TODO: This might be because
        # bindings are actually linked lists or something?
        sys.setrecursionlimit(10000)

    def then_underlay(self, underlay: Promised[WDLBindings]) -> None:
        """
        Apply an underlay of backup bindings to the result.
        """
        logger.debug("Underlay %s after %s", underlay, self)
        self._postprocessing_steps.append(("underlay", underlay))

    def then_remove(self, remove: Promised[WDLBindings]) -> None:
        """
        Remove the given bindings from the result.
        """
        logger.debug("Remove %s after %s", remove, self)
        self._postprocessing_steps.append(("remove", remove))

    def then_namespace(self, namespace: str) -> None:
        """
        Put the result bindings into a namespace.
        """
        logger.debug("Namespace %s after %s", namespace, self)
        self._postprocessing_steps.append(("namespace", namespace))

    def then_overlay(self, overlay: Promised[WDLBindings]) -> None:
        """
        Overlay the given bindings on top of the (possibly namespaced) result.
        """
        logger.debug("Overlay %s after %s", overlay, self)
        self._postprocessing_steps.append(("overlay", overlay))

    def postprocess(self, bindings: WDLBindings) -> WDLBindings:
        """
        Apply queued changes to bindings.

        Should be applied by subclasses' run() implementations to their return
        values.
        """

        for action, argument in self._postprocessing_steps:

            logger.debug("Apply postprocessing step: (%s, %s)", action, argument)

            # Interpret the mini language of postprocessing steps.
            # These are too small to justify being their own separate jobs.
            if action == "underlay":
                if not isinstance(argument, WDL.Env.Bindings):
                    raise RuntimeError("Wrong postprocessing argument type")
                # We want to apply values from the underlay if not set in the bindings
                bindings = combine_bindings([bindings, argument.subtract(bindings)])
            elif action == "remove":
                if not isinstance(argument, WDL.Env.Bindings):
                    raise RuntimeError("Wrong postprocessing argument type")
                # We need to take stuff out of scope
                bindings = bindings.subtract(argument)
            elif action == "namespace":
                if not isinstance(argument, str):
                    raise RuntimeError("Wrong postprocessing argument type")
                # We are supposed to put all our results in a namespace
                bindings = bindings.wrap_namespace(argument)
            elif action == "overlay":
                if not isinstance(argument, WDL.Env.Bindings):
                    raise RuntimeError("Wrong postprocessing argument type")
                # We want to apply values from the overlay over the bindings
                bindings = combine_bindings([bindings.subtract(argument), argument])
            else:
                raise RuntimeError(f"Unknown postprocessing action {action}")

        return bindings

    def defer_postprocessing(self, other: "WDLBaseJob") -> None:
        """
        Give our postprocessing steps to a different job.

        Use this when you are returning a promise for bindings, on the job that issues the promise.
        """

        other._postprocessing_steps += self._postprocessing_steps
        self._postprocessing_steps = []

        logger.debug("Assigned postprocessing steps from %s to %s", self, other)

class WDLTaskWrapperJob(WDLBaseJob):
    """
    Job that determines the resources needed to run a WDL job.

    Responsible for evaluating the input declarations for unspecified inputs,
    evaluating the runtime section, and scheduling or chaining to the real WDL
    job.

    All bindings are in terms of task-internal names.
    """

    def __init__(self, task: WDL.Tree.Task, prev_node_results: Sequence[Promised[WDLBindings]], task_id: List[str], namespace: str, task_path: str, **kwargs: Any) -> None:
        """
        Make a new job to determine resources and run a task.

        :param namespace: The namespace that the task's *contents* exist in.
               The caller has alredy added the task's own name.

        :param task_path: Like the namespace, but including subscript numbers
               for scatters.
        """
        super().__init__(unitName=task_path + ".inputs", displayName=namespace + ".inputs", local=True, **kwargs)

        logger.info("Preparing to run task code for %s as %s", task.name, namespace)

        self._task = task
        self._prev_node_results = prev_node_results
        self._task_id = task_id
        self._namespace = namespace
        self._task_path = task_path

    @report_wdl_errors("evaluate task code", exit=True)
    def run(self, file_store: AbstractFileStore) -> Promised[WDLBindings]:
        """
        Evaluate inputs and runtime and schedule the task.
        """
        super().run(file_store)
        logger.info("Evaluating inputs and runtime for task %s (%s) called as %s", self._task.name, self._task_id, self._namespace)

        # Combine the bindings we get from previous jobs.
        # For a task we are only passed the inside-the-task namespace.
        bindings = combine_bindings(unwrap_all(self._prev_node_results))
        # Set up the WDL standard library
        # UUID to use for virtualizing files
        standard_library = ToilWDLStdLibBase(file_store, self._task_path)
        with monkeypatch_coerce(standard_library):
            if self._task.inputs:
                logger.debug("Evaluating task code")
                for input_decl in self._task.inputs:
                    # Evaluate all the inputs that aren't pre-set
                    bindings = bindings.bind(input_decl.name, evaluate_defaultable_decl(input_decl, bindings, standard_library))
            for postinput_decl in self._task.postinputs:
                # Evaluate all the postinput decls.
                # We need these in order to evaluate the runtime.
                # TODO: What if they wanted resources from the runtime?
                bindings = bindings.bind(postinput_decl.name, evaluate_defaultable_decl(postinput_decl, bindings, standard_library))

            # Evaluate the runtime section
            runtime_bindings = evaluate_call_inputs(self._task, self._task.runtime, bindings, standard_library)

        # Fill these in with not-None if the workflow asks for each resource.
        runtime_memory: Optional[int] = None
        runtime_cores: Optional[float] = None
        runtime_disk: Optional[int] = None
        runtime_accelerators: Optional[List[AcceleratorRequirement]] = None

        if runtime_bindings.has_binding('cpu'):
            cpu_spec: int = runtime_bindings.resolve('cpu').value
            runtime_cores = float(cpu_spec)

        if runtime_bindings.has_binding('memory'):
            # Get the memory requirement and convert to bytes
            memory_spec: Union[int, str] = runtime_bindings.resolve('memory').value
            if isinstance(memory_spec, str):
                memory_spec = human2bytes(memory_spec)
            runtime_memory = memory_spec

        if runtime_bindings.has_binding('disks'):
            # Miniwdl doesn't have this, but we need to be able to parse things like:
            # local-disk 5 SSD
            # which would mean we need 5 GB space. Cromwell docs for this are at https://cromwell.readthedocs.io/en/stable/RuntimeAttributes/#disks
            # We ignore all disk types, and complain if the mount point is not `local-disk`.
            disks_spec: str = runtime_bindings.resolve('disks').value
            all_specs = disks_spec.split(',')
            # Sum up the gigabytes in each disk specification
            total_gb = 0
            for spec in all_specs:
                # Split up each spec as space-separated. We assume no fields
                # are empty, and we want to allow people to use spaces after
                # their commas when separating the list, like in Cromwell's
                # examples, so we strip whitespace.
                spec_parts = spec.strip().split(' ')
                if len(spec_parts) != 3:
                    # TODO: Add a WDL line to this error
                    raise ValueError(f"Could not parse disks = {disks_spec} because {spec} does not have 3 space-separated parts")
                if spec_parts[0] != 'local-disk':
                    # TODO: Add a WDL line to this error
                    raise NotImplementedError(f"Could not provide disks = {disks_spec} because only the local-disks mount point is implemented")
                try:
                    total_gb += int(spec_parts[1])
                except:
                    # TODO: Add a WDL line to this error
                    raise ValueError(f"Could not parse disks = {disks_spec} because {spec_parts[1]} is not an integer")
                # TODO: we always ignore the disk type and assume we have the right one.
                # TODO: Cromwell rounds LOCAL disks up to the nearest 375 GB. I
                # can't imagine that ever being standardized; just leave it
                # alone so that the workflow doesn't rely on this weird and
                # likely-to-change Cromwell detail.
                if spec_parts[2] == 'LOCAL':
                    logger.warning('Not rounding LOCAL disk to the nearest 375 GB; workflow execution will differ from Cromwell!')
            total_bytes: float = convert_units(total_gb, 'GB')
            runtime_disk = int(total_bytes)


        if not runtime_bindings.has_binding("gpu") and self._task.effective_wdl_version in ('1.0', 'draft-2'):
            # For old WDL versions, guess whether the task wants GPUs if not specified.
            use_gpus = (runtime_bindings.has_binding('gpuCount') or
                        runtime_bindings.has_binding('gpuType') or
                        runtime_bindings.has_binding('nvidiaDriverVersion'))
        else:
            # The gpu field is the WDL 1.1 standard with a default value of false,
            # so in 1.1+ documents, this field will be the absolute
            # truth on whether to use GPUs or not.
            # Fields such as gpuType and gpuCount will control what GPUs are provided.
            use_gpus = cast(WDL.Value.Boolean, runtime_bindings.get('gpu', WDL.Value.Boolean(False))).value

        if use_gpus:
            # We want to have GPUs
            # TODO: actually coerce types here instead of casting to detect user mistakes
            # Get the GPU count if set, or 1 if not,
            gpu_count: int = cast(WDL.Value.Int, runtime_bindings.get('gpuCount', WDL.Value.Int(1))).value
            # Get the GPU model constraint if set, or None if not
            gpu_model: Optional[str] = cast(Union[WDL.Value.String, WDL.Value.Null], runtime_bindings.get('gpuType', WDL.Value.Null())).value
            # We can't enforce a driver version, but if an nvidia driver
            # version is set, manually set nvidia brand
            gpu_brand: Optional[str] = 'nvidia' if runtime_bindings.has_binding('nvidiaDriverVersion') else None
            # Make a dict from this
            accelerator_spec: Dict[str, Union[str, int]] = {'kind': 'gpu', 'count': gpu_count}
            if gpu_model is not None:
                accelerator_spec['model'] = gpu_model
            if gpu_brand is not None:
                accelerator_spec['brand'] = gpu_brand

            accelerator_requirement = parse_accelerator(accelerator_spec)
            runtime_accelerators = [accelerator_requirement]

        # Schedule to get resources. Pass along the bindings from evaluating all the inputs and decls, and the runtime, with files virtualized.
        run_job = WDLTaskJob(self._task, virtualize_files(bindings, standard_library), virtualize_files(runtime_bindings, standard_library), self._task_id, self._namespace, self._task_path, cores=runtime_cores or self.cores, memory=runtime_memory or self.memory, disk=runtime_disk or self.disk, accelerators=runtime_accelerators or self.accelerators, wdl_options=self._wdl_options)
        # Run that as a child
        self.addChild(run_job)

        # Give it our postprocessing steps
        self.defer_postprocessing(run_job)

        # And return its result.
        return run_job.rv()



class WDLTaskJob(WDLBaseJob):
    """
    Job that runs a WDL task.

    Responsible for re-evaluating input declarations for unspecified inputs,
    evaluating the runtime section, re-scheduling if resources are not
    available, running any command, and evaluating the outputs.

    All bindings are in terms of task-internal names.
    """

    def __init__(self, task: WDL.Tree.Task, task_internal_bindings: Promised[WDLBindings], runtime_bindings: Promised[WDLBindings], task_id: List[str], namespace: str, task_path: str, **kwargs: Any) -> None:
        """
        Make a new job to run a task.

        :param namespace: The namespace that the task's *contents* exist in.
               The caller has alredy added the task's own name.

        :param task_path: Like the namespace, but including subscript numbers
               for scatters.
        """

        # This job should not be local because it represents a real workflow task.
        # TODO: Instead of re-scheduling with more resources, add a local
        # "wrapper" job like CWL uses to determine the actual requirements.
        super().__init__(unitName=task_path + ".command", displayName=namespace + ".command", local=False, **kwargs)

        logger.info("Preparing to run task %s as %s", task.name, namespace)

        self._task = task
        self._task_internal_bindings = task_internal_bindings
        self._runtime_bindings = runtime_bindings
        self._task_id = task_id
        self._namespace = namespace
        self._task_path = task_path

    ###
    # Runtime code injection system
    ###

    # WDL runtime code injected in the container communicates back to the rest
    # of the runtime through files in this directory.
    INJECTED_MESSAGE_DIR = ".toil_wdl_runtime"

    def add_injections(self, command_string: str, task_container: TaskContainer) -> str:
        """
        Inject extra Bash code from the Toil WDL runtime into the command for the container.

        Currently doesn't implement the MiniWDL plugin system, but does add
        resource usage monitoring to Docker containers.
        """

        parts = []

        if isinstance(task_container, SwarmContainer):
            # We're running on Docker Swarm, so we need to monitor CPU usage
            # and so on from inside the container, since it won't be attributed
            # to Toil child processes in the leader's self-monitoring.
            # TODO: Mount this from a file Toil installs instead or something.
            script = textwrap.dedent("""\
                function _toil_resource_monitor () {
                    # Turn off error checking and echo in here
                    set +ex
                    MESSAGE_DIR="${1}"
                    mkdir -p "${MESSAGE_DIR}"

                    function sample_cpu_usec() {
                        if [[ -f  /sys/fs/cgroup/cpu.stat ]] ; then
                            awk '{ if ($1 == "usage_usec") {print $2} }' /sys/fs/cgroup/cpu.stat
                        elif [[ -f /sys/fs/cgroup/cpuacct/cpuacct.stat ]] ; then
                            echo $(( $(head -n 1 /sys/fs/cgroup/cpuacct/cpuacct.stat | cut -f2 -d' ') * 10000 ))
                        fi
                    }

                    function sample_memory_bytes() {
                        if [[ -f /sys/fs/cgroup/memory.stat ]] ; then
                            awk '{ if ($1 == "anon") { print $2 } }' /sys/fs/cgroup/memory.stat
                        elif [[ -f /sys/fs/cgroup/memory/memory.stat ]] ; then
                            awk '{ if ($1 == "total_rss") { print $2 } }' /sys/fs/cgroup/memory/memory.stat
                        fi
                    }

                    while true ; do
                        printf "CPU\\t" >> ${MESSAGE_DIR}/resources.tsv
                        sample_cpu_usec >> ${MESSAGE_DIR}/resources.tsv
                        printf "Memory\\t" >> ${MESSAGE_DIR}/resources.tsv
                        sample_memory_bytes >> ${MESSAGE_DIR}/resources.tsv
                        sleep 1
                    done
                }
                """)
            parts.append(script)
            # Launch in a subshell so that it doesn't interfere with Bash "wait" in the main shell
            parts.append(f"(_toil_resource_monitor {self.INJECTED_MESSAGE_DIR} &)")

        if isinstance(task_container, SwarmContainer) and platform.system() == "Darwin":
            # With gRPC FUSE file sharing, files immediately downloaded before
            # being mounted may appear as size 0 in the container due to a race
            # condition. Check for this and produce an approperiate error.

            script = textwrap.dedent("""\
                function _toil_check_size () {
                    TARGET_FILE="${1}"
                    GOT_SIZE="$(stat -c %s "${TARGET_FILE}")"
                    EXPECTED_SIZE="${2}"
                    if [[ "${GOT_SIZE}" != "${EXPECTED_SIZE}" ]] ; then
                        echo >&2 "Toil Error:"
                        echo >&2 "File size visible in container for ${TARGET_FILE} is size ${GOT_SIZE} but should be size ${EXPECTED_SIZE}"
                        echo >&2 "Are you using gRPC FUSE file sharing in Docker Desktop?"
                        echo >&2 "It doesn't work: see <https://github.com/DataBiosphere/toil/issues/4542>."
                        exit 1
                    fi
                }
            """)
            parts.append(script)
            for host_path, job_path in task_container.input_path_map.items():
                expected_size = os.path.getsize(host_path)
                if expected_size != 0:
                    parts.append(f"_toil_check_size \"{job_path}\" {expected_size}")

        parts.append(command_string)

        return "\n".join(parts)

    def handle_injection_messages(self, outputs_library: ToilWDLStdLibTaskOutputs) -> None:
        """
        Handle any data received from injected runtime code in the container.
        """

        message_files = outputs_library._glob(WDL.Value.String(os.path.join(self.INJECTED_MESSAGE_DIR, "*")))
        logger.debug("Handling message files: %s", message_files)
        for message_file in message_files.value:
            self.handle_message_file(message_file.value)

    def handle_message_file(self, file_path: str) -> None:
        """
        Handle a message file received from in-container injected code.

        Takes the host-side path of the file.
        """
        if os.path.basename(file_path) == "resources.tsv":
            # This is a TSV of resource usage info.
            first_cpu_usec: Optional[int] = None
            last_cpu_usec: Optional[int] = None
            max_memory_bytes: Optional[int] = None

            for line in open(file_path):
                if not line.endswith("\n"):
                    # Skip partial lines
                    continue
                # For each full line we got
                parts = line.strip().split("\t")
                if len(parts) != 2:
                    # Skip odd-shaped lines
                    continue
                if parts[0] == "CPU":
                    # Parse CPU usage
                    cpu_usec = int(parts[1])
                    # Update summary stats
                    if first_cpu_usec is None:
                        first_cpu_usec = cpu_usec
                    last_cpu_usec = cpu_usec
                elif parts[0] == "Memory":
                    # Parse memory usage
                    memory_bytes = int(parts[1])
                    # Update summary stats
                    if max_memory_bytes is None or max_memory_bytes < memory_bytes:
                        max_memory_bytes = memory_bytes

            if max_memory_bytes is not None:
                logger.info("Container used at about %s bytes of memory at peak", max_memory_bytes)
                # Treat it as if used by a child process
                ResourceMonitor.record_extra_memory(max_memory_bytes // 1024)
            if last_cpu_usec is not None:
                assert(first_cpu_usec is not None)
                cpu_seconds = (last_cpu_usec - first_cpu_usec) / 1000000
                logger.info("Container used about %s seconds of CPU time", cpu_seconds)
                # Treat it as if used by a child process
                ResourceMonitor.record_extra_cpu(cpu_seconds)

    ###
    # Helper functions to work out what containers runtime we can use
    ###

    def can_fake_root(self) -> bool:
        """
        Determine if --fakeroot is likely to work for Singularity.
        """

        # We need to have an entry for our user in /etc/subuid to grant us a range of UIDs to use, for fakeroot to work.
        try:
            subuid_file = open('/etc/subuid')
        except OSError as e:
            logger.warning('Cannot open /etc/subuid due to %s; assuming no subuids available', e)
            return False
        username = get_user_name()
        for line in subuid_file:
            if line.split(':')[0].strip() == username:
                # We have a line assigning subuids
                return True
        # If there is no line, we have no subuids
        logger.warning('No subuids are assigned to %s; cannot fake root.', username)
        return False

    def can_mount_proc(self) -> bool:
        """
        Determine if --containall will work for Singularity. On Kubernetes, this will result in operation not permitted
        See: https://github.com/apptainer/singularity/issues/5857

        So if Kubernetes is detected, return False
        :return: bool
        """
        return "KUBERNETES_SERVICE_HOST" not in os.environ

    @report_wdl_errors("run task command", exit=True)
    def run(self, file_store: AbstractFileStore) -> Promised[WDLBindings]:
        """
        Actually run the task.
        """
        super().run(file_store)
        logger.info("Running task command for %s (%s) called as %s", self._task.name, self._task_id, self._namespace)

        # Set up the WDL standard library
        # UUID to use for virtualizing files
        # We process nonexistent files in WDLTaskWrapperJob as those must be run locally, so don't try to devirtualize them
        standard_library = ToilWDLStdLibBase(file_store, self._task_path, enforce_existence=False)

        # Get the bindings from after the input section
        bindings = unwrap(self._task_internal_bindings)
        # And the bindings from evaluating the runtime section
        runtime_bindings = unwrap(self._runtime_bindings)

        # We have all the resources we need, so run the task

        if shutil.which('singularity') and self._wdl_options.get("container") in ["singularity", "auto"]:
            # Prepare to use Singularity. We will need plenty of space to
            # download images.
            # Default the Singularity and MiniWDL cache directories. This sets the cache to the same place as
            # Singularity/MiniWDL's default cache directory
            # With launch-cluster, the singularity and miniwdl cache is set to /var/lib/toil in abstractProvisioner.py
            # A current limitation with the singularity/miniwdl cache is it cannot check for image updates if the
            # filename is the same
            singularity_cache = os.path.join(os.path.expanduser("~"), ".singularity")
            miniwdl_cache = os.path.join(os.path.expanduser("~"), ".cache/miniwdl")

            # Cache Singularity's layers somewhere known to have space
            os.environ['SINGULARITY_CACHEDIR'] = os.environ.get("SINGULARITY_CACHEDIR", singularity_cache)

            # Make sure it exists.
            os.makedirs(os.environ['SINGULARITY_CACHEDIR'], exist_ok=True)

            # Cache Singularity images for the workflow on this machine.
            # Since MiniWDL does only within-process synchronization for pulls,
            # we also will need to pre-pull one image into here at a time.
            os.environ['MINIWDL__SINGULARITY__IMAGE_CACHE'] = os.environ.get("MINIWDL__SINGULARITY__IMAGE_CACHE", miniwdl_cache)

            # Make sure it exists.
            os.makedirs(os.environ['MINIWDL__SINGULARITY__IMAGE_CACHE'], exist_ok=True)

            # Run containers with Singularity
            TaskContainerImplementation: Type[TaskContainer]  = SingularityContainer
        elif self._wdl_options.get("container") in ["docker", "auto"]:
            # Run containers with Docker
            # TODO: Poll if it is available and don't just try and fail.
            TaskContainerImplementation = SwarmContainer
            if runtime_bindings.has_binding('gpuType') or runtime_bindings.has_binding('gpuCount') or runtime_bindings.has_binding('nvidiaDriverVersion'):
                # Complain to the user that this is unlikely to work.
                logger.warning("Running job that might need accelerators with Docker. "
                               "Accelerator and GPU support "
                               "is not yet implemented in the MiniWDL Docker "
                               "containerization implementation.")
        else:
            raise RuntimeError(f"Could not find a working container engine to use; told to use {self._wdl_options.get('container')}")

        # Set up the MiniWDL container running stuff
        miniwdl_logger = logging.getLogger("MiniWDLContainers")
        miniwdl_config = WDL.runtime.config.Loader(miniwdl_logger)
        if not getattr(TaskContainerImplementation, 'toil_initialized__', False):
            # Initialize the cointainer system
            TaskContainerImplementation.global_init(miniwdl_config, miniwdl_logger)

            # TODO: We don't want to use MiniWDL's resource limit logic, but
            # we'd have to get at the _SubprocessScheduler that is internal to
            # the WDL.runtime.backend.cli_subprocess.SubprocessBase class to
            # hack it out of e.g. SingularityContainer, so for now we bring it
            # up. If we don't do this, we error out trying to make
            # _SubprocessScheduler instances because its class-level condition
            # variable doesn't exist.
            TaskContainerImplementation.detect_resource_limits(miniwdl_config, miniwdl_logger)

            # And remember we did it
            setattr(TaskContainerImplementation, 'toil_initialized__', True)
            # TODO: not thread safe!

        # Records, if we use a container, where its workdir is on our
        # filesystem, so we can interpret file anmes and globs relative to
        # there.
        workdir_in_container: Optional[str] = None

        if self._task.command:
            # When the command string references a File, we need to get a path
            # to the file on a local disk, which the commnad will be able to
            # actually use, accounting for e.g. containers.
            #
            # TODO: Figure out whan the command template actually uses File
            # values and lazily download them.
            #
            # For now we just grab all the File values in the inside-the-task
            # environment, since any of them *might* be used.
            #
            # Some also might be expected to be adjacent to files that are
            # used, like a BAI that doesn't get referenced in a command line
            # but must be next to its BAM.
            #
            # TODO: MiniWDL can parallelize the fetch
            bindings = devirtualize_files(bindings, standard_library)

            # Make the container object
            # TODO: What is this?
            run_id = str(uuid.uuid4())
            # Directory on the host where the conteiner is allowed to put files.
            host_dir = os.path.abspath('.')
            # Container working directory is guaranteed (?) to be at "work" inside there
            workdir_in_container = os.path.join(host_dir, "work")
            task_container = TaskContainerImplementation(miniwdl_config, run_id, host_dir)

            if isinstance(task_container, SingularityContainer):
                # We need to patch the Singularity container run invocation

                # We might need to send GPUs and the current miniwdl doesn't do
                # that for Singularity. And we might need to *not* try and use
                # --fakeroot if we lack sub-UIDs. So we sneakily monkey patch it
                # here.
                original_run_invocation = task_container._run_invocation
                def patched_run_invocation(*args: Any, **kwargs: Any) -> List[str]:
                    """
                    Invoke the original _run_invocation to get a base Singularity
                    command line, and then adjust the result to pass GPUs and not
                    fake root if needed.
                    """
                    command_line: List[str] = original_run_invocation(*args, **kwargs)

                    logger.debug('MiniWDL wants to run command line: %s', command_line)

                    # "exec" can be at index 1 or 2 depending on if we have a --verbose.
                    subcommand_index = 2 if command_line[1] == "--verbose" else 1

                    if '--fakeroot' in command_line and not self.can_fake_root():
                        # We can't fake root so don't try.
                        command_line.remove('--fakeroot')

                    # If on Kubernetes and proc cannot be mounted, get rid of --containall
                    if '--containall' in command_line and not self.can_mount_proc():
                        command_line.remove('--containall')

                    extra_flags: Set[str] = set()
                    accelerators_needed: Optional[List[AcceleratorRequirement]] = self.accelerators
                    local_accelerators = get_individual_local_accelerators()
                    if accelerators_needed is not None:
                        for accelerator in accelerators_needed:
                            # This logic will not work if a workflow needs to specify multiple GPUs of different types
                            # Right now this assumes all GPUs on the node are the same; we only look at the first available GPU
                            # and assume homogeneity
                            # This shouldn't cause issues unless a user has a very odd machine setup, which should be rare
                            if accelerator['kind'] == 'gpu':
                                # Grab detected GPUs
                                local_gpus: List[Optional[str]] = [accel['brand'] for accel in local_accelerators if accel['kind'] == 'gpu'] or [None]
                                # Tell singularity the GPU type
                                gpu_brand = accelerator.get('brand') or local_gpus[0]
                                if gpu_brand == 'nvidia':
                                    # Tell Singularity to expose nvidia GPUs
                                    extra_flags.add('--nv')
                                elif gpu_brand == 'amd':
                                    # Tell Singularity to expose ROCm GPUs
                                    extra_flags.add('--rocm')
                                else:
                                    raise RuntimeError('Cannot expose allocated accelerator %s to Singularity job', accelerator)

                    for flag in extra_flags:
                        # Put in all those flags
                        command_line.insert(subcommand_index + 1, flag)

                    logger.debug('Amended command line to: %s', command_line)

                    # Return the modified command line
                    return command_line

                # Apply the patch
                task_container._run_invocation = patched_run_invocation #  type: ignore

            # Show the runtime info to the container
            task_container.process_runtime(miniwdl_logger, {binding.name: binding.value for binding in devirtualize_files(runtime_bindings, standard_library)})

            # Tell the container to take up all these files. It will assign
            # them all new paths in task_container.input_path_map which we can
            # read. We also get a task_container.host_path() to go the other way.
            add_paths(task_container, get_file_paths_in_bindings(bindings))
            # This maps from oustide container to inside container
            logger.debug("Using container path map: %s", task_container.input_path_map)

            # Replace everything with in-container paths for the command.
            # TODO: MiniWDL deals with directory paths specially here.
            def get_path_in_container(path: str) -> Optional[str]:
                if path.startswith(TOIL_NONEXISTENT_URI_SCHEME):
                    return None
                return task_container.input_path_map[path]
            contained_bindings = map_over_files_in_bindings(bindings, get_path_in_container)

            # Make a new standard library for evaluating the command specifically, which only deals with in-container paths and out-of-container paths.
            command_library = ToilWDLStdLibTaskCommand(file_store, self._task_path, task_container, workdir_in_container)

            # Work out the command string, and unwrap it
            command_string: str = evaluate_named_expression(self._task, "command", WDL.Type.String(), remove_common_leading_whitespace(self._task.command), contained_bindings, command_library).coerce(WDL.Type.String()).value

            # Do any command injection we might need to do
            command_string = self.add_injections(command_string, task_container)

            # Grab the standard out and error paths. MyPy complains if we call
            # them because in the current MiniWDL version they are untyped.
            # TODO: MyPy will complain if we accomodate this and they later
            # become typed.
            host_stdout_txt: str = task_container.host_stdout_txt() #  type: ignore
            host_stderr_txt: str = task_container.host_stderr_txt() #  type: ignore

            if isinstance(task_container, SingularityContainer):
                # Before running the command, we need to make sure the container's
                # image is already pulled, so MiniWDL doesn't try and pull it.
                # MiniWDL only locks its cache directory within a process, and we
                # need to coordinate with other processes sharing the cache.
                with global_mutex(os.environ['MINIWDL__SINGULARITY__IMAGE_CACHE'], 'toil_miniwdl_sif_cache_mutex'):
                    # Also lock the Singularity layer cache in case it is shared with a different set of hosts
                    # TODO: Will these locks work well across machines???
                    with global_mutex(os.environ['SINGULARITY_CACHEDIR'], 'toil_singularity_cache_mutex'):
                        with ExitStack() as cleanup:
                            task_container._pull(miniwdl_logger, cleanup)

            # Log that we are about to run the command in the container
            logger.info('Executing command in %s: %s', task_container, command_string)

            # Now our inputs are all downloaded. Let debugging break in (after command is logged).
            # But we need to hint which host paths are meant to be which container paths
            host_and_job_paths: List[Tuple[str, str]] = [(k, v) for k, v in task_container.input_path_map.items()]
            self.files_downloaded_hook(host_and_job_paths)

            # TODO: Really we might want to set up a fake container working directory, to actually help the user.

            try:
                task_container.run(miniwdl_logger, command_string)
            except Exception:
                if os.path.exists(host_stderr_txt):
                    size = os.path.getsize(host_stderr_txt)
                    logger.error('Failed task left standard error at %s of %d bytes', host_stderr_txt, size)
                    if size > 0:
                        # Send the whole error stream.
                        file_store.log_user_stream(self._task_path + '.stderr', open(host_stderr_txt, 'rb'))
                        if logger.isEnabledFor(logging.DEBUG):
                            logger.debug("MiniWDL already logged standard error")
                        else:
                            # At debug level, MiniWDL itself logs command error lines.
                            # But otherwise we just dump into StatsAndLogging;
                            # we also want the messages in the job log that
                            # gets printed at the end of the workflow. So log
                            # the error log ourselves.
                            logger.error("====TASK ERROR LOG====")
                            for line in open(host_stderr_txt, 'r', errors="replace"):
                                logger.error("> %s", line.rstrip('\n'))
                            logger.error("====TASK ERROR LOG====")

                if os.path.exists(host_stdout_txt):
                    size = os.path.getsize(host_stdout_txt)
                    logger.info('Failed task left standard output at %s of %d bytes', host_stdout_txt, size)
                    if size > 0:
                        # Save the whole output stream.
                        # TODO: We can't tell if this was supposed to be
                        # captured. It might really be huge binary data.
                        file_store.log_user_stream(self._task_path + '.stdout', open(host_stdout_txt, 'rb'))

                # Keep crashing
                raise
        else:
            # We need to fake stdout and stderr, since nothing ran but the
            # standard library lets you grab them. TODO: Can these be None?
            host_stdout_txt = "/dev/null"
            host_stderr_txt = "/dev/null"

        # Evaluate all the outputs in their special library context
        # We need to evaluate globs and relative paths relative to the
        # container's workdir if any, but everything else doesn't need to seem
        # to run in the container; there's no way to go from
        # container-determined strings that are absolute paths to WDL File
        # objects, and like MiniWDL we can say we only support
        # working-directory-based relative paths for globs.
        outputs_library = ToilWDLStdLibTaskOutputs(
            file_store,
            self._task_path,
            host_stdout_txt,
            host_stderr_txt,
            task_container.input_path_map,
            current_directory_override=workdir_in_container,
            share_files_with=standard_library
        )
        with monkeypatch_coerce(outputs_library):
            output_bindings = evaluate_output_decls(self._task.outputs, bindings, outputs_library)

        # Now we know if the standard output and error were sent somewhere by
        # the workflow. If not, we should report them to the leader.

        if not outputs_library.stderr_used() and os.path.exists(host_stderr_txt):
            size = os.path.getsize(host_stderr_txt)
            logger.info('Unused standard error at %s of %d bytes', host_stderr_txt, size)
            if size > 0:
                # Save the whole error stream because the workflow didn't capture it.
                file_store.log_user_stream(self._task_path + '.stderr', open(host_stderr_txt, 'rb'))

        if not outputs_library.stdout_used() and os.path.exists(host_stdout_txt):
            size = os.path.getsize(host_stdout_txt)
            logger.info('Unused standard output at %s of %d bytes', host_stdout_txt, size)
            if size > 0:
                # Save the whole output stream because the workflow didn't capture it.
                file_store.log_user_stream(self._task_path + '.stdout', open(host_stdout_txt, 'rb'))

        # Collect output messages from any code Toil injected into the task.
        self.handle_injection_messages(outputs_library)

        # Drop any files from the output which don't actually exist
        output_bindings = drop_missing_files(output_bindings, current_directory_override=workdir_in_container)
        for decl in self._task.outputs:
            if not decl.type.optional and output_bindings[decl.name].value is None:
                # todo: make recursive
                # We have an unacceptable null value. This can happen if a file
                # is missing but not optional. Don't let it out to annoy the
                # next task.
                raise WDL.Error.EvalError(decl, f"non-optional value {decl.name} = {decl.expr} is missing")

        # Upload any files in the outputs if not uploaded already. Accounts for how relative paths may still need to be container-relative.
        output_bindings = virtualize_files(output_bindings, outputs_library)

        # Do postprocessing steps to e.g. apply namespaces.
        output_bindings = self.postprocess(output_bindings)

        return output_bindings

class WDLWorkflowNodeJob(WDLBaseJob):
    """
    Job that evaluates a WDL workflow node.
    """

    def __init__(self, node: WDL.Tree.WorkflowNode, prev_node_results: Sequence[Promised[WDLBindings]], namespace: str, task_path: str, wdl_options: Optional[Dict[str, str]] = None, **kwargs: Any) -> None:
        """
        Make a new job to run a workflow node to completion.
        """
        super().__init__(unitName=node.workflow_node_id, displayName=node.workflow_node_id, wdl_options=wdl_options or {}, **kwargs)

        self._node = node
        self._prev_node_results = prev_node_results
        self._namespace = namespace
        self._task_path = task_path

        if isinstance(self._node, WDL.Tree.Call):
            logger.debug("Preparing job for call node %s", self._node.workflow_node_id)

    @report_wdl_errors("run workflow node")
    def run(self, file_store: AbstractFileStore) -> Promised[WDLBindings]:
        """
        Actually execute the workflow node.
        """
        super().run(file_store)
        logger.info("Running node %s", self._node.workflow_node_id)

        # Combine the bindings we get from previous jobs
        incoming_bindings = combine_bindings(unwrap_all(self._prev_node_results))
        # Set up the WDL standard library
        standard_library = ToilWDLStdLibBase(file_store, self._task_path, execution_dir=self._wdl_options.get("execution_dir"))
        with monkeypatch_coerce(standard_library):
            if isinstance(self._node, WDL.Tree.Decl):
                # This is a variable assignment
                logger.info('Setting %s to %s', self._node.name, self._node.expr)
                value = evaluate_decl(self._node, incoming_bindings, standard_library)
                return self.postprocess(incoming_bindings.bind(self._node.name, value))
            elif isinstance(self._node, WDL.Tree.Call):
                # This is a call of a task or workflow

                # Fetch all the inputs we are passing and bind them.
                # The call is only allowed to use these.
                logger.debug("Evaluating step inputs")
                if self._node.callee is None:
                    # This should never be None, but mypy gets unhappy and this is better than an assert
                    inputs_mapping = None
                else:
                    inputs_mapping = {e.name: e.type for e in self._node.callee.inputs or []}
                input_bindings = evaluate_call_inputs(self._node, self._node.inputs, incoming_bindings, standard_library, inputs_mapping)

                # Bindings may also be added in from the enclosing workflow inputs
                # TODO: this is letting us also inject them from the workflow body.
                # TODO: Can this result in picking up non-namespaced values that
                # aren't meant to be inputs, by not changing their names?
                passed_down_bindings = incoming_bindings.enter_namespace(self._node.name)

                if isinstance(self._node.callee, WDL.Tree.Workflow):
                    # This is a call of a workflow
                    subjob: WDLBaseJob = WDLWorkflowJob(self._node.callee, [input_bindings, passed_down_bindings], self._node.callee_id, f'{self._namespace}.{self._node.name}', f'{self._task_path}.{self._node.name}', wdl_options=self._wdl_options)
                    self.addChild(subjob)
                elif isinstance(self._node.callee, WDL.Tree.Task):
                    # This is a call of a task
                    subjob = WDLTaskWrapperJob(self._node.callee, [input_bindings, passed_down_bindings], self._node.callee_id, f'{self._namespace}.{self._node.name}', f'{self._task_path}.{self._node.name}', wdl_options=self._wdl_options)
                    self.addChild(subjob)
                else:
                    raise WDL.Error.InvalidType(self._node, "Cannot call a " + str(type(self._node.callee)))

                # We need to agregate outputs namespaced with our node name, and existing bindings
                subjob.then_namespace(self._node.name)
                subjob.then_overlay(incoming_bindings)
                self.defer_postprocessing(subjob)
                return subjob.rv()
            elif isinstance(self._node, WDL.Tree.Scatter):
                subjob = WDLScatterJob(self._node, [incoming_bindings], self._namespace, self._task_path, wdl_options=self._wdl_options)
                self.addChild(subjob)
                # Scatters don't really make a namespace, just kind of a scope?
                # TODO: Let stuff leave scope!
                self.defer_postprocessing(subjob)
                return subjob.rv()
            elif isinstance(self._node, WDL.Tree.Conditional):
                subjob = WDLConditionalJob(self._node, [incoming_bindings], self._namespace, self._task_path, wdl_options=self._wdl_options)
                self.addChild(subjob)
                # Conditionals don't really make a namespace, just kind of a scope?
                # TODO: Let stuff leave scope!
                self.defer_postprocessing(subjob)
                return subjob.rv()
            else:
                raise WDL.Error.InvalidType(self._node, "Unimplemented WorkflowNode: " + str(type(self._node)))

class WDLWorkflowNodeListJob(WDLBaseJob):
    """
    Job that evaluates a list of WDL workflow nodes, which are in the same
    scope and in a topological dependency order, and which do not call out to any other
    workflows or tasks or sections.
    """

    def __init__(self, nodes: List[WDL.Tree.WorkflowNode], prev_node_results: Sequence[Promised[WDLBindings]], namespace: str, task_path: str, wdl_options: Optional[Dict[str, str]] = None, **kwargs: Any) -> None:
        """
        Make a new job to run a list of workflow nodes to completion.
        """
        super().__init__(unitName=nodes[0].workflow_node_id + '+', displayName=nodes[0].workflow_node_id + '+', wdl_options=wdl_options, **kwargs)

        self._nodes = nodes
        self._prev_node_results = prev_node_results
        self._namespace = namespace
        self._task_path = task_path

        for n in self._nodes:
            if isinstance(n, (WDL.Tree.Call, WDL.Tree.Scatter, WDL.Tree.Conditional)):
                raise RuntimeError("Node cannot be evaluated with other nodes: " + str(n))

    @report_wdl_errors("run workflow node list")
    def run(self, file_store: AbstractFileStore) -> Promised[WDLBindings]:
        """
        Actually execute the workflow nodes.
        """
        super().run(file_store)

        # Combine the bindings we get from previous jobs
        current_bindings = combine_bindings(unwrap_all(self._prev_node_results))
        # Set up the WDL standard library
        standard_library = ToilWDLStdLibBase(file_store, self._task_path, execution_dir=self._wdl_options.get("execution_dir"))

        with monkeypatch_coerce(standard_library):
            for node in self._nodes:
                if isinstance(node, WDL.Tree.Decl):
                    # This is a variable assignment
                    logger.info('Setting %s to %s', node.name, node.expr)
                    value = evaluate_decl(node, current_bindings, standard_library)
                    current_bindings = current_bindings.bind(node.name, value)
                else:
                    raise WDL.Error.InvalidType(node, "Unimplemented WorkflowNode: " + str(type(node)))

        return self.postprocess(current_bindings)


class WDLCombineBindingsJob(WDLBaseJob):
    """
    Job that collects the results from WDL workflow nodes and combines their
    environment changes.
    """

    def __init__(self, prev_node_results: Sequence[Promised[WDLBindings]], **kwargs: Any) -> None:
        """
        Make a new job to combine the results of previous jobs.

        If underlay is set, those bindings will be injected to be overridden by other bindings.

        If remove is set, bindings there will be subtracted out of the result.
        """
        super().__init__(**kwargs)

        self._prev_node_results = prev_node_results

    @report_wdl_errors("combine bindings")
    def run(self, file_store: AbstractFileStore) -> WDLBindings:
        """
        Aggregate incoming results.
        """
        super().run(file_store)
        combined = combine_bindings(unwrap_all(self._prev_node_results))
        # Make sure to run the universal postprocessing steps
        return self.postprocess(combined)

class WDLWorkflowGraph:
    """
    Represents a graph of WDL WorkflowNodes.

    Operates at a certain level of instantiation (i.e. sub-sections are
    represented by single nodes).

    Assumes all relevant nodes are provided; dependencies outside the provided
    nodes are assumed to be satisfied already.
    """

    def __init__(self, nodes: Sequence[WDL.Tree.WorkflowNode]) -> None:
        """
        Make a graph for analyzing a set of workflow nodes.
        """

        # For Gather nodes, the Toil interpreter handles them as part of their
        # associated section. So make a map from gather ID to the section node
        # ID.
        self._gather_to_section: Dict[str, str] = {}
        for node in nodes:
            if isinstance(node, WDL.Tree.WorkflowSection):
                for gather_node in node.gathers.values():
                    self._gather_to_section[gather_node.workflow_node_id] = node.workflow_node_id

        # Store all the nodes by ID, except the gathers which we elide.
        self._nodes: Dict[str, WDL.Tree.WorkflowNode] = {node.workflow_node_id: node for node in nodes if not isinstance(node, WDL.Tree.Gather)}

    def real_id(self, node_id: str) -> str:
        """
        Map multiple IDs for what we consider the same node to one ID.

        This elides/resolves gathers.
        """
        return self._gather_to_section.get(node_id, node_id)

    def is_decl(self, node_id: str) -> bool:
        """
        Return True if a node represents a WDL declaration, and false
        otherwise.
        """
        return isinstance(self.get(node_id), WDL.Tree.Decl)

    def get(self, node_id: str) -> WDL.Tree.WorkflowNode:
        """
        Get a node by ID.
        """
        return self._nodes[self.real_id(node_id)]

    def get_dependencies(self, node_id: str) -> Set[str]:
        """
        Get all the nodes that a node depends on, recursively (into the node if
        it has a body) but not transitively.

        Produces dependencies after resolving gathers and internal-to-section
        dependencies, on nodes that are also in this graph.
        """

        # We need to make sure to bubble up dependencies from inside sections.
        # A conditional might only appear to depend on the variables in the
        # conditional expression, but its body can depend on other stuff, and
        # we need to make sure that that stuff has finished and updated the
        # environment before the conditional body runs. TODO: This is because
        # Toil can't go and get and add successors to the relevant jobs later,
        # while MiniWDL's engine apparently can. This ends up reducing
        # parallelism more than would strictly be necessary; nothing in the
        # conditional can start until the dependencies of everything in the
        # conditional are ready.

        dependencies = set()

        node = self.get(node_id)
        for dependency in recursive_dependencies(node):
            real_dependency = self.real_id(dependency)
            if real_dependency in self._nodes:
                dependencies.add(real_dependency)

        return dependencies

    def get_transitive_dependencies(self, node_id: str) -> Set[str]:
        """
        Get all the nodes that a node depends on, transitively.
        """

        dependencies: Set[str] = set()
        visited: Set[str] = set()
        queue = [node_id]

        while len(queue) > 0:
            # Grab the enxt thing off the queue
            here = queue[-1]
            queue.pop()
            if here in visited:
                # Skip if we got it already
                continue
            # Mark it got
            visited.add(here)
            # Get all its dependencies
            here_deps = self.get_dependencies(here)
            dependencies |= here_deps
            for dep in here_deps:
                if dep not in visited:
                    # And queue all the ones we haven't visited.
                    queue.append(dep)

        return dependencies

    def topological_order(self) -> List[str]:
        """
        Get a topological order of the nodes, based on their dependencies.
        """

        sorter : TopologicalSorter[str] = TopologicalSorter()
        for node_id in self._nodes.keys():
            # Add all the edges
            sorter.add(node_id, *self.get_dependencies(node_id))
        return list(sorter.static_order())

    def leaves(self) -> List[str]:
        """
        Get all the workflow node IDs that have no dependents in the graph.
        """

        leaves = set(self._nodes.keys())
        for node_id in self._nodes.keys():
            for dependency in self.get_dependencies(node_id):
                if dependency in leaves:
                    # Mark everything depended on as not a leaf
                    leaves.remove(dependency)
        return list(leaves)


class WDLSectionJob(WDLBaseJob):
    """
    Job that can create more graph for a section of the workflow.
    """

    def __init__(self, namespace: str, task_path: str, wdl_options: Optional[Dict[str, str]] = None, **kwargs: Any) -> None:
        """
        Make a WDLSectionJob where the interior runs in the given namespace,
        starting with the root workflow.
        """
        super().__init__(wdl_options=wdl_options, **kwargs)
        self._namespace = namespace
        self._task_path = task_path

    @staticmethod
    def coalesce_nodes(order: List[str], section_graph: WDLWorkflowGraph) -> List[List[str]]:
        """
        Given a topological order of WDL workflow node IDs, produce a list of
        lists of IDs, still in topological order, where each list of IDs can be
        run under a single Toil job.
        """

        # All the buckets of merged nodes
        to_return: List[List[str]] = []
        # The nodes we are currently merging, in topological order
        current_bucket: List[str] = []
        # All the non-decl transitive dependencies of nodes in the bucket
        current_bucket_dependencies: Set[str] = set()

        for next_id in order:
            # Consider adding each node to the bucket
            # Get all the dependencies on things that aren't decls.
            next_dependencies = {dep for dep in section_graph.get_transitive_dependencies(next_id) if not section_graph.is_decl(dep)}
            if len(current_bucket) == 0:
                # This is the first thing for the bucket
                current_bucket.append(next_id)
                current_bucket_dependencies |= next_dependencies
            else:
                # Get a node already in the bucket
                current_id = current_bucket[0]

                if not section_graph.is_decl(current_id) or not section_graph.is_decl(next_id):
                    # We can only combine decls with decls, so we can't go in
                    # the bucket.

                    # Finish the bucket.
                    to_return.append(current_bucket)
                    # Start a new one with this next node
                    current_bucket = [next_id]
                    current_bucket_dependencies = next_dependencies
                else:
                    # We have a decl in the bucket and a decl we could maybe
                    # add. We know they are part of the same section, so we
                    # aren't jumping in and out of conditionals or scatters.

                    # We are going in a topological order, so we know the
                    # bucket can't depend on the new node.

                    if next_dependencies == current_bucket_dependencies:
                        # We can add this node without adding more dependencies on non-decls on either side.
                        # Nothing in the bucket can be in the dependency set because the bucket is only decls.
                        # Put it in
                        current_bucket.append(next_id)
                        # TODO: With this condition, this is redundant.
                        current_bucket_dependencies |= next_dependencies
                    else:
                        # Finish the bucket.
                        to_return.append(current_bucket)
                        # Start a new one with this next node
                        current_bucket = [next_id]
                        current_bucket_dependencies = next_dependencies

        if len(current_bucket) > 0:
            # Now finish the last bucket
            to_return.append(current_bucket)

        return to_return



    def create_subgraph(self, nodes: Sequence[WDL.Tree.WorkflowNode], gather_nodes: Sequence[WDL.Tree.Gather], environment: WDLBindings, local_environment: Optional[WDLBindings] = None, subscript: Optional[int] = None) -> WDLBaseJob:
        """
        Make a Toil job to evaluate a subgraph inside a workflow or workflow
        section.

        :returns: a child Job that will return the aggregated environment
                  after running all the things in the section.

        :param gather_nodes: Names exposed by these will always be defined
               with something, even if the code that defines them does
               not actually run.
        :param environment: Bindings in this environment will be used
               to evaluate the subgraph and will be passed through.
        :param local_environment: Bindings in this environment will be
               used to evaluate the subgraph but will go out of scope
               at the end of the section.
        :param subscript: If the subgraph is being evaluated multiple times,
               this should be a disambiguating integer for logging.
        """

        # Work out what to call what we are working on
        task_path = self._task_path
        if subscript is not None:
            # We need to include a scatter loop number.
            task_path += f'.{subscript}'

        if local_environment is not None:
            # Bring local environment into scope
            environment = combine_bindings([environment, local_environment])

        # Make a graph of all the nodes at this level
        section_graph = WDLWorkflowGraph(nodes)

        # To make Toil jobs, we need all the jobs they depend on made so we can
        # call .rv(). So we need to solve the workflow DAG ourselves to set it up
        # properly.

        # When a WDL node depends on another, we need to be able to find the Toil job we need an rv from.
        wdl_id_to_toil_job: Dict[str, WDLBaseJob] = {}
        # We need the set of Toil jobs not depended on so we can wire them up to the sink.
        # This maps from Toil job store ID to job.
        toil_leaves: Dict[Union[str, TemporaryID], WDLBaseJob] = {}

        def get_job_set_any(wdl_ids: Set[str]) -> List[WDLBaseJob]:
            """
            Get the distinct Toil jobs executing any of the given WDL nodes.
            """
            job_ids = set()
            jobs = []
            for job in (wdl_id_to_toil_job[wdl_id] for wdl_id in wdl_ids):
                # For each job that is registered under any of these WDL IDs
                if job.jobStoreID not in job_ids:
                    # If we haven't taken it already, take it
                    job_ids.add(job.jobStoreID)
                    jobs.append(job)
            return jobs

        creation_order = section_graph.topological_order()
        logger.debug('Creation order: %s', creation_order)

        # Now we want to organize the linear list of nodes into collections of nodes that can be in the same Toil job.
        creation_jobs = self.coalesce_nodes(creation_order, section_graph)
        logger.debug('Creation jobs: %s', creation_jobs)

        for node_ids in creation_jobs:
            logger.debug('Make Toil job for %s', node_ids)
            # Collect the return values from previous jobs. Some nodes may have been inputs, without jobs.
            # Don't inlude stuff in the current batch.
            prev_node_ids = {prev_node_id for node_id in node_ids for prev_node_id in section_graph.get_dependencies(node_id) if prev_node_id not in node_ids}


            # Get the Toil jobs we depend on
            prev_jobs = get_job_set_any(prev_node_ids)
            for prev_job in prev_jobs:
                if prev_job.jobStoreID in toil_leaves:
                    # Mark them all as depended on
                    del toil_leaves[prev_job.jobStoreID]

            # Get their return values to feed into the new job
            rvs: List[Union[WDLBindings, Promise]] = [prev_job.rv() for prev_job in prev_jobs]
            # We also need access to section-level bindings like inputs
            rvs.append(environment)

            if len(node_ids) == 1:
                # Make a one-node job
                job: WDLBaseJob = WDLWorkflowNodeJob(section_graph.get(node_ids[0]), rvs, self._namespace, task_path, wdl_options=self._wdl_options)
            else:
                # Make a multi-node job
                job = WDLWorkflowNodeListJob([section_graph.get(node_id) for node_id in node_ids], rvs, self._namespace, task_path, wdl_options=self._wdl_options)
            for prev_job in prev_jobs:
                # Connect up the happens-after relationships to make sure the
                # return values are available.
                # We have a graph that only needs one kind of happens-after
                # relationship, so we always use follow-ons.
                prev_job.addFollowOn(job)

            if len(prev_jobs) == 0:
                # Nothing came before this job, so connect it to the workflow.
                self.addChild(job)

            for node_id in node_ids:
                # Save the job for everything it executes
                wdl_id_to_toil_job[node_id] = job

            # It isn't depended on yet
            toil_leaves[job.jobStoreID] = job

        if len(toil_leaves) == 1:
            # There's one final node so we can just tack postprocessing onto that.
            sink: WDLBaseJob = next(iter(toil_leaves.values()))
        else:
            # We need to bring together with a new sink
            # Make the sink job to collect all their results.
            leaf_rvs: List[Union[WDLBindings, Promise]] = [leaf_job.rv() for leaf_job in toil_leaves.values()]
            # Make sure to also send the section-level bindings
            leaf_rvs.append(environment)
            # And to fill in bindings from code not executed in this instantiation
            # with Null, and filter out stuff that should leave scope.
            sink = WDLCombineBindingsJob(leaf_rvs, wdl_options=self._wdl_options)
            # It runs inside us
            self.addChild(sink)
            for leaf_job in toil_leaves.values():
                # And after all the leaf jobs.
                leaf_job.addFollowOn(sink)

        logger.debug("Sink job is: %s", sink)


        # Apply the final postprocessing for leaving the section.
        sink.then_underlay(self.make_gather_bindings(gather_nodes, WDL.Value.Null()))
        if local_environment is not None:
            sink.then_remove(local_environment)

        return sink

    def make_gather_bindings(self, gathers: Sequence[WDL.Tree.Gather], undefined: WDL.Value.Base) -> WDLBindings:
        """
        Given a collection of Gathers, create bindings from every identifier
        gathered, to the given "undefined" placeholder (which would be Null for
        a single execution of the body, or an empty array for a completely
        unexecuted scatter).

        These bindings can be overlaid with bindings from the actual execution,
        so that references to names defined in unexecuted code get a proper
        default undefined value, and not a KeyError at runtime.

        The information to do this comes from MiniWDL's "gathers" system:
        <https://miniwdl.readthedocs.io/en/latest/WDL.html#WDL.Tree.WorkflowSection.gathers>

        TODO: This approach will scale O(n^2) when run on n nested
        conditionals, because generating these bindings for the outer
        conditional will visit all the bindings from the inner ones.
        """

        # We can just directly compose our bindings.
        new_bindings: WDLBindings = WDL.Env.Bindings()

        for gather_node in gathers:
            bindings_source = gather_node.final_referee
            # Since there's no namespacing to be done at intermediate Gather
            # nodes (we can't refer via a gather referee chain to the inside of
            # a Call), we can just jump to the end here.
            bindings_source = gather_node.final_referee
            if isinstance(bindings_source, WDL.Tree.Decl):
                # Bind the decl's name
                new_bindings = new_bindings.bind(bindings_source.name, undefined)
            elif isinstance(bindings_source, WDL.Tree.Call):
                # Bind each of the call's outputs, namespaced with the call.
                # The call already has a bindings for these to expressions.
                for call_binding in bindings_source.effective_outputs:
                    # TODO: We could try and map here instead
                    new_bindings = new_bindings.bind(call_binding.name, undefined)
            else:
                # Either something unrecognized or final_referee lied and gave us a Gather.
                raise TypeError(f"Cannot generate bindings for a gather over a {type(bindings_source)}")

        return new_bindings

class WDLScatterJob(WDLSectionJob):
    """
    Job that evaluates a scatter in a WDL workflow. Runs the body for each
    value in an array, and makes arrays of the new bindings created in each
    instance of the body. If an instance of the body doesn't create a binding,
    it gets a null value in the corresponding array.
    """
    def __init__(self, scatter: WDL.Tree.Scatter, prev_node_results: Sequence[Promised[WDLBindings]], namespace: str, task_path: str, wdl_options: Optional[Dict[str, str]] = None, **kwargs: Any) -> None:
        """
        Create a subtree that will run a WDL scatter. The scatter itself and the contents live in the given namespace.
        """
        super().__init__(namespace, task_path, **kwargs, unitName=scatter.workflow_node_id, displayName=scatter.workflow_node_id, wdl_options=wdl_options)

        # Because we need to return the return value of the workflow, we need
        # to return a Toil promise for the last/sink job in the workflow's
        # graph. But we can't save either a job that takes promises, or a
        # promise, in ourselves, because of the way that Toil resolves promises
        # at deserialization. So we need to do the actual building-out of the
        # workflow in run().

        logger.info("Preparing to run scatter on %s", scatter.variable)

        self._scatter = scatter
        self._prev_node_results = prev_node_results

    @report_wdl_errors("run scatter")
    def run(self, file_store: AbstractFileStore) -> Promised[WDLBindings]:
        """
        Run the scatter.
        """
        super().run(file_store)

        logger.info("Running scatter on %s", self._scatter.variable)

        # Combine the bindings we get from previous jobs.
        # For a task we only see the inside-the-task namespace.
        bindings = combine_bindings(unwrap_all(self._prev_node_results))
        # Set up the WDL standard library
        standard_library = ToilWDLStdLibBase(file_store, self._task_path)

        # Get what to scatter over
        with monkeypatch_coerce(standard_library):
            try:
                scatter_value = evaluate_named_expression(self._scatter, self._scatter.variable, None, self._scatter.expr, bindings, standard_library)
            finally:
                # Report all files are downloaded now that all expressions are evaluated.
                self.files_downloaded_hook([(p, p) for p in standard_library.get_local_paths()])

        if not isinstance(scatter_value, WDL.Value.Array):
            raise RuntimeError("The returned value from a scatter is not an Array type.")

        scatter_jobs = []
        for subscript, item in enumerate(scatter_value.value):
            # Make an instantiation of our subgraph for each possible value of
            # the variable. Make sure the variable is bound only for the
            # duration of the body.
            local_bindings: WDLBindings = WDL.Env.Bindings()
            local_bindings = local_bindings.bind(self._scatter.variable, item)
            # TODO: We need to turn values() into a list because MyPy seems to
            # think a dict_values isn't a Sequence. This is a waste of time to
            # appease MyPy but probably better than a cast?
            scatter_jobs.append(self.create_subgraph(self._scatter.body, list(self._scatter.gathers.values()), bindings, local_bindings, subscript=subscript))

        if len(scatter_jobs) == 0:
            # No scattering is needed. We just need to bind all the names.

            logger.info("No scattering is needed. Binding all scatter results to [].")

            # Define the value that should be seen for a name bound in the scatter
            # if nothing in the scatter actually runs. This should be some kind of
            # empty array.
            empty_array = WDL.Value.Array(WDL.Type.Any(optional=True, null=True), [])
            return self.make_gather_bindings(list(self._scatter.gathers.values()), empty_array)

        # Otherwise we actually have some scatter jobs.

        # Make a job at the end to aggregate.
        # Turn all the bindings created inside the scatter bodies into arrays
        # of maybe-optional values. Each body execution will define names it
        # doesn't make as nulls, so we don't have to worry about
        # totally-missing names.
        gather_job = WDLArrayBindingsJob([j.rv() for j in scatter_jobs], bindings, wdl_options=self._wdl_options)
        self.addChild(gather_job)
        for j in scatter_jobs:
            j.addFollowOn(gather_job)
        self.defer_postprocessing(gather_job)
        return gather_job.rv()

class WDLArrayBindingsJob(WDLBaseJob):
    """
    Job that takes all new bindings created in an array of input environments,
    relative to a base environment, and produces bindings where each new
    binding name is bound to an array of the values in all the input
    environments.

    Useful for producing the results of a scatter.
    """

    def __init__(self, input_bindings: Sequence[Promised[WDLBindings]], base_bindings: WDLBindings, **kwargs: Any) -> None:
        """
        Make a new job to array-ify the given input bindings.

        :param input_bindings: bindings visible to each evaluated iteration.
        :param base_bindings: bindings visible to *all* evaluated iterations,
               which should be constant across all of them and not made into
               arrays but instead passed through unchanged.
        """
        super().__init__(**kwargs)

        self._input_bindings = input_bindings
        self._base_bindings = base_bindings

    @report_wdl_errors("create array bindings")
    def run(self, file_store: AbstractFileStore) -> WDLBindings:
        """
        Actually produce the array-ified bindings now that promised values are available.
        """
        super().run(file_store)

        # Subtract base bindings to get just the new bindings created in each input
        new_bindings = [env.subtract(self._base_bindings) for env in unwrap_all(self._input_bindings)]
        # Make a set of all the new names.
        # TODO: They ought to maybe have types? Spec just says "any scalar
        # outputs of these tasks is now an array", with no hint on what to do
        # if some tasks output nothing, some tasks output things of
        # incompatible types, etc.
        new_names = {b.name for env in new_bindings for b in env}

        result = self._base_bindings
        for name in new_names:
            # Determine the set of all types bound to the name, or None if a result is null.
            # Problem: the WDL type types are not hashable, so we need to do bad N^2 deduplication
            observed_types = []
            for env in new_bindings:
                binding_type = env.resolve(name).type if env.has_binding(name) else WDL.Type.Any()
                if binding_type not in observed_types:
                    observed_types.append(binding_type)
            # Get the supertype of those types
            supertype: WDL.Type.Base = get_supertype(observed_types)
            # Bind an array of the values
            # TODO: We should be able to assume the binding is always there if this is a scatter, because we create and underlay bindings based on the gathers.
            result = result.bind(name, WDL.Value.Array(supertype, [env.resolve(name) if env.has_binding(name) else WDL.Value.Null() for env in new_bindings]))

        # Base bindings are already included so return the result
        return self.postprocess(result)

class WDLConditionalJob(WDLSectionJob):
    """
    Job that evaluates a conditional in a WDL workflow.
    """
    def __init__(self, conditional: WDL.Tree.Conditional, prev_node_results: Sequence[Promised[WDLBindings]], namespace: str, task_path: str, wdl_options: Optional[Dict[str, str]] = None, **kwargs: Any) -> None:
        """
        Create a subtree that will run a WDL conditional. The conditional itself and its contents live in the given namespace.
        """
        super().__init__(namespace, task_path, **kwargs, unitName=conditional.workflow_node_id, displayName=conditional.workflow_node_id, wdl_options=wdl_options)

        # Once again we need to ship the whole body template to be instantiated
        # into Toil jobs only if it will actually run.

        logger.info("Preparing to run conditional on %s", conditional.expr)

        self._conditional = conditional
        self._prev_node_results = prev_node_results

    @report_wdl_errors("run conditional")
    def run(self, file_store: AbstractFileStore) -> Promised[WDLBindings]:
        """
        Run the conditional.
        """
        super().run(file_store)

        logger.info("Checking condition for %s: %s", self._conditional.workflow_node_id, self._conditional.expr)

        # Combine the bindings we get from previous jobs.
        # For a task we only see the insode-the-task namespace.
        bindings = combine_bindings(unwrap_all(self._prev_node_results))
        # Set up the WDL standard library
        standard_library = ToilWDLStdLibBase(file_store, self._task_path)

        # Get the expression value. Fake a name.
        with monkeypatch_coerce(standard_library):
            try:
                expr_value = evaluate_named_expression(self._conditional, "<conditional expression>", WDL.Type.Boolean(), self._conditional.expr, bindings, standard_library)
            finally:
                # Report all files are downloaded now that all expressions are evaluated.
                self.files_downloaded_hook([(p, p) for p in standard_library.get_local_paths()])

        if expr_value.value:
            # Evaluated to true!
            logger.info('Condition is true')
            # Run the body and return its effects
            body_job = self.create_subgraph(self._conditional.body, list(self._conditional.gathers.values()), bindings)
            self.defer_postprocessing(body_job)
            return body_job.rv()
        else:
            logger.info('Condition is false')
            # Return the input bindings and null bindings for all our gathers.
            # Should not collide at all.
            gather_bindings = self.make_gather_bindings(list(self._conditional.gathers.values()), WDL.Value.Null())
            return self.postprocess(combine_bindings([bindings, gather_bindings]))

class WDLWorkflowJob(WDLSectionJob):
    """
    Job that evaluates an entire WDL workflow.
    """

    def __init__(self, workflow: WDL.Tree.Workflow, prev_node_results: Sequence[Promised[WDLBindings]], workflow_id: List[str], namespace: str, task_path: str, wdl_options: Optional[Dict[str, str]] = None, **kwargs: Any) -> None:
        """
        Create a subtree that will run a WDL workflow. The job returns the
        return value of the workflow.

        :param namespace: the namespace that the workflow's *contents* will be
               in. Caller has already added the workflow's own name.
        """
        super().__init__(namespace, task_path, wdl_options=wdl_options, **kwargs)

        # Because we need to return the return value of the workflow, we need
        # to return a Toil promise for the last/sink job in the workflow's
        # graph. But we can't save either a job that takes promises, or a
        # promise, in ourselves, because of the way that Toil resolves promises
        # at deserialization. So we need to do the actual building-out of the
        # workflow in run().

        logger.debug("Preparing to run workflow %s", workflow.name)


        self._workflow = workflow
        self._prev_node_results = prev_node_results
        self._workflow_id = workflow_id
        self._namespace = namespace

    @report_wdl_errors("run workflow")
    def run(self, file_store: AbstractFileStore) -> Promised[WDLBindings]:
        """
        Run the workflow. Return the result of the workflow.
        """
        super().run(file_store)

        logger.info("Running workflow %s (%s) called as %s", self._workflow.name, self._workflow_id, self._namespace)

        # Combine the bindings we get from previous jobs.
        # For a task we only see the insode-the-task namespace.
        bindings = combine_bindings(unwrap_all(self._prev_node_results))
        # Set up the WDL standard library
        standard_library = ToilWDLStdLibBase(file_store, self._task_path, execution_dir=self._wdl_options.get("execution_dir"))

        if self._workflow.inputs:
            with monkeypatch_coerce(standard_library):
                try:
                    for input_decl in self._workflow.inputs:
                        # Evaluate all the inputs that aren't pre-set
                        bindings = bindings.bind(input_decl.name, evaluate_defaultable_decl(input_decl, bindings, standard_library))
                finally:
                    # Report all files are downloaded now that all expressions are evaluated.
                    self.files_downloaded_hook([(p, p) for p in standard_library.get_local_paths()])

        # Make jobs to run all the parts of the workflow
        sink = self.create_subgraph(self._workflow.body, [], bindings)

        if self._workflow.outputs != []:  # Compare against empty list as None means there should be outputs
            # Either the output section is declared and nonempty or it is not declared
            # Add evaluating the outputs after the sink
            outputs_job = WDLOutputsJob(self._workflow, sink.rv(), self._task_path, wdl_options=self._wdl_options)
            sink.addFollowOn(outputs_job)
            # Caller is responsible for making sure namespaces are applied
            self.defer_postprocessing(outputs_job)
            return outputs_job.rv()
        else:
            # No outputs from this workflow.
            return self.postprocess(WDL.Env.Bindings())

class WDLOutputsJob(WDLBaseJob):
    """
    Job which evaluates an outputs section (such as for a workflow).

    Returns an environment with just the outputs bound, in no namespace.
    """
    def __init__(self, workflow: WDL.Tree.Workflow, bindings: Promised[WDLBindings], task_path: str, wdl_options: Optional[Dict[str, str]] = None, **kwargs: Any):
        """
        Make a new WDLWorkflowOutputsJob for the given workflow, with the given set of bindings after its body runs.
        """
        super().__init__(wdl_options=wdl_options, **kwargs)

        self._bindings = bindings
        self._workflow = workflow
        self._task_path = task_path

    @report_wdl_errors("evaluate outputs")
    def run(self, file_store: AbstractFileStore) -> WDLBindings:
        """
        Make bindings for the outputs.
        """
        super().run(file_store)

        # Evaluate all output expressions in the normal, non-task-outputs library context
        standard_library = ToilWDLStdLibBase(file_store, self._task_path, execution_dir=self._wdl_options.get("execution_dir"))

        try:
            if self._workflow.outputs is not None:
                # Output section is declared and is nonempty, so evaluate normally

                # Combine the bindings from the previous job
                with monkeypatch_coerce(standard_library):
                    output_bindings = evaluate_output_decls(self._workflow.outputs, unwrap(self._bindings), standard_library)
            else:
                # If no output section is present, start with an empty bindings
                output_bindings = WDL.Env.Bindings()

            if self._workflow.outputs is None or self._wdl_options.get("all_call_outputs", False):
                # The output section is not declared, or we want to keep task outputs anyway.

                # Get all task outputs and return that
                # First get all task output names
                output_set = set()
                # We need to recurse down through scatters and conditionals to find all the task names.
                # The output variable names won't involve the scatters or conditionals as components.
                stack = list(self._workflow.body)
                while stack != []:
                    node = stack.pop()
                    if isinstance(node, WDL.Tree.Call):
                        # For calls, promote all output names to workflow output names
                        # TODO: Does effective_outputs already have the right
                        # stuff for calls to workflows that themselves lack
                        # output sections? If so, can't we just use that for
                        # *this* workflow?
                        for type_binding in node.effective_outputs:
                            output_set.add(type_binding.name)
                    elif isinstance(node, WDL.Tree.Scatter) or isinstance(node, WDL.Tree.Conditional):
                        # For scatters and conditionals, recurse looking for calls.
                        for subnode in node.body:
                            stack.append(subnode)
<<<<<<< HEAD
                # Add in all bindings that are task outputs
=======
                # Collect all bindings that are task outputs
                output_bindings: WDL.Env.Bindings[WDL.Value.Base] = WDL.Env.Bindings()
>>>>>>> 561f5ba0
                for binding in unwrap(self._bindings):
                    if binding.name in output_set:
                        # The bindings will already be namespaced with the task namespaces
                        output_bindings = output_bindings.bind(binding.name, binding.value)
        finally:
            # We don't actually know when all our files are downloaded since
            # anything we evaluate might devirtualize inside any expression.
            # But we definitely know they're done being downloaded if we throw
            # an error or if we finish, so hook in now and let the debugging
            # logic stop the worker before any error does.
            #
            # Make sure to feed in all the paths we devirtualized as if they
            # were mounted into a container at their actual paths.
            self.files_downloaded_hook([(p, p) for p in standard_library.get_local_paths()])

        # Null nonexistent optional values and error on the rest
        output_bindings = drop_missing_files(output_bindings, self._wdl_options.get("execution_dir"))

        return self.postprocess(output_bindings)

class WDLRootJob(WDLSectionJob):
    """
    Job that evaluates an entire WDL workflow, and returns the workflow outputs
    namespaced with the workflow name. Inputs may or may not be namespaced with
    the workflow name; both forms are accepted.
    """

    def __init__(self, target: Union[WDL.Tree.Workflow, WDL.Tree.Task], inputs: WDLBindings, wdl_options: Optional[Dict[str, str]] = None, **kwargs: Any) -> None:
        """
        Create a subtree to run the workflow and namespace the outputs.
        """

        # The root workflow names the root namespace and task path.
        super().__init__(target.name, target.name, wdl_options=wdl_options, **kwargs)
        self._target = target
        self._inputs = inputs

    @report_wdl_errors("run root job")
    def run(self, file_store: AbstractFileStore) -> Promised[WDLBindings]:
        """
        Actually build the subgraph.
        """
        super().run(file_store)
        if isinstance(self._target, WDL.Tree.Workflow):
            # Create a workflow job. We rely in this to handle entering the input
            # namespace if needed, or handling free-floating inputs.
            job: WDLBaseJob = WDLWorkflowJob(self._target, [self._inputs], [self._target.name], self._namespace, self._task_path, wdl_options=self._wdl_options)
        else:
            # There is no workflow. Create a task job.
            job = WDLTaskWrapperJob(self._target, [self._inputs], [self._target.name], self._namespace, self._task_path, wdl_options=self._wdl_options)
        # Run the task or workflow
        job.then_namespace(self._namespace)
        self.addChild(job)
        self.defer_postprocessing(job)
        return job.rv()


@contextmanager
def monkeypatch_coerce(standard_library: ToilWDLStdLibBase) -> Generator[None, None, None]:
    """
    Monkeypatch miniwdl's WDL.Value.Base.coerce() function to virtualize files when they are represented as Strings.
    Calls _virtualize_filename from a given standard library object.
    :param standard_library: a standard library object
    :return
    """
    # We're doing this because while miniwdl recognizes when a string needs to be converted into a file, its method of
    # conversion is to just store the local filepath. Toil needs to virtualize the file into the jobstore so until
    # there is a proper hook, monkeypatch it.

    SelfType = TypeVar("SelfType", bound=WDL.Value.Base)
    def make_coerce(old_coerce: Callable[[SelfType, Optional[WDL.Type.Base]], WDL.Value.Base]) -> Callable[[Arg(SelfType, 'self'), DefaultArg(Optional[WDL.Type.Base], 'desired_type')], WDL.Value.Base]:
        """
        Stamp out a replacement coerce method that calls the given original one.
        """
        def coerce(self: SelfType, desired_type: Optional[WDL.Type.Base] = None) -> WDL.Value.Base:
            if isinstance(desired_type, WDL.Type.File) and not isinstance(self, WDL.Value.File):
                # Coercing something to File.
                if not is_url(self.value) and not os.path.isfile(os.path.join(standard_library.execution_dir or ".", self.value)):
                    # It is a local file that isn't there.
                    return WDL.Value.File(TOIL_NONEXISTENT_URI_SCHEME + self.value, self.expr)
                else:
                    # Virtualize normally
                    return WDL.Value.File(standard_library._virtualize_filename(self.value), self.expr)
            return old_coerce(self, desired_type)

        return coerce

    old_base_coerce = WDL.Value.Base.coerce
    old_str_coerce = WDL.Value.String.coerce
    try:
        # Mypy does not like monkeypatching:
        # https://github.com/python/mypy/issues/2427#issuecomment-1419206807
        WDL.Value.Base.coerce = make_coerce(old_base_coerce)  # type: ignore[method-assign]
        WDL.Value.String.coerce = make_coerce(old_str_coerce)  # type: ignore[method-assign]
        yield
    finally:
        WDL.Value.Base.coerce = old_base_coerce  # type: ignore[method-assign]
        WDL.Value.String.coerce = old_str_coerce  # type: ignore[method-assign]

@report_wdl_errors("run workflow", exit=True)
def main() -> None:
    """
    A Toil workflow to interpret WDL input files.
    """
    args = sys.argv[1:]

    parser = ArgParser(description='Runs WDL files with toil.')
    addOptions(parser, jobstore_as_flag=True, wdl=True)

    options = parser.parse_args(args)

    # Make sure we have a jobStore
    if options.jobStore is None:
        # TODO: Move cwltoil's generate_default_job_store where we can use it
        options.jobStore = os.path.join(mkdtemp(), 'tree')

    # Make sure we have an output directory (or URL prefix) and we don't need
    # to ever worry about a None, and MyPy knows it.
    # If we don't have a directory assigned, make one in the current directory.
    output_directory: str = options.output_directory if options.output_directory else mkdtemp(prefix='wdl-out-', dir=os.getcwd())

    # Get the execution directory
    execution_dir = os.getcwd()
    try:
        with Toil(options) as toil:
            if options.restart:
                output_bindings = toil.restart()
            else:
                # Load the WDL document
                document: WDL.Tree.Document = WDL.load(options.wdl_uri, read_source=toil_read_source)

                # See if we're going to run a workflow or a task
                target: Union[WDL.Tree.Workflow, WDL.Tree.Task]
                if document.workflow:
                    target = document.workflow
                elif len(document.tasks) == 1:
                    target = document.tasks[0]
                elif len(document.tasks) > 1:
                    raise WDL.Error.InputError("Multiple tasks found with no workflow! Either add a workflow or keep one task.")
                else:
                    raise WDL.Error.InputError("WDL document is empty!")

                if "croo_out_def" in target.meta:
                    # This workflow or task wants to have its outputs
                    # "organized" by the Cromwell Output Organizer:
                    # <https://github.com/ENCODE-DCC/croo>.
                    #
                    # TODO: We don't support generating anything that CROO can read.
                    logger.warning("This WDL expects to be used with the Cromwell Output Organizer (croo) <https://github.com/ENCODE-DCC/croo>. Toil cannot yet produce the outputs that croo requires. You will not be able to use croo on the output of this Toil run!")

                    # But we can assume that we need to preserve individual
                    # taks outputs since the point of CROO is fetching those
                    # from Cromwell's output directories.
                    #
                    # This isn't quite WDL spec compliant but it will rescue
                    # runs of the popular
                    # <https://github.com/ENCODE-DCC/atac-seq-pipeline>
                    if options.all_call_outputs is None:
                        logger.warning("Inferring --allCallOutputs=True to preserve probable actual outputs of a croo WDL file.")
                        options.all_call_outputs = True


                if options.inputs_uri:
                    # Load the inputs. Use the same loading mechanism, which means we
                    # have to break into async temporarily.
                    if options.inputs_uri[0] == "{":
                        input_json = options.inputs_uri
                    elif options.inputs_uri == "-":
                        input_json = sys.stdin.read()
                    else:
                        input_json = asyncio.run(toil_read_source(options.inputs_uri, [], None)).source_text
                    try:
                        inputs = json.loads(input_json)
                    except json.JSONDecodeError as e:
                        # Complain about the JSON document.
                        # We need the absolute path or URL to raise the error
                        inputs_abspath = options.inputs_uri if not os.path.exists(options.inputs_uri) else os.path.abspath(options.inputs_uri)
                        raise WDL.Error.ValidationError(WDL.Error.SourcePosition(options.inputs_uri, inputs_abspath, e.lineno, e.colno, e.lineno, e.colno + 1), "Cannot parse input JSON: " + e.msg) from e
                else:
                    inputs = {}

                # Parse out the available and required inputs. Each key in the
                # JSON ought to start with the workflow's name and then a .
                # TODO: WDL's Bindings[] isn't variant in the right way, so we
                # have to cast from more specific to less specific ones here.
                # The miniwld values_from_json function can evaluate
                # expressions in the inputs or something.
                WDLTypeDeclBindings = Union[WDL.Env.Bindings[WDL.Tree.Decl], WDL.Env.Bindings[WDL.Type.Base]]
                input_bindings = WDL.values_from_json(
                    inputs,
                    cast(WDLTypeDeclBindings, target.available_inputs),
                    cast(Optional[WDLTypeDeclBindings], target.required_inputs),
                    target.name
                )

                # Determine where to look for files referenced in the inputs, in addition to here.
                inputs_search_path = []
                if options.inputs_uri:
                    inputs_search_path.append(options.inputs_uri)

                    match = re.match(r'https://raw\.githubusercontent\.com/[^/]*/[^/]*/[^/]*/', options.inputs_uri)
                    if match:
                        # Special magic for Github repos to make e.g.
                        # https://raw.githubusercontent.com/vgteam/vg_wdl/44a03d9664db3f6d041a2f4a69bbc4f65c79533f/params/giraffe.json
                        # work when it references things relative to repo root.
                        logger.info("Inputs appear to come from a Github repository; adding repository root to file search path")
                        inputs_search_path.append(match.group(0))

                # Import any files in the bindings
                input_bindings = import_files(input_bindings, target.name, toil, inputs_search_path, skip_remote=options.reference_inputs)

                # TODO: Automatically set a good MINIWDL__SINGULARITY__IMAGE_CACHE ?

                # Get the execution directory
                execution_dir = os.getcwd()

                # Configure workflow interpreter options
                wdl_options: Dict[str, str] = {}
                wdl_options["execution_dir"] = execution_dir
                wdl_options["container"] = options.container
                assert wdl_options.get("container") is not None
                wdl_options["all_call_outputs"] = options.all_call_outputs

                # Run the workflow and get its outputs namespaced with the workflow name.
                root_job = WDLRootJob(target, input_bindings, wdl_options=wdl_options)
                output_bindings = toil.start(root_job)
            if not isinstance(output_bindings, WDL.Env.Bindings):
                raise RuntimeError("The output of the WDL job is not a binding.")

            devirtualization_state: DirectoryNamingStateDict = {}
            devirtualized_to_virtualized: Dict[str, str] = dict()
            virtualized_to_devirtualized: Dict[str, str] = dict()

            # Fetch all the output files
            def devirtualize_output(filename: str) -> str:
                """
                'devirtualize' a file using the "toil" object instead of a filestore.
                Returns its local path.
                """
                # Make sure the output directory exists if we have output files
                # that might need to use it.
                os.makedirs(output_directory, exist_ok=True)
                return ToilWDLStdLibBase.devirtualize_to(
                    filename,
                    output_directory,
                    toil,
                    execution_dir,
                    devirtualization_state,
                    devirtualized_to_virtualized,
                    virtualized_to_devirtualized
                )

            # Make all the files local files
            output_bindings = map_over_files_in_bindings(output_bindings, devirtualize_output)

            # Report the result in the right format
            outputs = WDL.values_to_json(output_bindings)
            if options.output_dialect == 'miniwdl':
                outputs = {'dir': output_directory, 'outputs': outputs}
            if options.output_file is None:
                # Send outputs to standard out
                print(json.dumps(outputs))
            else:
                # Export output to path or URL.
                # So we need to import and then export.
                fd, filename = mkstemp()
                with open(fd, 'w') as handle:
                    # Populate the file
                    handle.write(json.dumps(outputs))
                    handle.write('\n')
                # Import it. Don't link because the temp file will go away.
                file_id = toil.import_file(filename, symlink=False)
                # Delete the temp file
                os.remove(filename)
                # Export it into place
                toil.export_file(file_id, options.output_file)
    except FailedJobsException as e:
        logger.error("WDL job failed: %s", e)
        sys.exit(e.exit_code)


if __name__ == "__main__":
    main()




<|MERGE_RESOLUTION|>--- conflicted
+++ resolved
@@ -3414,12 +3414,8 @@
                         # For scatters and conditionals, recurse looking for calls.
                         for subnode in node.body:
                             stack.append(subnode)
-<<<<<<< HEAD
-                # Add in all bindings that are task outputs
-=======
                 # Collect all bindings that are task outputs
                 output_bindings: WDL.Env.Bindings[WDL.Value.Base] = WDL.Env.Bindings()
->>>>>>> 561f5ba0
                 for binding in unwrap(self._bindings):
                     if binding.name in output_set:
                         # The bindings will already be namespaced with the task namespaces
