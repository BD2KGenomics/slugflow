#!/usr/bin/env python3
# Copyright (C) 2018-2022 UCSC Computational Genomics Lab
#
# Licensed under the Apache License, Version 2.0 (the "License");
# you may not use this file except in compliance with the License.
# You may obtain a copy of the License at
#
#     http://www.apache.org/licenses/LICENSE-2.0
#
# Unless required by applicable law or agreed to in writing, software
# distributed under the License is distributed on an "AS IS" BASIS,
# WITHOUT WARRANTIES OR CONDITIONS OF ANY KIND, either express or implied.
# See the License for the specific language governing permissions and
# limitations under the License.
import asyncio
import errno
import io
import json
import logging
import os
import platform
import re
import shlex
import shutil
import stat
import subprocess
import sys
import textwrap
import uuid
from contextlib import ExitStack, contextmanager
from graphlib import TopologicalSorter
from tempfile import mkstemp
from typing import (Any,
                    Callable,
                    Dict,
                    Generator,
                    Iterable,
                    Iterator,
                    List,
                    Optional,
                    Sequence,
                    Set,
                    Tuple,
                    Type,
                    TypeVar,
                    Union,
                    cast)
from urllib.parse import quote, unquote, urljoin, urlsplit

import WDL.Error
import WDL.runtime.config
from configargparse import ArgParser
from WDL._util import byte_size_units, strip_leading_whitespace
from WDL.CLI import print_error, runner_exe
from WDL.runtime.backend.docker_swarm import SwarmContainer
from WDL.runtime.backend.singularity import SingularityContainer
from WDL.runtime.task_container import TaskContainer

from toil.batchSystems.abstractBatchSystem import InsufficientSystemResources
from toil.common import Toil, addOptions
from toil.fileStores import FileID
from toil.fileStores.abstractFileStore import AbstractFileStore
from toil.job import (AcceleratorRequirement,
                      Job,
                      Promise,
                      Promised,
                      TemporaryID,
                      parse_accelerator,
                      unwrap,
                      unwrap_all)
from toil.jobStores.abstractJobStore import (AbstractJobStore, UnimplementedURLException,
                                             InvalidImportExportUrlException, LocatorException)
from toil.lib.accelerators import count_nvidia_gpus, get_individual_local_accelerators
from toil.lib.conversions import convert_units, human2bytes, strtobool
from toil.lib.io import mkdtemp
from toil.lib.memoize import memoize
from toil.lib.misc import get_user_name
from toil.lib.resources import ResourceMonitor
from toil.lib.threading import global_mutex
from toil.provisioners.clusterScaler import JobTooBigError


logger = logging.getLogger(__name__)


@contextmanager
def wdl_error_reporter(task: str, exit: bool = False, log: Callable[[str], None] = logger.critical) -> Generator[None, None, None]:
    """
    Run code in a context where WDL errors will be reported with pretty formatting.
    """

    try:
        yield
    except (
        WDL.Error.EvalError,
        WDL.Error.SyntaxError,
        WDL.Error.ImportError,
        WDL.Error.ValidationError,
        WDL.Error.MultipleValidationErrors,
        FileNotFoundError,
        InsufficientSystemResources,
        LocatorException,
        InvalidImportExportUrlException,
        UnimplementedURLException,
        JobTooBigError
    ) as e:
        # Don't expose tracebacks to the user for exceptions that may be expected
        log("Could not " + task + " because:")

        # These are the errors that MiniWDL's parser can raise and its reporter
        # can report (plus some extras). See
        # https://github.com/chanzuckerberg/miniwdl/blob/a780b1bf2db61f18de37616068968b2bb4c2d21c/WDL/CLI.py#L91-L97.
        #
        # We are going to use MiniWDL's pretty printer to print them.
        # Make the MiniWDL stuff on stderr loud so people see it
        sys.stderr.write("\n" + "🚨" * 3 + "\n")
        print_error(e)
        sys.stderr.write("🚨" * 3 + "\n\n")
        if exit:
            # Stop right now
            sys.exit(1)
        else:
            # Reraise the exception to stop
            raise

F = TypeVar('F', bound=Callable[..., Any])
def report_wdl_errors(task: str, exit: bool = False, log: Callable[[str], None] = logger.critical) -> Callable[[F], F]:
    """
    Create a decorator to report WDL errors with the given task message.

    Decorator can then be applied to a function, and if a WDL error happens it
    will say that it could not {task}.
    """
    def decorator(decoratee: F) -> F:
        """
        Decorate a function with WDL error reporting.
        """
        def decorated(*args: Any, **kwargs: Any) -> Any:
            """
            Run the decoratee and handle WDL errors.
            """
            with wdl_error_reporter(task, exit=exit, log=log):
                return decoratee(*args, **kwargs)
        return cast(F, decorated)
    return decorator

def remove_common_leading_whitespace(expression: WDL.Expr.String, tolerate_blanks: bool = True, tolerate_dedents: bool = False, tolerate_all_whitespace: bool = True, debug: bool = False) -> WDL.Expr.String:
    """
    Remove "common leading whitespace" as defined in the WDL 1.1 spec.

    See <https://github.com/openwdl/wdl/blob/main/versions/1.1/SPEC.md#stripping-leading-whitespace>.

    Operates on a WDL.Expr.String expression that has already been parsed.

    :param tolerate_blanks: If True, don't allow totally blank lines to zero
        the common whitespace.

    :param tolerate_dedents: If True, remove as much of the whitespace on the
        first indented line as is found on subesquent lines, regardless of
        whether later lines are out-dented relative to it.

    :param tolerate_all_whitespace: If True, don't allow all-whitespace lines
        to reduce the common whitespace prefix.

    :param debug: If True, the function will show its work by logging at debug
        level.
    """

    # The expression has a "parts" list consisting of interleaved string
    # literals and placeholder expressions.
    #
    # TODO: We assume that there are no newlines in the placeholders.
    #
    # TODO: Look at the placeholders and their line and end_line values and try
    # and guess if they should reduce the amount of common whitespace.

    if debug:
        logger.debug("Parts: %s", expression.parts)

    # We split the parts list into lines, which are also interleaved string
    # literals and placeholder expressions.
    lines: List[List[Union[str, WDL.Expr.Placeholder]]] = [[]]
    for part in expression.parts:
        if isinstance(part, str):
            # It's a string. Split it into lines.
            part_lines = part.split("\n")
            # Part before any newline goes at the end of the current line
            lines[-1].append(part_lines[0])
            for part_line in part_lines[1:]:
                # Any part after a newline starts a new line
                lines.append([part_line])
        else:
            # It's a placeholder. Put it at the end of the current line.
            lines[-1].append(part)

    if debug:
        logger.debug("Lines: %s", lines)

    # Then we compute the common amount of leading whitespace on all the lines,
    # looking at the first string literal.
    # This will be the longest common whitespace prefix, or None if not yet detected.
    common_whitespace_prefix: Optional[str] = None
    for line in lines:
        if len(line) == 0:
            # TODO: how should totally empty lines be handled? Not in the spec!
            if not tolerate_blanks:
                # There's no leading whitespace here!
                common_whitespace_prefix = ""
            continue
        elif isinstance(line[0], WDL.Expr.Placeholder):
            # TODO: How can we convert MiniWDL's column numbers into space/tab counts or sequences?
            #
            # For now just skip these too.
            continue
        else:
            # The line starts with a string
            assert isinstance(line[0], str)
            if len(line[0]) == 0:
                # Still totally empty though!
                if not tolerate_blanks:
                    # There's no leading whitespace here!
                    common_whitespace_prefix = ""
                continue
            if len(line) == 1 and tolerate_all_whitespace and all(x in (' ', '\t') for x in line[0]):
                # All-whitespace lines shouldn't count
                continue
            # TODO: There are good algorithms for common prefixes. This is a bad one.
            # Find the number of leading whitespace characters
            line_whitespace_end = 0
            while line_whitespace_end < len(line[0]) and line[0][line_whitespace_end] in (' ', '\t'):
                line_whitespace_end += 1
            # Find the string of leading whitespace characters
            line_whitespace_prefix = line[0][:line_whitespace_end]

            if ' ' in line_whitespace_prefix and '\t' in line_whitespace_prefix:
                # Warn and don't change anything if spaces and tabs are mixed, per the spec.
                logger.warning("Line in command at %s mixes leading spaces and tabs! Not removing leading whitespace!", expression.pos)
                return expression

            if common_whitespace_prefix is None:
                # This is the first line we found, so it automatically has the common prefic
                common_whitespace_prefix = line_whitespace_prefix
            elif not tolerate_dedents:
                # Trim the common prefix down to what we have for this line
                if not line_whitespace_prefix.startswith(common_whitespace_prefix):
                    # Shorten to the real shared prefix.
                    # Hackily make os.path do it for us,
                    # character-by-character. See
                    # <https://stackoverflow.com/a/6718435>
                    common_whitespace_prefix = os.path.commonprefix([common_whitespace_prefix, line_whitespace_prefix])

    if common_whitespace_prefix is None:
        common_whitespace_prefix = ""

    if debug:
        logger.debug("Common Prefix: '%s'", common_whitespace_prefix)

    # Then we trim that much whitespace off all the leading strings.
    # We tolerate the common prefix not *actually* being common and remove as
    # much of it as is there, to support tolerate_dedents.

    def first_mismatch(prefix: str, value: str) -> int:
        """
        Get the index of the first character in value that does not match the corresponding character in prefix, or the length of the shorter string.
        """
        for n, (c1, c2) in enumerate(zip(prefix, value)):
            if c1 != c2:
                return n
        return min(len(prefix), len(value))

    # Trim up to the first mismatch vs. the common prefix if the line starts with a string literal.
    stripped_lines = [
        (
            (
                cast(
                    List[Union[str, WDL.Expr.Placeholder]],
                    [line[0][first_mismatch(common_whitespace_prefix, line[0]):]]
                ) + line[1:]
            )
            if len(line) > 0 and isinstance(line[0], str) else
            line
        )
        for line in lines
    ]
    if debug:
        logger.debug("Stripped Lines: %s", stripped_lines)

    # Then we reassemble the parts and make a new expression.
    # Build lists and turn the lists into strings later
    new_parts: List[Union[List[str], WDL.Expr.Placeholder]] = []
    for i, line in enumerate(stripped_lines):
        if i > 0:
            # This is a second line, so we need to tack on a newline.
            if len(new_parts) > 0 and isinstance(new_parts[-1], list):
                # Tack on to existing string collection
                new_parts[-1].append("\n")
            else:
                # Make a new string collection
                new_parts.append(["\n"])
        if len(line) > 0 and isinstance(line[0], str) and i > 0:
            # Line starts with a string we need to merge with the last string.
            # We know the previous line now ends with a string collection, so tack it on.
            assert isinstance(new_parts[-1], list)
            new_parts[-1].append(line[0])
            # Make all the strings into string collections in the rest of the line
            new_parts += [([x] if isinstance(x, str) else x) for x in line[1:]]
        else:
            # No string merge necessary
            # Make all the strings into string collections in the whole line
            new_parts += [([x] if isinstance(x, str) else x) for x in line]

    if debug:
        logger.debug("New Parts: %s", new_parts)

    # Now go back to the alternating strings and placeholders that MiniWDL wants
    new_parts_merged: List[Union[str, WDL.Expr.Placeholder]] = [("".join(x) if isinstance(x, list) else x) for x in new_parts]

    if debug:
        logger.debug("New Parts Merged: %s", new_parts_merged)

    modified = WDL.Expr.String(expression.pos, new_parts_merged, expression.command)
    # Fake the type checking of the modified expression.
    # TODO: Make MiniWDL expose a real way to do this?
    modified._type = expression._type
    return modified


def potential_absolute_uris(uri: str, path: List[str], importer: Optional[WDL.Tree.Document] = None) -> Iterator[str]:
    """
    Get potential absolute URIs to check for an imported file.

    Given a URI or bare path, yield in turn all the URIs, with schemes, where we
    should actually try to find it, given that we want to search under/against
    the given paths or URIs, the current directory, and the given importing WDL
    document if any.
    """

    if uri == "":
        # Empty URIs can't come from anywhere.
        return

    # We need to brute-force find this URI relative to:
    #
    # 1. Itself if a full URI.
    #
    # 2. Importer's URL, if importer is a URL and this is a
    #    host-root-relative URL starting with / or scheme-relative
    #    starting with //, or just plain relative.
    #
    # 3. Current directory, if a relative path.
    #
    # 4. All the prefixes in "path".
    #
    # If it can't be found anywhere, we ought to (probably) throw
    # FileNotFoundError like the MiniWDL implementation does, with a
    # correct errno.
    #
    # To do this, we have AbstractFileStore.read_from_url, which can read a
    # URL into a binary-mode writable, or throw some kind of unspecified
    # exception if the source doesn't exist or can't be fetched.

    # This holds scheme-applied full URIs for all the places to search.
    full_path_list = []

    if importer is not None:
        # Add the place the imported file came form, to search first.
        full_path_list.append(Toil.normalize_uri(importer.pos.abspath))

    # Then the current directory. We need to make sure to include a filename component here or it will treat the current directory with no trailing / as a document and relative paths will look 1 level up.
    full_path_list.append(Toil.normalize_uri('.') + '/.')

    # Then the specified paths.
    # TODO:
    # https://github.com/chanzuckerberg/miniwdl/blob/e3e8ef74e80fbe59f137b0ad40b354957915c345/WDL/Tree.py#L1479-L1482
    # seems backward actually and might do these first!
    full_path_list += [Toil.normalize_uri(p) for p in path]

    # This holds all the URIs we tried and failed with.
    failures: Set[str] = set()

    for candidate_base in full_path_list:
        # Try fetching based off each base URI
        candidate_uri = urljoin(candidate_base, uri)

        if candidate_uri in failures:
            # Already tried this one, maybe we have an absolute uri input.
            continue
        logger.debug('Consider %s which is %s off of %s', candidate_uri, uri, candidate_base)

        # Try it
        yield candidate_uri
        # If we come back it didn't work
        failures.add(candidate_uri)

async def toil_read_source(uri: str, path: List[str], importer: Optional[WDL.Tree.Document]) -> WDL.ReadSourceResult:
    """
    Implementation of a MiniWDL read_source function that can use any
    filename or URL supported by Toil.

    Needs to be async because MiniWDL will await its result.
    """

    # We track our own failures for debugging
    tried = []

    for candidate_uri in potential_absolute_uris(uri, path, importer):
        # For each place to try in order
        destination_buffer = io.BytesIO()
        logger.debug('Fetching %s', candidate_uri)
        tried.append(candidate_uri)
        try:
            # TODO: this is probably sync work that would be better as async work here
            AbstractJobStore.read_from_url(candidate_uri, destination_buffer)
        except Exception as e:
            # TODO: we need to assume any error is just a not-found,
            # because the exceptions thrown by read_from_url()
            # implementations are not specified.
            logger.debug('Tried to fetch %s from %s but got %s', uri, candidate_uri, e)
            continue
        # If we get here, we got it probably.
        try:
            string_data = destination_buffer.getvalue().decode('utf-8')
        except UnicodeDecodeError:
            # But if it isn't actually unicode text, pretend it doesn't exist.
            logger.warning('Data at %s is not text; skipping!', candidate_uri)
            continue

        # Return our result and its URI. TODO: Should we de-URI files?
        return WDL.ReadSourceResult(string_data, candidate_uri)

    # If we get here we could not find it anywhere. Do exactly what MiniWDL
    # does:
    # https://github.com/chanzuckerberg/miniwdl/blob/e3e8ef74e80fbe59f137b0ad40b354957915c345/WDL/Tree.py#L1493
    # TODO: Make a more informative message?
    logger.error('Could not find %s at any of: %s', uri, tried)
    raise FileNotFoundError(errno.ENOENT, os.strerror(errno.ENOENT), uri)




# Bindings have a long type name
WDLBindings = WDL.Env.Bindings[WDL.Value.Base]

def combine_bindings(all_bindings: Sequence[WDLBindings]) -> WDLBindings:
    """
    Combine variable bindings from multiple predecessor tasks into one set for
    the current task.
    """

    # We can't just use WDL.Env.merge, because if a value is shadowed in a
    # binding, WDL.Env.merge can resurrect it to haunt us and become the
    # winning value in the merge result. See
    # <https://github.com/chanzuckerberg/miniwdl/issues/637>
    #
    # It also just strings the resolution chains of all the bindings together,
    # which is a bad plan if we aren't careful to avoid shadowing most of the
    # time. Whereas we actually routinely merge bindings of the whole current
    # environment together to propagate one or zero new values.
    #
    # So we do the merge manually.

    if len(all_bindings) == 0:
        # Combine nothing
        return WDL.Env.Bindings()
    else:
        # Sort, largest first
        all_bindings = sorted(all_bindings, key=lambda x: -len(x))

        merged = all_bindings[0]
        for bindings in all_bindings[1:]:
            for binding in bindings:
                if binding.name in merged:
                    # This is a duplicate
                    existing_value = merged[binding.name]
                    if existing_value != binding.value:
                        raise RuntimeError('Conflicting bindings for %s with values %s and %s', binding.name, existing_value, binding.value)
                    else:
                        logger.debug('Drop duplicate binding for %s', binding.name)
                else:
                    merged = merged.bind(binding.name, binding.value, binding.info)

    return merged

# TODO: Develop a Protocol that can match the logging function type more closely
def log_bindings(log_function: Callable[..., None], message: str, all_bindings: Sequence[Promised[WDLBindings]]) -> None:
    """
    Log bindings to the console, even if some are still promises.

    :param log_function: Function (like logger.info) to call to log data
    :param message: Message to log before the bindings
    :param all_bindings: A list of bindings or promises for bindings, to log
    """
    log_function(message)
    for bindings in all_bindings:
        if isinstance(bindings, WDL.Env.Bindings):
            for binding in bindings:
                log_function("%s = %s", binding.name, binding.value)
        elif isinstance(bindings, Promise):
            log_function("<Unfulfilled promise for bindings>")

def get_supertype(types: Sequence[Optional[WDL.Type.Base]]) -> WDL.Type.Base:
    """
    Get the supertype that can hold values of all the given types.
    """

    if None in types:
        # Need to allow optional values
        if len(types) == 1:
            # Only None is here
            return WDL.Type.Any(optional=True)
        if len(types) == 2:
            # None and something else
            for item in types:
                if item is not None:
                    # Return the type that's actually there, but make optional if not already.
                    return item.copy(optional=True)
            raise RuntimeError("Expected non-None in types could not be found")
        else:
            # Multiple types, and some nulls, so we need an optional Any.
            return WDL.Type.Any(optional=True)
    else:
        if len(types) == 1:
            # Only one type. It isn't None.
            the_type = types[0]
            if the_type is None:
                raise RuntimeError("The supertype cannot be None.")
            return the_type
        else:
            # Multiple types (or none). Assume Any
            return WDL.Type.Any()


def for_each_node(root: WDL.Tree.WorkflowNode) -> Iterator[WDL.Tree.WorkflowNode]:
    """
    Iterate over all WDL workflow nodes in the given node, including inputs,
    internal nodes of conditionals and scatters, and gather nodes.
    """

    yield root
    for child_node in root.children:
        if isinstance(child_node, WDL.Tree.WorkflowNode):
            for result in for_each_node(child_node):
                yield result

def recursive_dependencies(root: WDL.Tree.WorkflowNode) -> Set[str]:
    """
    Get the combined workflow_node_dependencies of root and everything under
    it, which are not on anything in that subtree.

    Useful because section nodes can have internal nodes with dependencies not
    reflected in those of the section node itself.
    """

    # What are all dependencies?
    needed: Set[str] = set()
    # And what dependencies are provided internally?
    provided: Set[str] = set()

    for node in for_each_node(root):
        # Record everything each node needs
        needed |= node.workflow_node_dependencies
        # And the ID it makes
        provided.add(node.workflow_node_id)

    # And produce the diff
    return needed - provided

# We define a URI scheme kind of like but not actually compatible with the one
# we use for CWL. CWL brings along the file basename in its file type, but
# WDL.Value.File doesn't. So we need to make sure we stash that somewhere in
# the URI.
# TODO: We need to also make sure files from the same source directory end up
# in the same destination directory, when dealing with basename conflicts.

TOIL_URI_SCHEME = 'toilfile:'

def pack_toil_uri(file_id: FileID, dir_id: uuid.UUID, file_basename: str) -> str:
    """
    Encode a Toil file ID and its source path in a URI that starts with the scheme in TOIL_URI_SCHEME.
    """

    # We urlencode everything, including any slashes. We need to use a slash to
    # set off the actual filename, so the WDL standard library basename
    # function works correctly.
    return f"{TOIL_URI_SCHEME}{quote(file_id.pack(), safe='')}/{quote(str(dir_id))}/{quote(file_basename, safe='')}"

def unpack_toil_uri(toil_uri: str) -> Tuple[FileID, str, str]:
    """
    Unpack a URI made by make_toil_uri to retrieve the FileID and the basename
    (no path prefix) that the file is supposed to have.
    """

    # Split out scheme and rest of URL
    parts = toil_uri.split(':')
    if len(parts) != 2:
        raise ValueError(f"Wrong number of colons in URI: {toil_uri}")
    if parts[0] + ':' != TOIL_URI_SCHEME:
        raise ValueError(f"URI doesn't start with {TOIL_URI_SCHEME} and should: {toil_uri}")
    # Split encoded file ID from filename
    parts = parts[1].split('/')
    if len(parts) != 3:
        raise ValueError(f"Wrong number of path segments in URI: {toil_uri}")
    file_id = FileID.unpack(unquote(parts[0]))
    parent_id = unquote(parts[1])
    file_basename = unquote(parts[2])

    return file_id, parent_id, file_basename

def evaluate_output_decls(output_decls: List[WDL.Tree.Decl], all_bindings: WDL.Env.Bindings[WDL.Value.Base], standard_library: WDL.StdLib.Base) -> WDL.Env.Bindings[WDL.Value.Base]:
    """
    Evaluate output decls with a given bindings environment and standard library.
    Creates a new bindings object that only contains the bindings from the given decls.
    Guarantees that each decl in `output_decls` can access the variables defined by the previous ones.
    :param all_bindings: Environment to use when evaluating decls
    :param output_decls: Decls to evaluate
    :param standard_library: Standard library
    :return: New bindings object with only the output_decls
    """
    # all_bindings contains output + previous bindings so that the output can reference its own declarations
    # output_bindings only contains the output bindings themselves so that bindings from sections such as the input aren't included
    output_bindings: WDL.Env.Bindings[WDL.Value.Base] = WDL.Env.Bindings()
    for output_decl in output_decls:
        output_value = evaluate_decl(output_decl, all_bindings, standard_library)
        all_bindings = all_bindings.bind(output_decl.name, output_value)
        output_bindings = output_bindings.bind(output_decl.name, output_value)
    return output_bindings

class NonDownloadingSize(WDL.StdLib._Size):
    """
    WDL size() implementation that avoids downloading files.

    MiniWDL's default size() implementation downloads the whole file to get its
    size. We want to be able to get file sizes from code running on the leader,
    where there may not be space to download the whole file. So we override the
    fancy class that implements it so that we can handle sizes for FileIDs
    using the FileID's stored size info.
    """

    def _call_eager(self, expr: "WDL.Expr.Apply", arguments: List[WDL.Value.Base]) -> WDL.Value.Base:
        """
        Replacement evaluation implementation that avoids downloads.
        """

        # Get all the URIs of files that actually are set.
        file_uris: List[str] = [f.value for f in arguments[0].coerce(WDL.Type.Array(WDL.Type.File(optional=True))).value if not isinstance(f, WDL.Value.Null)]

        total_size = 0.0
        for uri in file_uris:
            # Sum up the sizes of all the files, if any.
            if is_url(uri):
                if uri.startswith(TOIL_URI_SCHEME):
                    # This is a Toil File ID we encoded; we have the size
                    # available.
                    file_id, _, _ = unpack_toil_uri(uri)
                    # Use the encoded size
                    total_size += file_id.size
                else:
                    # This is some other kind of remote file.
                    # We need to get its size from the URI.
                    item_size = AbstractJobStore.get_size(uri)
                    if item_size is None:
                        # User asked for the size and we can't figure it out efficiently, so bail out.
                        raise RuntimeError(f"Attempt to check the size of {uri} failed")
                    total_size += item_size
            else:
                # This is actually a file we can use locally.
                local_path = self.stdlib._devirtualize_filename(uri)
                total_size += os.path.getsize(local_path)

        if len(arguments) > 1:
            # Need to convert units. See
            # <https://github.com/chanzuckerberg/miniwdl/blob/498dc98d08e3ea3055b34b5bec408ae51dae0f0f/WDL/StdLib.py#L735-L740>
            unit_name: str = arguments[1].coerce(WDL.Type.String()).value
            if unit_name not in byte_size_units:
                raise WDL.Error.EvalError(expr, "size(): invalid unit " + unit_name)
            # Divide down to the right unit
            total_size /= float(byte_size_units[unit_name])

        # Return the result as a WDL float value
        return WDL.Value.Float(total_size)

def is_url(filename: str, schemes: List[str] = ['http:', 'https:', 's3:', 'gs:', TOIL_URI_SCHEME]) -> bool:
        """
        Decide if a filename is a known kind of URL
        """
        for scheme in schemes:
            if filename.startswith(scheme):
                return True
        return False

# Both the WDL code itself **and** the commands that it runs will deal in
# "virtualized" filenames.

# We have to guarantee that "When a WDL author uses a File input in their
# Command Section, the fully qualified, localized path to the file is
# substituted when that declaration is referenced in the command template."

# This has to be true even if the File is the result of a WDL function that is
# run *during* the evaluation of the command string, via a placeholder
# expression evaluation.

# Really there are 3 filename spaces in play: Toil filestore URLs,
# outside-the-container host filenames, and inside-the-container filenames. But
# the MiniWDL machinery only gives us 2 levels to work with: "virtualized"
# (visible to the workflow) and "devirtualized" (openable by this process).

# So we sneakily swap out what "virtualized" means. Usually (as provided by
# ToilWDLStdLibBase) a "virtualized" filename is the Toil filestore URL space.
# But when evaluating a task command, we switch things so that the
# "virtualized" space is the inside-the-container filename space (by
# devirtualizing and then host-to-container-mapping all the visible files, and
# then using ToilWDLStdLibTaskCommand for evaluating expressions, and then
# going back from container to host space after the command). At all times the
# "devirtualized" space is outside-the-container host filenames.

class ToilWDLStdLibBase(WDL.StdLib.Base):
    """
    Standard library implementation for WDL as run on Toil.
    """
    def __init__(self, file_store: AbstractFileStore, execution_dir: Optional[str] = None):
        """
        Set up the standard library.

        :param execution_dir: Directory to use as the working directory for workflow code.
        """
        # TODO: Just always be the 1.2 standard library.
        wdl_version = "1.2"
        # Where should we be writing files that write_file() makes?
        write_dir = file_store.getLocalTempDir()
        # Set up miniwdl's implementation (which may be WDL.StdLib.TaskOutputs)
        super().__init__(wdl_version, write_dir)

        # Replace the MiniWDL size() implementation with one that doesn't need
        # to always download the file.
        self.size = NonDownloadingSize(self)

        # Keep the file store around so we can access files.
        self._file_store = file_store

        # UUID to differentiate which node files are virtualized from
        self._parent_dir_to_ids: Dict[str, uuid.UUID] = dict()

        # Map forward from virtualized files to absolute devirtualized ones.
        self._virtualized_to_devirtualized: Dict[str, str] = {}
        # Allow mapping back from absolute devirtualized files to virtualized
        # paths, to save re-uploads.
        self._devirtualized_to_virtualized: Dict[str, str] = {}

        self._execution_dir = execution_dir

    def get_local_paths(self) -> List[str]:
        """
        Get all the local paths of files devirtualized (or virtualized) through the stdlib.
        """

        return list(self._virtualized_to_devirtualized.values())

    def share_files(self, other: "ToilWDLStdLibBase") -> None:
        """
        Share caches for devirtualizing and virtualizing files with another instance.

        Files devirtualized by one instance can be re-virtualized back to their
        original virtualized filenames by the other.
        """

        if id(self._virtualized_to_devirtualized) != id(other._virtualized_to_devirtualized):
            # Merge the virtualized to devirtualized mappings
            self._virtualized_to_devirtualized.update(other._virtualized_to_devirtualized)
            other._virtualized_to_devirtualized = self._virtualized_to_devirtualized

        if id(self._devirtualized_to_virtualized) != id(other._devirtualized_to_virtualized):
            # Merge the devirtualized to virtualized mappings
            self._devirtualized_to_virtualized.update(other._devirtualized_to_virtualized)
            other._devirtualized_to_virtualized = self._devirtualized_to_virtualized

    @memoize
    def _devirtualize_filename(self, filename: str) -> str:
        """
        'devirtualize' filename passed to a read_* function: return a filename that can be open()ed
        on the local host.
        """
<<<<<<< HEAD

        result = self.devirtualize_to(filename, self._file_store.localTempDir, self._file_store, self._execution_dir)
        # Store the back mapping
        self._devirtualized_to_virtualized[result] = filename
        # And the forward
        self._virtualized_to_devirtualized[filename] = result
=======
        
        result = self.devirtualize_to(filename, self._file_store.localTempDir, self._file_store, self._execution_dir,
                                      self._devirtualized_to_virtualized, self._virtualized_to_devirtualized)
>>>>>>> 92a90ee8
        return result

    @staticmethod
    def devirtualize_to(filename: str, dest_dir: str, file_source: Union[AbstractFileStore, Toil], execution_dir: Optional[str],
                        devirtualized_to_virtualized: Optional[Dict[str, str]] = None, virtualized_to_devirtualized: Optional[Dict[str, str]] = None) -> str:
        """
        Download or export a WDL virtualized filename/URL to the given directory.

        The destination directory must already exist.

        Makes sure sibling files stay siblings and files with the same name
        don't clobber each other. Called from within this class for tasks, and
        statically at the end of the workflow for outputs.

        Returns the local path to the file. If it already had a local path
        elsewhere, it might not actually be put in dest_dir.

        The input filename could already be devirtualized. In this case, the filename
        should not be added to the cache
        """

        if not os.path.isdir(dest_dir):
            # os.mkdir fails saying the directory *being made* caused a
            # FileNotFoundError. So check the dest_dir before trying to make
            # directories under it.
            raise RuntimeError(f"Cannot devirtualize {filename} into nonexistent directory {dest_dir}")

        # TODO: Support people doing path operations (join, split, get parent directory) on the virtualized filenames.
        # TODO: For task inputs, we are supposed to make sure to put things in the same directory if they came from the same directory. See <https://github.com/openwdl/wdl/blob/main/versions/1.0/SPEC.md#task-input-localization>
        if is_url(filename):
            if virtualized_to_devirtualized is not None and filename in virtualized_to_devirtualized:
                # The virtualized file is in the cache, so grab the already devirtualized result
                result = virtualized_to_devirtualized[filename]
                logger.debug("Found virtualized %s in cache with devirtualized path %s", filename, result)
                return result
            if filename.startswith(TOIL_URI_SCHEME):
                # This is a reference to the Toil filestore.
                # Deserialize the FileID
                file_id, parent_id, file_basename = unpack_toil_uri(filename)

                # Decide where it should be put.
                # This is a URI with the "parent" UUID attached to the filename.
                # Use UUID as folder name rather than a new temp folder to reduce internal clutter.
                # Put the UUID in the destination path in order for tasks to
                # see where to put files depending on their parents.
                dir_path = os.path.join(dest_dir, parent_id)

            else:
                # Parse the URL and extract the basename
                file_basename = os.path.basename(urlsplit(filename).path)
                # Get the URL to the directory this thing came from. Remember
                # URLs are interpreted relative to the directory the thing is
                # in, not relative to the thing.
                parent_url = urljoin(filename, ".")
                # Turn it into a string we can make a directory for
                dir_path = os.path.join(dest_dir, quote(parent_url, safe=''))

            if not os.path.exists(dir_path):
                # Make sure the chosen directory exists
                os.mkdir(dir_path)
            # And decide the file goes in it.
            dest_path = os.path.join(dir_path, file_basename)

            if filename.startswith(TOIL_URI_SCHEME):
                # Get a local path to the file
                if isinstance(file_source, AbstractFileStore):
                    # Read from the file store.
                    # File is not allowed to be modified by the task. See
                    # <https://github.com/openwdl/wdl/issues/495>.
                    # We try to get away with symlinks and hope the task
                    # container can mount the destination file.
                    result = file_source.readGlobalFile(file_id, dest_path, mutable=False, symlink=True)
                elif isinstance(file_source, Toil):
                    # Read from the Toil context
                    file_source.export_file(file_id, dest_path)
                    result = dest_path
            else:
                # Download to a local file with the right name and execute bit.
                # Open it exclusively
                with open(dest_path, 'xb') as dest_file:
                    # And save to it
                    size, executable = AbstractJobStore.read_from_url(filename, dest_file)
                    if executable:
                        # Set the execute bit in the file's permissions
                        os.chmod(dest_path, os.stat(dest_path).st_mode | stat.S_IXUSR)

                result = dest_path
            if devirtualized_to_virtualized is not None:
                # Store the back mapping
                devirtualized_to_virtualized[result] = filename
            if virtualized_to_devirtualized is not None:
                # And the other way
                virtualized_to_devirtualized[filename] = result
            logger.debug('Devirtualized %s as openable file %s', filename, result)
        else:
            # This is a local file
            # To support relative paths, join the execution dir and filename
            # if filename is already an abs path, join() will do nothing
            if execution_dir is not None:
                result = os.path.join(execution_dir, filename)
            else:
                result = filename
            logger.debug("Virtualized file %s is already a local path", filename)

        if not os.path.exists(result):
            raise RuntimeError(f"Virtualized file {filename} looks like a local file but isn't!")

        return result

    @memoize
    def _virtualize_filename(self, filename: str) -> str:
        """
        from a local path in write_dir, 'virtualize' into the filename as it should present in a
        File value
        """

        if is_url(filename):
            # Already virtual
            logger.debug('Already virtual: %s', filename)
            return filename

        # Otherwise this is a local file and we want to fake it as a Toil file store file

        # Make it an absolute path
        if self._execution_dir is not None:
            # To support relative paths from execution directory, join the execution dir and filename
            # If filename is already an abs path, join() will not do anything
            abs_filename = os.path.join(self._execution_dir, filename)
        else:
            abs_filename = os.path.abspath(filename)

        if abs_filename in self._devirtualized_to_virtualized:
            # This is a previously devirtualized thing so we can just use the
            # virtual version we remembered instead of reuploading it.
            result = self._devirtualized_to_virtualized[abs_filename]
            logger.debug("Re-using virtualized WDL file %s for %s", result, filename)
            return result

        file_id = self._file_store.writeGlobalFile(abs_filename)

        file_dir = os.path.dirname(abs_filename)
        parent_id = self._parent_dir_to_ids.setdefault(file_dir, uuid.uuid4())
        result = pack_toil_uri(file_id, parent_id, os.path.basename(abs_filename))
        logger.debug('Virtualized %s as WDL file %s', filename, result)
        # Remember the upload in case we share a cache
        self._devirtualized_to_virtualized[abs_filename] = result
        # And remember the local path in case we want a redownload
        self._virtualized_to_devirtualized[result] = abs_filename
        return result

class ToilWDLStdLibTaskCommand(ToilWDLStdLibBase):
    """
    Standard library implementation to use inside a WDL task command evaluation.

    Expects all the filenames in variable bindings to be container-side paths;
    these are the "virtualized" filenames, while the "devirtualized" filenames
    are host-side paths.
    """

    def __init__(self, file_store: AbstractFileStore, container: TaskContainer):
        """
        Set up the standard library for the task command section.
        """

        # TODO: Don't we want to make sure we don't actually use the file store?
        super().__init__(file_store)
        self.container = container

    @memoize
    def _devirtualize_filename(self, filename: str) -> str:
        """
        Go from a virtualized WDL-side filename to a local disk filename.

        Any WDL-side filenames which are paths will be paths in the container.
        """
        if is_url(filename):
            # We shouldn't have to deal with URLs here; we want to have exactly
            # two nicely stacked/back-to-back layers of virtualization, joined
            # on the out-of-container paths.
            raise RuntimeError(f"File {filename} is a URL but should already be an in-container-virtualized filename")

        # If this is a local path it will be in the container. Make sure we
        # use the out-of-container equivalent.
        result = self.container.host_path(filename)

        if result is None:
            # We really shouldn't have files in here that we didn't virtualize.
            raise RuntimeError(f"File {filename} in container is not mounted from the host and can't be opened from the host")

        logger.debug('Devirtualized %s as out-of-container file %s', filename, result)
        return result

    @memoize
    def _virtualize_filename(self, filename: str) -> str:
        """
        From a local path in write_dir, 'virtualize' into the filename as it should present in a
        File value, when substituted into a command in the container.
        """

        if filename not in self.container.input_path_map:
            # Mount the file.
            self.container.add_paths([filename])

        result = self.container.input_path_map[filename]

        logger.debug('Virtualized %s as WDL file %s', filename, result)
        return result

class ToilWDLStdLibTaskOutputs(ToilWDLStdLibBase, WDL.StdLib.TaskOutputs):
    """
    Standard library implementation for WDL as run on Toil, with additional
    functions only allowed in task output sections.
    """

    def __init__(self, file_store: AbstractFileStore, stdout_path: str, stderr_path: str, file_to_mountpoint: Dict[str, str], current_directory_override: Optional[str] = None):
        """
        Set up the standard library for a task output section. Needs to know
        where standard output and error from the task have been stored, and
        what local paths to pretend are where for resolving symlinks.

        If current_directory_override is set, resolves relative paths and globs
        from there instead of from the real current directory.
        """

        # Just set up as ToilWDLStdLibBase, but it will call into
        # WDL.StdLib.TaskOutputs next.
        super().__init__(file_store)

        # Remember task output files
        self._stdout_path = stdout_path
        self._stderr_path = stderr_path

        # Remember that the WDL code has not referenced them yet.
        self._stdout_used = False
        self._stderr_used = False

        # Reverse and store the file mount dict
        self._mountpoint_to_file = {v: k for k, v in file_to_mountpoint.items()}

        # Remember current directory
        self._current_directory_override = current_directory_override

        # We need to attach implementations for WDL's stdout(), stderr(), and glob().
        # TODO: Can we use the fancy decorators instead of this wizardry?
        setattr(
            self,
            "stdout",
            WDL.StdLib.StaticFunction("stdout", [], WDL.Type.File(), self._stdout),
        )
        setattr(
            self,
            "stderr",
            WDL.StdLib.StaticFunction("stderr", [], WDL.Type.File(), self._stderr),
        )
        setattr(
            self,
            "glob",
            WDL.StdLib.StaticFunction("glob", [WDL.Type.String()], WDL.Type.Array(WDL.Type.File()), self._glob),
        )

    def _stdout(self) -> WDL.Value.File:
        """
        Get the standard output of the command that ran, as a WDL File, outside the container.
        """
        self._stdout_used = True
        return WDL.Value.File(self._stdout_path)

    def stdout_used(self) -> bool:
        """
        Return True if the standard output was read by the WDL.
        """
        return self._stdout_used

    def _stderr(self) -> WDL.Value.File:
        """
        Get the standard error of the command that ran, as a WDL File, outside the container.
        """
        self._stderr_used = True
        return WDL.Value.File(self._stderr_path)

    def stderr_used(self) -> bool:
        """
        Return True if the standard error was read by the WDL.
        """
        return self._stderr_used

    def _glob(self, pattern: WDL.Value.String) -> WDL.Value.Array:
        """
        Get a WDL Array of WDL Files left behind by the job that ran, matching the given glob pattern, outside the container.
        """

        # Unwrap the pattern
        pattern_string = pattern.coerce(WDL.Type.String()).value

        # The spec says we really are supposed to invoke `bash` and pass it
        # `echo <the pattern>`, and that `bash` is allowed to be
        # "non-standard", so if you use a Docker image you could ship any code
        # you want as "bash" and we have to run it and then filter out the
        # directories.

        # Problem: `echo <the pattern>` just dumps space-delimited filenames which may themselves contain spaces, so we can't actually correctly recover them, if we need to allow for `echo <the pattern>` being able to do arbitrary things in the container's Bash other than interpreting the pattern
        # So we send a little Bash script that can delimit the files with something, and assume the Bash really is a Bash.

        # This needs to run in the work directory that the container used, if any.
        work_dir = '.' if not self._current_directory_override else self._current_directory_override

        # TODO: get this to run in the right container if there is one
        # Bash (now?) has a compgen builtin for shell completion that can evaluate a glob where the glob is in a quoted string that might have spaces in it. See <https://unix.stackexchange.com/a/616608>.
        # This will handle everything except newlines in the filenames.
        # TODO: Newlines in the filenames?
        # Since compgen will return 1 if nothing matches, we need to allow a failing exit code here.
        lines = subprocess.run(['bash', '-c', 'cd ' + shlex.quote(work_dir) + ' && compgen -G ' + shlex.quote(pattern_string)], stdout=subprocess.PIPE).stdout.decode('utf-8')

        # Get each name that is a file
        results = []
        for line in lines.split('\n'):
            if not line:
                continue
            if not line.startswith('/'):
                # Make sure to be working with absolute paths since the glob
                # might not share our current directory
                line = os.path.join(work_dir, line)
            if not os.path.isfile(line):
                continue
            results.append(line)

        # Just turn them all into WDL File objects with local disk out-of-container names.
        return WDL.Value.Array(WDL.Type.File(), [WDL.Value.File(x) for x in results])

    @memoize
    def _devirtualize_filename(self, filename: str) -> str:
        """
        Go from a virtualized WDL-side filename to a local disk filename.

        Any WDL-side filenames which are relative will be relative to the
        current directory override, if set.
        """
        if not is_url(filename) and not filename.startswith('/'):
            # We are getting a bare relative path from the WDL side.
            # Find a real path to it relative to the current directory override.
            work_dir = '.' if not self._current_directory_override else self._current_directory_override
            filename = os.path.join(work_dir, filename)

        return super()._devirtualize_filename(filename)

    @memoize
    def _virtualize_filename(self, filename: str) -> str:
        """
        Go from a local disk filename to a virtualized WDL-side filename.

        Any relative paths will be relative to the current directory override,
        if set, to account for how they might not be *real* devirtualized
        filenames.
        """

        if not is_url(filename) and not filename.startswith('/'):
            # We are getting a bare relative path on the supposedly devirtualized side.
            # Find a real path to it relative to the current directory override.
            work_dir = '.' if not self._current_directory_override else self._current_directory_override
            filename = os.path.join(work_dir, filename)

        if filename in self._devirtualized_to_virtualized:
            result = self._devirtualized_to_virtualized[filename]
            logger.debug("Re-using virtualized filename %s for %s", result, filename)
            return result

        if os.path.islink(filename):
            # Recursively resolve symlinks
            here = filename
            # Notice if we have a symlink loop
            seen = {here}
            while os.path.islink(here):
                dest = os.readlink(here)
                if not dest.startswith('/'):
                    # Make it absolute
                    dest = os.path.join(os.path.dirname(here), dest)
                here = dest
                if here in self._mountpoint_to_file:
                    # This points to something mounted into the container, so use that path instead.
                    here = self._mountpoint_to_file[here]
                if here in self._devirtualized_to_virtualized:
                    # Check the virtualized filenames before following symlinks
                    # all the way back to workflow inputs.
                    result = self._devirtualized_to_virtualized[here]
                    logger.debug("Re-using virtualized filename %s for %s linked from %s", result, here, filename)
                    return result
                if here in seen:
                    raise RuntimeError(f"Symlink {filename} leads to symlink loop at {here}")
                seen.add(here)

            if os.path.exists(here):
                logger.debug("Handling symlink %s ultimately to %s", filename, here)
            else:
                logger.error("Handling broken symlink %s ultimately to %s", filename, here)
            filename = here

        return super()._virtualize_filename(filename)

def evaluate_named_expression(context: Union[WDL.Error.SourceNode, WDL.Error.SourcePosition], name: str, expected_type: Optional[WDL.Type.Base], expression: Optional[WDL.Expr.Base], environment: WDLBindings, stdlib: WDL.StdLib.Base) -> WDL.Value.Base:
    """
    Evaluate an expression when we know the name of it.
    """

    if expression is None:
        if expected_type and expected_type.optional:
            # We can just leave the value as null
            value: WDL.Value.Base = WDL.Value.Null()
        else:
            raise WDL.Error.EvalError(context, "Cannot evaluate no expression for " + name)
    else:
        logger.debug("Evaluate expression for %s: %s", name, expression)
        try:
            if expected_type:
                # Make sure the types are allowed
                expression.typecheck(expected_type)

            # Do the actual evaluation
            value = expression.eval(environment, stdlib)
            logger.debug("Got value %s of type %s", value, value.type)
        except Exception:
            # If something goes wrong, dump.
            logger.exception("Expression evaluation failed for %s: %s", name, expression)
            log_bindings(logger.error, "Expression was evaluated in:", [environment])
            raise

    if expected_type:
        # Coerce to the type it should be.
        value = value.coerce(expected_type)

    return value

def evaluate_decl(node: WDL.Tree.Decl, environment: WDLBindings, stdlib: WDL.StdLib.Base) -> WDL.Value.Base:
    """
    Evaluate the expression of a declaration node, or raise an error.
    """

    return evaluate_named_expression(node, node.name, node.type, node.expr, environment, stdlib)

def evaluate_call_inputs(context: Union[WDL.Error.SourceNode, WDL.Error.SourcePosition], expressions: Dict[str, WDL.Expr.Base], environment: WDLBindings, stdlib: WDL.StdLib.Base, inputs_dict: Optional[Dict[str, WDL.Type.Base]] = None) -> WDLBindings:
    """
    Evaluate a bunch of expressions with names, and make them into a fresh set of bindings. `inputs_dict` is a mapping of
    variable names to their expected type for the input decls in a task.
    """
    new_bindings: WDLBindings = WDL.Env.Bindings()
    for k, v in expressions.items():
        # Add each binding in turn
        # If the expected type is optional, then don't type check the lhs and rhs as miniwdl will return a StaticTypeMismatch error, so pass in None
        expected_type = None
        if not v.type.optional and inputs_dict is not None:
            # This is done to enable passing in a string into a task input of file type
            expected_type = inputs_dict.get(k, None)
        try:
            new_bindings = new_bindings.bind(k, evaluate_named_expression(context, k, expected_type, v, environment, stdlib))
        except FileNotFoundError as e:
            # MiniWDL's type coercion will raise this when trying to make a File out of Null.
            raise WDL.Error.EvalError(context, f"Cannot evaluate expression for {k} with value {v}")
    return new_bindings

def evaluate_defaultable_decl(node: WDL.Tree.Decl, environment: WDLBindings, stdlib: WDL.StdLib.Base) -> WDL.Value.Base:
    """
    If the name of the declaration is already defined in the environment, return its value. Otherwise, return the evaluated expression.
    """

    try:
        if node.name in environment and not isinstance(environment[node.name], WDL.Value.Null):
            logger.debug('Name %s is already defined with a non-null value, not using default', node.name)
            if not isinstance(environment[node.name], type(node.type)):
                return environment[node.name].coerce(node.type)
            else:
                return environment[node.name]
        else:
            if node.type is not None and not node.type.optional and node.expr is None:
                # We need a value for this but there isn't one.
                raise WDL.Error.EvalError(node, f"Value for {node.name} was not provided and no default value is available")
            logger.info('Defaulting %s to %s', node.name, node.expr)
            return evaluate_decl(node, environment, stdlib)
    except Exception:
        # If something goes wrong, dump.
        logger.exception("Evaluation failed for %s", node)
        log_bindings(logger.error, "Statement was evaluated in:", [environment])
        raise

# TODO: make these stdlib methods???
def devirtualize_files(environment: WDLBindings, stdlib: WDL.StdLib.Base) -> WDLBindings:
    """
    Make sure all the File values embedded in the given bindings point to files
    that are actually available to command line commands.
    The same virtual file always maps to the same devirtualized filename even with duplicates
    """
    return map_over_files_in_bindings(environment, stdlib._devirtualize_filename)

def virtualize_files(environment: WDLBindings, stdlib: WDL.StdLib.Base) -> WDLBindings:
    """
    Make sure all the File values embedded in the given bindings point to files
    that are usable from other machines.
    """

    return map_over_files_in_bindings(environment, stdlib._virtualize_filename)

def add_paths(task_container: TaskContainer, host_paths: Iterable[str]) -> None:
    """
    Based off of WDL.runtime.task_container.add_paths from miniwdl
    Maps the host path to the container paths
    """
    # partition the files by host directory
    host_paths_by_dir: Dict[str, Set[str]] = {}
    for host_path in host_paths:
        host_path_strip = host_path.rstrip("/")
        if host_path not in task_container.input_path_map and host_path_strip not in task_container.input_path_map:
            if not os.path.exists(host_path_strip):
                raise WDL.Error.InputError("input path not found: " + host_path)
            host_paths_by_dir.setdefault(os.path.dirname(host_path_strip), set()).add(host_path)
    # for each such partition of files
    # - if there are no basename collisions under input subdirectory 0, then mount them there.
    # - otherwise, mount them in a fresh subdirectory
    subd = 0
    id_to_subd: Dict[str, str] = {}
    for paths in host_paths_by_dir.values():
        based = os.path.join(task_container.container_dir, "work/_miniwdl_inputs")
        for host_path in paths:
            parent_id = os.path.basename(os.path.dirname(host_path))
            if id_to_subd.get(parent_id, None) is None:
                id_to_subd[parent_id] = str(subd)
                subd += 1
            host_path_subd = id_to_subd[parent_id]
            container_path = os.path.join(based, host_path_subd, os.path.basename(host_path.rstrip("/")))
            if host_path.endswith("/"):
                container_path += "/"
            assert container_path not in task_container.input_path_map_rev, f"{container_path}, {task_container.input_path_map_rev}"
            task_container.input_path_map[host_path] = container_path
            task_container.input_path_map_rev[container_path] = host_path

def import_files(environment: WDLBindings, toil: Toil, path: Optional[List[str]] = None, skip_remote: bool = False) -> WDLBindings:
    """
    Make sure all File values embedded in the given bindings are imported,
    using the given Toil object.

    :param path: If set, try resolving input location relative to the URLs or
           directories in this list.

    :param skip_remote: If set, don't try to import files from remote
           locations. Leave them as URIs.
    """
    path_to_id: Dict[str, uuid.UUID] = {}
    @memoize
    def import_file_from_uri(uri: str) -> str:
        """
        Import a file from a URI and return a virtualized filename for it.
        """

        tried = []
        for candidate_uri in potential_absolute_uris(uri, path if path is not None else []):
            # Try each place it could be according to WDL finding logic.
            tried.append(candidate_uri)
            try:
                if skip_remote and is_url(candidate_uri):
                    # Use remote URIs in place. But we need to find the one that exists.
                    if not AbstractJobStore.url_exists(candidate_uri):
                        # Wasn't found there
                        continue
                    # Now we know this exists, so pass it through
                    return candidate_uri
                else:
                    # Actually import
                    # Try to import the file. Don't raise if we can't find it, just
                    # return None!
                    imported = toil.import_file(candidate_uri, check_existence=False)
                    if imported is None:
                        # Wasn't found there
                        continue
                    logger.info('Imported %s', candidate_uri)

            except UnimplementedURLException as e:
                # We can't find anything that can even support this URL scheme.
                # Report to the user, they are probably missing an extra.
                logger.critical('Error: ' + str(e))
                sys.exit(1)
            except Exception:
                # Something went wrong besides the file not being found. Maybe
                # we have no auth.
                logger.error("Something went wrong importing %s", candidate_uri)
                raise

            if imported is None:
                # Wasn't found there
                continue
            logger.info('Imported %s', candidate_uri)

            # Work out what the basename for the file was
            file_basename = os.path.basename(urlsplit(candidate_uri).path)

            if file_basename == "":
                # We can't have files with no basename because we need to
                # download them at that basename later.
                raise RuntimeError(f"File {candidate_uri} has no basename and so cannot be a WDL File")

            # Was actually found
            if is_url(candidate_uri):
                # Might be a file URI or other URI.
                # We need to make sure file URIs and local paths that point to
                # the same place are treated the same.
                parsed = urlsplit(candidate_uri)
                if parsed.scheme == "file:":
                    # This is a local file URI. Convert to a path for source directory tracking.
                    parent_dir = os.path.dirname(unquote(parsed.path))
                else:
                    # This is some other URL. Get the URL to the parent directory and use that.
                    parent_dir = urljoin(candidate_uri, ".")
            else:
                # Must be a local path
                parent_dir = os.path.dirname(candidate_uri)

            # Pack a UUID of the parent directory
            dir_id = path_to_id.setdefault(parent_dir, uuid.uuid4())

            return pack_toil_uri(imported, dir_id, file_basename)

        # If we get here we tried all the candidates
        raise RuntimeError(f"Could not find {uri} at any of: {tried}")

    return map_over_files_in_bindings(environment, import_file_from_uri)

def drop_missing_files(environment: WDLBindings, current_directory_override: Optional[str] = None) -> WDLBindings:
    """
    Make sure all the File values embedded in the given bindings point to files
    that exist, or are null.

    Files must not be virtualized.
    """

    # Determine where to evaluate relative paths relative to
    work_dir = '.' if not current_directory_override else current_directory_override

    def drop_if_missing(value_type: WDL.Type.Base, filename: str) -> Optional[str]:
        """
        Return None if a file doesn't exist, or its path if it does.
        """
        logger.debug("Consider file %s", filename)

        if is_url(filename):
            if filename.startswith(TOIL_URI_SCHEME) or AbstractJobStore.url_exists(filename):
                # We assume anything in the filestore actually exists.
                return filename
            else:
                logger.warning('File %s with type %s does not actually exist at its URI', filename, value_type)
                return None
        else:
            # Get the absolute path, not resolving symlinks
            effective_path = os.path.abspath(os.path.join(work_dir, filename))
            if os.path.islink(effective_path) or os.path.exists(effective_path):
                # This is a broken symlink or a working symlink or a file.
                return filename
            else:
                logger.warning('File %s with type %s does not actually exist at %s', filename, value_type, effective_path)
                return None

    return map_over_typed_files_in_bindings(environment, drop_if_missing)

def get_file_paths_in_bindings(environment: WDLBindings) -> List[str]:
    """
    Get the paths of all files in the bindings. Doesn't guarantee that
    duplicates are removed.

    TODO: Duplicative with WDL.runtime.task._fspaths, except that is internal
    and supports Directory objects.
    """

    paths = []
    map_over_files_in_bindings(environment, lambda x: paths.append(x))
    return paths

def map_over_typed_files_in_bindings(environment: WDLBindings, transform: Callable[[WDL.Type.Base, str], Optional[str]]) -> WDLBindings:
    """
    Run all File values embedded in the given bindings through the given
    transformation function.

    TODO: Replace with WDL.Value.rewrite_env_paths or WDL.Value.rewrite_files
    """

    return environment.map(lambda b: map_over_typed_files_in_binding(b, transform))

def map_over_files_in_bindings(bindings: WDLBindings, transform: Callable[[str], Optional[str]]) -> WDLBindings:
    """
    Run all File values' types and values embedded in the given bindings
    through the given transformation function.

    TODO: Replace with WDL.Value.rewrite_env_paths or WDL.Value.rewrite_files
    """

    return map_over_typed_files_in_bindings(bindings, lambda _, x: transform(x))


def map_over_typed_files_in_binding(binding: WDL.Env.Binding[WDL.Value.Base], transform: Callable[[WDL.Type.Base, str], Optional[str]]) -> WDL.Env.Binding[WDL.Value.Base]:
    """
    Run all File values' types and values embedded in the given binding's value through the given
    transformation function.
    """

    return WDL.Env.Binding(binding.name, map_over_typed_files_in_value(binding.value, transform), binding.info)

# TODO: We want to type this to say, for anything descended from a WDL type, we
# return something descended from the same WDL type or a null. But I can't
# quite do that with generics, since you could pass in some extended WDL value
# type we've never heard of and expect to get one of those out.
#
# For now we assume that any types extending the WDL value types will implement
# compatible constructors.
def map_over_typed_files_in_value(value: WDL.Value.Base, transform: Callable[[WDL.Type.Base, str], Optional[str]]) -> WDL.Value.Base:
    """
    Run all File values embedded in the given value through the given
    transformation function.

    If the transform returns None, the file value is changed to Null.

    The transform has access to the type information for the value, so it knows
    if it may return None, depending on if the value is optional or not.

    The transform is *allowed* to return None only if the mapping result won't
    actually be used, to allow for scans. So error checking needs to be part of
    the transform itself.
    """

    if isinstance(value, WDL.Value.File):
        # This is a file so we need to process it
        new_path = transform(value.type, value.value)
        if new_path is None:
            # Assume the transform checked types if we actually care about the
            # result.
            logger.warning("File %s became Null", value)
            return WDL.Value.Null()
        else:
            # Make whatever the value is around the new path.
            # TODO: why does this need casting?
            return WDL.Value.File(new_path, value.expr)
    elif isinstance(value, WDL.Value.Array):
        # This is an array, so recurse on the items
        return WDL.Value.Array(value.type.item_type, [map_over_typed_files_in_value(v, transform) for v in value.value], value.expr)
    elif isinstance(value, WDL.Value.Map):
        # This is a map, so recurse on the members of the items, which are tuples (but not wrapped as WDL Pair objects)
        # TODO: Can we avoid a cast in a comprehension if we get MyPy to know that each pair is always a 2-element tuple?
        return WDL.Value.Map(value.type.item_type, [cast(Tuple[WDL.Value.Base, WDL.Value.Base], tuple((map_over_typed_files_in_value(v, transform) for v in pair))) for pair in value.value], value.expr)
    elif isinstance(value, WDL.Value.Pair):
        # This is a pair, so recurse on the left and right items
        return WDL.Value.Pair(value.type.left_type, value.type.right_type, cast(Tuple[WDL.Value.Base, WDL.Value.Base], tuple((map_over_typed_files_in_value(v, transform) for v in value.value))), value.expr)
    elif isinstance(value, WDL.Value.Struct):
        # This is a struct, so recurse on the values in the backing dict
        return WDL.Value.Struct(cast(Union[WDL.Type.StructInstance, WDL.Type.Object], value.type), {k: map_over_typed_files_in_value(v, transform) for k, v in value.value.items()}, value.expr)
    else:
        # All other kinds of value can be passed through unmodified.
        return value

class WDLBaseJob(Job):
    """
    Base job class for all WDL-related jobs.

    Responsible for post-processing returned bindings, to do things like add in
    null values for things not defined in a section. Post-processing operations
    can be added onto any job before it is saved, and will be applied as long
    as the job's run method calls postprocess().

    Also responsible for remembering the Toil WDL configuration keys and values.
    """

    def __init__(self, wdl_options: Optional[Dict[str, str]] = None, **kwargs: Any) -> None:
        """
        Make a WDL-related job.

        Makes sure the global recursive call limit is high enough to allow
        MiniWDL's extremely deep WDL structures to be pickled. We handle this
        in the constructor because it needs to happen in the leader and the
        worker before a job body containing MiniWDL structures can be saved.
        """

        # Default everything to being a local job
        if 'local' not in kwargs:
            kwargs['local'] = True

        super().__init__(**kwargs)

        # The jobs can't pickle under the default Python recursion limit of
        # 1000 because MiniWDL data structures are very deep.
        # TODO: Dynamically determine how high this needs to be to serialize the structures we actually have.
        # TODO: Make sure C-level stack size is also big enough for this.
        sys.setrecursionlimit(10000)

        # We need an ordered list of postprocessing steps to apply, because we
        # may have coalesced postprocessing steps deferred by several levels of
        # jobs returning other jobs' promised RVs.
        self._postprocessing_steps: List[Tuple[str, Union[str, Promised[WDLBindings]]]] = []

        self._wdl_options = wdl_options if wdl_options is not None else {}

        assert self._wdl_options.get("container") is not None

    # TODO: We're not allowed by MyPy to override a method and widen the return
    # type, so this has to be Any.
    def run(self, file_store: AbstractFileStore) -> Any:
        """
        Run a WDL-related job.

        Remember to decorate non-trivial overrides with :func:`report_wdl_errors`.
        """
        # Make sure that pickle is prepared to save our return values, which
        # might take a lot of recursive calls. TODO: This might be because
        # bindings are actually linked lists or something?
        sys.setrecursionlimit(10000)

    def then_underlay(self, underlay: Promised[WDLBindings]) -> None:
        """
        Apply an underlay of backup bindings to the result.
        """
        logger.debug("Underlay %s after %s", underlay, self)
        self._postprocessing_steps.append(("underlay", underlay))

    def then_remove(self, remove: Promised[WDLBindings]) -> None:
        """
        Remove the given bindings from the result.
        """
        logger.debug("Remove %s after %s", remove, self)
        self._postprocessing_steps.append(("remove", remove))

    def then_namespace(self, namespace: str) -> None:
        """
        Put the result bindings into a namespace.
        """
        logger.debug("Namespace %s after %s", namespace, self)
        self._postprocessing_steps.append(("namespace", namespace))

    def then_overlay(self, overlay: Promised[WDLBindings]) -> None:
        """
        Overlay the given bindings on top of the (possibly namespaced) result.
        """
        logger.debug("Overlay %s after %s", overlay, self)
        self._postprocessing_steps.append(("overlay", overlay))

    def postprocess(self, bindings: WDLBindings) -> WDLBindings:
        """
        Apply queued changes to bindings.

        Should be applied by subclasses' run() implementations to their return
        values.
        """

        for action, argument in self._postprocessing_steps:

            logger.debug("Apply postprocessing step: (%s, %s)", action, argument)

            # Interpret the mini language of postprocessing steps.
            # These are too small to justify being their own separate jobs.
            if action == "underlay":
                if not isinstance(argument, WDL.Env.Bindings):
                    raise RuntimeError("Wrong postprocessing argument type")
                # We want to apply values from the underlay if not set in the bindings
                bindings = combine_bindings([bindings, argument.subtract(bindings)])
            elif action == "remove":
                if not isinstance(argument, WDL.Env.Bindings):
                    raise RuntimeError("Wrong postprocessing argument type")
                # We need to take stuff out of scope
                bindings = bindings.subtract(argument)
            elif action == "namespace":
                if not isinstance(argument, str):
                    raise RuntimeError("Wrong postprocessing argument type")
                # We are supposed to put all our results in a namespace
                bindings = bindings.wrap_namespace(argument)
            elif action == "overlay":
                if not isinstance(argument, WDL.Env.Bindings):
                    raise RuntimeError("Wrong postprocessing argument type")
                # We want to apply values from the overlay over the bindings
                bindings = combine_bindings([bindings.subtract(argument), argument])
            else:
                raise RuntimeError(f"Unknown postprocessing action {action}")

        return bindings

    def defer_postprocessing(self, other: "WDLBaseJob") -> None:
        """
        Give our postprocessing steps to a different job.

        Use this when you are returning a promise for bindings, on the job that issues the promise.
        """

        other._postprocessing_steps += self._postprocessing_steps
        self._postprocessing_steps = []

        logger.debug("Assigned postprocessing steps from %s to %s", self, other)

class WDLTaskWrapperJob(WDLBaseJob):
    """
    Job that determines the resources needed to run a WDL job.

    Responsible for evaluating the input declarations for unspecified inputs,
    evaluating the runtime section, and scheduling or chaining to the real WDL
    job.

    All bindings are in terms of task-internal names.
    """

    def __init__(self, task: WDL.Tree.Task, prev_node_results: Sequence[Promised[WDLBindings]], task_id: List[str], namespace: str, task_path: str, **kwargs: Any) -> None:
        """
        Make a new job to determine resources and run a task.

        :param namespace: The namespace that the task's *contents* exist in.
               The caller has alredy added the task's own name.

        :param task_path: Like the namespace, but including subscript numbers
               for scatters.
        """
        super().__init__(unitName=task_path + ".inputs", displayName=namespace + ".inputs", local=True, **kwargs)

        logger.info("Preparing to run task code for %s as %s", task.name, namespace)

        self._task = task
        self._prev_node_results = prev_node_results
        self._task_id = task_id
        self._namespace = namespace
        self._task_path = task_path

    @report_wdl_errors("evaluate task code", exit=True)
    def run(self, file_store: AbstractFileStore) -> Promised[WDLBindings]:
        """
        Evaluate inputs and runtime and schedule the task.
        """
        super().run(file_store)
        logger.info("Evaluating inputs and runtime for task %s (%s) called as %s", self._task.name, self._task_id, self._namespace)

        # Combine the bindings we get from previous jobs.
        # For a task we are only passed the inside-the-task namespace.
        bindings = combine_bindings(unwrap_all(self._prev_node_results))
        # Set up the WDL standard library
        # UUID to use for virtualizing files
        standard_library = ToilWDLStdLibBase(file_store)

        if self._task.inputs:
            logger.debug("Evaluating task code")
            for input_decl in self._task.inputs:
                # Evaluate all the inputs that aren't pre-set
                bindings = bindings.bind(input_decl.name, evaluate_defaultable_decl(input_decl, bindings, standard_library))
        for postinput_decl in self._task.postinputs:
            # Evaluate all the postinput decls.
            # We need these in order to evaluate the runtime.
            # TODO: What if they wanted resources from the runtime?
            bindings = bindings.bind(postinput_decl.name, evaluate_defaultable_decl(postinput_decl, bindings, standard_library))

        # Evaluate the runtime section
        runtime_bindings = evaluate_call_inputs(self._task, self._task.runtime, bindings, standard_library)

        # Fill these in with not-None if the workflow asks for each resource.
        runtime_memory: Optional[int] = None
        runtime_cores: Optional[float] = None
        runtime_disk: Optional[int] = None
        runtime_accelerators: Optional[List[AcceleratorRequirement]] = None

        if runtime_bindings.has_binding('cpu'):
            cpu_spec: int = runtime_bindings.resolve('cpu').value
            runtime_cores = float(cpu_spec)

        if runtime_bindings.has_binding('memory'):
            # Get the memory requirement and convert to bytes
            memory_spec: Union[int, str] = runtime_bindings.resolve('memory').value
            if isinstance(memory_spec, str):
                memory_spec = human2bytes(memory_spec)
            runtime_memory = memory_spec

        if runtime_bindings.has_binding('disks'):
            # Miniwdl doesn't have this, but we need to be able to parse things like:
            # local-disk 5 SSD
            # which would mean we need 5 GB space. Cromwell docs for this are at https://cromwell.readthedocs.io/en/stable/RuntimeAttributes/#disks
            # We ignore all disk types, and complain if the mount point is not `local-disk`.
            disks_spec: str = runtime_bindings.resolve('disks').value
            all_specs = disks_spec.split(',')
            # Sum up the gigabytes in each disk specification
            total_gb = 0
            for spec in all_specs:
                # Split up each spec as space-separated. We assume no fields
                # are empty, and we want to allow people to use spaces after
                # their commas when separating the list, like in Cromwell's
                # examples, so we strip whitespace.
                spec_parts = spec.strip().split(' ')
                if len(spec_parts) != 3:
                    # TODO: Add a WDL line to this error
                    raise ValueError(f"Could not parse disks = {disks_spec} because {spec} does not have 3 space-separated parts")
                if spec_parts[0] != 'local-disk':
                    # TODO: Add a WDL line to this error
                    raise NotImplementedError(f"Could not provide disks = {disks_spec} because only the local-disks mount point is implemented")
                try:
                    total_gb += int(spec_parts[1])
                except:
                    # TODO: Add a WDL line to this error
                    raise ValueError(f"Could not parse disks = {disks_spec} because {spec_parts[1]} is not an integer")
                # TODO: we always ignore the disk type and assume we have the right one.
                # TODO: Cromwell rounds LOCAL disks up to the nearest 375 GB. I
                # can't imagine that ever being standardized; just leave it
                # alone so that the workflow doesn't rely on this weird and
                # likely-to-change Cromwell detail.
                if spec_parts[2] == 'LOCAL':
                    logger.warning('Not rounding LOCAL disk to the nearest 375 GB; workflow execution will differ from Cromwell!')
            total_bytes: float = convert_units(total_gb, 'GB')
            runtime_disk = int(total_bytes)

        # The gpu field is the WDL 1.1 standard, so this field will be the absolute truth on whether to use GPUs or not
        # Fields such as gpuType and gpuCount will be considered optional attributes
        if runtime_bindings.get('gpu') is True:
            # We want to have GPUs
            # TODO: actually coerce types here instead of casting to detect user mistakes
            # Get the GPU count if set, or 1 if not,
            gpu_count: int = cast(WDL.Value.Int, runtime_bindings.get('gpuCount', WDL.Value.Int(1))).value
            # Get the GPU model constraint if set, or None if not
            gpu_model: Optional[str] = cast(Union[WDL.Value.String, WDL.Value.Null], runtime_bindings.get('gpuType', WDL.Value.Null())).value
            # We can't enforce a driver version, but if an nvidia driver
            # version is set, manually set nvidia brand
            gpu_brand: Optional[str] = 'nvidia' if runtime_bindings.has_binding('nvidiaDriverVersion') else None
            # Make a dict from this
            accelerator_spec: Dict[str, Union[str, int]] = {'kind': 'gpu', 'count': gpu_count}
            if gpu_model is not None:
                accelerator_spec['model'] = gpu_model
            if gpu_brand is not None:
                accelerator_spec['brand'] = gpu_brand

            accelerator_requirement = parse_accelerator(accelerator_spec)
            runtime_accelerators = [accelerator_requirement]

        # Schedule to get resources. Pass along the bindings from evaluating all the inputs and decls, and the runtime, with files virtualized.
        run_job = WDLTaskJob(self._task, virtualize_files(bindings, standard_library), virtualize_files(runtime_bindings, standard_library), self._task_id, self._namespace, self._task_path, cores=runtime_cores or self.cores, memory=runtime_memory or self.memory, disk=runtime_disk or self.disk, accelerators=runtime_accelerators or self.accelerators, wdl_options=self._wdl_options)
        # Run that as a child
        self.addChild(run_job)

        # Give it our postprocessing steps
        self.defer_postprocessing(run_job)

        # And return its result.
        return run_job.rv()



class WDLTaskJob(WDLBaseJob):
    """
    Job that runs a WDL task.

    Responsible for re-evaluating input declarations for unspecified inputs,
    evaluating the runtime section, re-scheduling if resources are not
    available, running any command, and evaluating the outputs.

    All bindings are in terms of task-internal names.
    """

    def __init__(self, task: WDL.Tree.Task, task_internal_bindings: Promised[WDLBindings], runtime_bindings: Promised[WDLBindings], task_id: List[str], namespace: str, task_path: str, **kwargs: Any) -> None:
        """
        Make a new job to run a task.

        :param namespace: The namespace that the task's *contents* exist in.
               The caller has alredy added the task's own name.

        :param task_path: Like the namespace, but including subscript numbers
               for scatters.
        """

        # This job should not be local because it represents a real workflow task.
        # TODO: Instead of re-scheduling with more resources, add a local
        # "wrapper" job like CWL uses to determine the actual requirements.
        super().__init__(unitName=task_path + ".command", displayName=namespace + ".command", local=False, **kwargs)

        logger.info("Preparing to run task %s as %s", task.name, namespace)

        self._task = task
        self._task_internal_bindings = task_internal_bindings
        self._runtime_bindings = runtime_bindings
        self._task_id = task_id
        self._namespace = namespace
        self._task_path = task_path

    ###
    # Runtime code injection system
    ###

    # WDL runtime code injected in the container communicates back to the rest
    # of the runtime through files in this directory.
    INJECTED_MESSAGE_DIR = ".toil_wdl_runtime"

    def add_injections(self, command_string: str, task_container: TaskContainer) -> str:
        """
        Inject extra Bash code from the Toil WDL runtime into the command for the container.

        Currently doesn't implement the MiniWDL plugin system, but does add
        resource usage monitoring to Docker containers.
        """
        
        parts = []

        if isinstance(task_container, SwarmContainer):
            # We're running on Docker Swarm, so we need to monitor CPU usage
            # and so on from inside the container, since it won't be attributed
            # to Toil child processes in the leader's self-monitoring.
            # TODO: Mount this from a file Toil installs instead or something.
            script = textwrap.dedent("""\
                function _toil_resource_monitor () {
                    # Turn off error checking and echo in here
                    set +ex
                    MESSAGE_DIR="${1}"
                    mkdir -p "${MESSAGE_DIR}"

                    function sample_cpu_usec() {
                        if [[ -f  /sys/fs/cgroup/cpu.stat ]] ; then
                            awk '{ if ($1 == "usage_usec") {print $2} }' /sys/fs/cgroup/cpu.stat
                        elif [[ -f /sys/fs/cgroup/cpuacct/cpuacct.stat ]] ; then
                            echo $(( $(head -n 1 /sys/fs/cgroup/cpuacct/cpuacct.stat | cut -f2 -d' ') * 10000 ))
                        fi
                    }

                    function sample_memory_bytes() {
                        if [[ -f /sys/fs/cgroup/memory.stat ]] ; then
                            awk '{ if ($1 == "anon") { print $2 } }' /sys/fs/cgroup/memory.stat
                        elif [[ -f /sys/fs/cgroup/memory/memory.stat ]] ; then
                            awk '{ if ($1 == "total_rss") { print $2 } }' /sys/fs/cgroup/memory/memory.stat
                        fi
                    }

                    while true ; do
                        printf "CPU\\t" >> ${MESSAGE_DIR}/resources.tsv
                        sample_cpu_usec >> ${MESSAGE_DIR}/resources.tsv
                        printf "Memory\\t" >> ${MESSAGE_DIR}/resources.tsv
                        sample_memory_bytes >> ${MESSAGE_DIR}/resources.tsv
                        sleep 1
                    done
                }
                """)
            parts.append(script)
            parts.append(f"_toil_resource_monitor {self.INJECTED_MESSAGE_DIR} &")

        if isinstance(task_container, SwarmContainer) and platform.system() == "Darwin":
            # With gRPC FUSE file sharing, files immediately downloaded before
            # being mounted may appear as size 0 in the container due to a race
            # condition. Check for this and produce an approperiate error.

            script = textwrap.dedent("""\
                function _toil_check_size () {
                    TARGET_FILE="${1}"
                    GOT_SIZE="$(stat -c %s "${TARGET_FILE}")"
                    EXPECTED_SIZE="${2}"
                    if [[ "${GOT_SIZE}" != "${EXPECTED_SIZE}" ]] ; then
                        echo >&2 "Toil Error:"
                        echo >&2 "File size visible in container for ${TARGET_FILE} is size ${GOT_SIZE} but should be size ${EXPECTED_SIZE}"
                        echo >&2 "Are you using gRPC FUSE file sharing in Docker Desktop?"
                        echo >&2 "It doesn't work: see <https://github.com/DataBiosphere/toil/issues/4542>."
                        exit 1
                    fi
                }
            """)
            parts.append(script)
            for host_path, job_path in task_container.input_path_map.items():
                expected_size = os.path.getsize(host_path)
                if expected_size != 0:
                    parts.append(f"_toil_check_size \"{job_path}\" {expected_size}")

        parts.append(command_string)

        return "\n".join(parts)

    def handle_injection_messages(self, outputs_library: ToilWDLStdLibTaskOutputs) -> None:
        """
        Handle any data received from injected runtime code in the container.
        """

        message_files = outputs_library._glob(WDL.Value.String(os.path.join(self.INJECTED_MESSAGE_DIR, "*")))
        logger.debug("Handling message files: %s", message_files)
        for message_file in message_files.value:
            self.handle_message_file(message_file.value)

    def handle_message_file(self, file_path: str) -> None:
        """
        Handle a message file received from in-container injected code.

        Takes the host-side path of the file.
        """
        if os.path.basename(file_path) == "resources.tsv":
            # This is a TSV of resource usage info.
            first_cpu_usec: Optional[int] = None
            last_cpu_usec: Optional[int] = None
            max_memory_bytes: Optional[int] = None

            for line in open(file_path):
                if not line.endswith("\n"):
                    # Skip partial lines
                    continue
                # For each full line we got
                parts = line.strip().split("\t")
                if len(parts) != 2:
                    # Skip odd-shaped lines
                    continue
                if parts[0] == "CPU":
                    # Parse CPU usage
                    cpu_usec = int(parts[1])
                    # Update summary stats
                    if first_cpu_usec is None:
                        first_cpu_usec = cpu_usec
                    last_cpu_usec = cpu_usec
                elif parts[0] == "Memory":
                    # Parse memory usage
                    memory_bytes = int(parts[1])
                    # Update summary stats
                    if max_memory_bytes is None or max_memory_bytes < memory_bytes:
                        max_memory_bytes = memory_bytes

            if max_memory_bytes is not None:
                logger.info("Container used at about %s bytes of memory at peak", max_memory_bytes)
                # Treat it as if used by a child process
                ResourceMonitor.record_extra_memory(max_memory_bytes // 1024)
            if last_cpu_usec is not None:
                assert(first_cpu_usec is not None)
                cpu_seconds = (last_cpu_usec - first_cpu_usec) / 1000000
                logger.info("Container used about %s seconds of CPU time", cpu_seconds)
                # Treat it as if used by a child process
                ResourceMonitor.record_extra_cpu(cpu_seconds)

    ###
    # Helper functions to work out what containers runtime we can use
    ###

    def can_fake_root(self) -> bool:
        """
        Determine if --fakeroot is likely to work for Singularity.
        """

        # We need to have an entry for our user in /etc/subuid to grant us a range of UIDs to use, for fakeroot to work.
        try:
            subuid_file = open('/etc/subuid')
        except OSError as e:
            logger.warning('Cannot open /etc/subuid due to %s; assuming no subuids available', e)
            return False
        username = get_user_name()
        for line in subuid_file:
            if line.split(':')[0].strip() == username:
                # We have a line assigning subuids
                return True
        # If there is no line, we have no subuids
        logger.warning('No subuids are assigned to %s; cannot fake root.', username)
        return False

    def can_mount_proc(self) -> bool:
        """
        Determine if --containall will work for Singularity. On Kubernetes, this will result in operation not permitted
        See: https://github.com/apptainer/singularity/issues/5857

        So if Kubernetes is detected, return False
        :return: bool
        """
        return "KUBERNETES_SERVICE_HOST" not in os.environ

    @report_wdl_errors("run task command", exit=True)
    def run(self, file_store: AbstractFileStore) -> Promised[WDLBindings]:
        """
        Actually run the task.
        """
        super().run(file_store)
        logger.info("Running task command for %s (%s) called as %s", self._task.name, self._task_id, self._namespace)

        # Set up the WDL standard library
        # UUID to use for virtualizing files
        standard_library = ToilWDLStdLibBase(file_store)

        # Get the bindings from after the input section
        bindings = unwrap(self._task_internal_bindings)
        # And the bindings from evaluating the runtime section
        runtime_bindings = unwrap(self._runtime_bindings)

        # We have all the resources we need, so run the task

        if shutil.which('singularity') and self._wdl_options.get("container") in ["singularity", "auto"]:
            # Prepare to use Singularity. We will need plenty of space to
            # download images.
            # Default the Singularity and MiniWDL cache directories. This sets the cache to the same place as
            # Singularity/MiniWDL's default cache directory
            # With launch-cluster, the singularity and miniwdl cache is set to /var/lib/toil in abstractProvisioner.py
            # A current limitation with the singularity/miniwdl cache is it cannot check for image updates if the
            # filename is the same
            singularity_cache = os.path.join(os.path.expanduser("~"), ".singularity")
            miniwdl_cache = os.path.join(os.path.expanduser("~"), ".cache/miniwdl")

            # Cache Singularity's layers somewhere known to have space
            os.environ['SINGULARITY_CACHEDIR'] = os.environ.get("SINGULARITY_CACHEDIR", singularity_cache)

            # Make sure it exists.
            os.makedirs(os.environ['SINGULARITY_CACHEDIR'], exist_ok=True)

            # Cache Singularity images for the workflow on this machine.
            # Since MiniWDL does only within-process synchronization for pulls,
            # we also will need to pre-pull one image into here at a time.
            os.environ['MINIWDL__SINGULARITY__IMAGE_CACHE'] = os.environ.get("MINIWDL__SINGULARITY__IMAGE_CACHE", miniwdl_cache)

            # Make sure it exists.
            os.makedirs(os.environ['MINIWDL__SINGULARITY__IMAGE_CACHE'], exist_ok=True)

            # Run containers with Singularity
            TaskContainerImplementation: Type[TaskContainer]  = SingularityContainer
        elif self._wdl_options.get("container") in ["docker", "auto"]:
            # Run containers with Docker
            # TODO: Poll if it is available and don't just try and fail.
            TaskContainerImplementation = SwarmContainer
            if runtime_bindings.has_binding('gpuType') or runtime_bindings.has_binding('gpuCount') or runtime_bindings.has_binding('nvidiaDriverVersion'):
                # Complain to the user that this is unlikely to work.
                logger.warning("Running job that might need accelerators with Docker. "
                               "Accelerator and GPU support "
                               "is not yet implemented in the MiniWDL Docker "
                               "containerization implementation.")
        else:
            raise RuntimeError(f"Could not find a working container engine to use; told to use {self._wdl_options.get('container')}")

        # Set up the MiniWDL container running stuff
        miniwdl_logger = logging.getLogger("MiniWDLContainers")
        miniwdl_config = WDL.runtime.config.Loader(miniwdl_logger)
        if not getattr(TaskContainerImplementation, 'toil_initialized__', False):
            # Initialize the cointainer system
            TaskContainerImplementation.global_init(miniwdl_config, miniwdl_logger)

            # TODO: We don't want to use MiniWDL's resource limit logic, but
            # we'd have to get at the _SubprocessScheduler that is internal to
            # the WDL.runtime.backend.cli_subprocess.SubprocessBase class to
            # hack it out of e.g. SingularityContainer, so for now we bring it
            # up. If we don't do this, we error out trying to make
            # _SubprocessScheduler instances because its class-level condition
            # variable doesn't exist.
            TaskContainerImplementation.detect_resource_limits(miniwdl_config, miniwdl_logger)

            # And remember we did it
            setattr(TaskContainerImplementation, 'toil_initialized__', True)
            # TODO: not thread safe!

        # Records, if we use a container, where its workdir is on our
        # filesystem, so we can interpret file anmes and globs relative to
        # there.
        workdir_in_container: Optional[str] = None

        if self._task.command:
            # When the command string references a File, we need to get a path
            # to the file on a local disk, which the commnad will be able to
            # actually use, accounting for e.g. containers.
            #
            # TODO: Figure out whan the command template actually uses File
            # values and lazily download them.
            #
            # For now we just grab all the File values in the inside-the-task
            # environment, since any of them *might* be used.
            #
            # Some also might be expected to be adjacent to files that are
            # used, like a BAI that doesn't get referenced in a command line
            # but must be next to its BAM.
            #
            # TODO: MiniWDL can parallelize the fetch
            bindings = devirtualize_files(bindings, standard_library)

            # Make the container object
            # TODO: What is this?
            run_id = str(uuid.uuid4())
            # Directory on the host where the conteiner is allowed to put files.
            host_dir = os.path.abspath('.')
            # Container working directory is guaranteed (?) to be at "work" inside there
            workdir_in_container = os.path.join(host_dir, "work")
            task_container = TaskContainerImplementation(miniwdl_config, run_id, host_dir)

            if isinstance(task_container, SingularityContainer):
                # We need to patch the Singularity container run invocation

                # We might need to send GPUs and the current miniwdl doesn't do
                # that for Singularity. And we might need to *not* try and use
                # --fakeroot if we lack sub-UIDs. So we sneakily monkey patch it
                # here.
                original_run_invocation = task_container._run_invocation
                def patched_run_invocation(*args: Any, **kwargs: Any) -> List[str]:
                    """
                    Invoke the original _run_invocation to get a base Singularity
                    command line, and then adjust the result to pass GPUs and not
                    fake root if needed.
                    """
                    command_line: List[str] = original_run_invocation(*args, **kwargs)

                    logger.debug('MiniWDL wants to run command line: %s', command_line)

                    # "exec" can be at index 1 or 2 depending on if we have a --verbose.
                    subcommand_index = 2 if command_line[1] == "--verbose" else 1

                    if '--fakeroot' in command_line and not self.can_fake_root():
                        # We can't fake root so don't try.
                        command_line.remove('--fakeroot')

                    # If on Kubernetes and proc cannot be mounted, get rid of --containall
                    if '--containall' in command_line and not self.can_mount_proc():
                        command_line.remove('--containall')

                    extra_flags: Set[str] = set()
                    accelerators_needed: Optional[List[AcceleratorRequirement]] = self.accelerators
                    local_accelerators = get_individual_local_accelerators()
                    if accelerators_needed is not None:
                        for accelerator in accelerators_needed:
                            # This logic will not work if a workflow needs to specify multiple GPUs of different types
                            # Right now this assumes all GPUs on the node are the same; we only look at the first available GPU
                            # and assume homogeneity
                            # This shouldn't cause issues unless a user has a very odd machine setup, which should be rare
                            if accelerator['kind'] == 'gpu':
                                # Grab detected GPUs
                                local_gpus: List[Optional[str]] = [accel['brand'] for accel in local_accelerators if accel['kind'] == 'gpu'] or [None]
                                # Tell singularity the GPU type
                                gpu_brand = accelerator.get('brand') or local_gpus[0]
                                if gpu_brand == 'nvidia':
                                    # Tell Singularity to expose nvidia GPUs
                                    extra_flags.add('--nv')
                                elif gpu_brand == 'amd':
                                    # Tell Singularity to expose ROCm GPUs
                                    extra_flags.add('--rocm')
                                else:
                                    raise RuntimeError('Cannot expose allocated accelerator %s to Singularity job', accelerator)

                    for flag in extra_flags:
                        # Put in all those flags
                        command_line.insert(subcommand_index + 1, flag)

                    logger.debug('Amended command line to: %s', command_line)

                    # Return the modified command line
                    return command_line

                # Apply the patch
                task_container._run_invocation = patched_run_invocation #  type: ignore

            # Show the runtime info to the container
            task_container.process_runtime(miniwdl_logger, {binding.name: binding.value for binding in devirtualize_files(runtime_bindings, standard_library)})

            # Tell the container to take up all these files. It will assign
            # them all new paths in task_container.input_path_map which we can
            # read. We also get a task_container.host_path() to go the other way.
            add_paths(task_container, get_file_paths_in_bindings(bindings))
            # This maps from oustide container to inside container
            logger.debug("Using container path map: %s", task_container.input_path_map)

            # Replace everything with in-container paths for the command.
            # TODO: MiniWDL deals with directory paths specially here.
            contained_bindings = map_over_files_in_bindings(bindings, lambda path: task_container.input_path_map[path])

            # Make a new standard library for evaluating the command specifically, which only deals with in-container paths and out-of-container paths.
            command_library = ToilWDLStdLibTaskCommand(file_store, task_container)

            # Work out the command string, and unwrap it
            command_string: str = evaluate_named_expression(self._task, "command", WDL.Type.String(), remove_common_leading_whitespace(self._task.command), contained_bindings, command_library).coerce(WDL.Type.String()).value

            # Do any command injection we might need to do
            command_string = self.add_injections(command_string, task_container)

            # Grab the standard out and error paths. MyPy complains if we call
            # them because in the current MiniWDL version they are untyped.
            # TODO: MyPy will complain if we accomodate this and they later
            # become typed.
            host_stdout_txt: str = task_container.host_stdout_txt() #  type: ignore
            host_stderr_txt: str = task_container.host_stderr_txt() #  type: ignore

            if isinstance(task_container, SingularityContainer):
                # Before running the command, we need to make sure the container's
                # image is already pulled, so MiniWDL doesn't try and pull it.
                # MiniWDL only locks its cache directory within a process, and we
                # need to coordinate with other processes sharing the cache.
                with global_mutex(os.environ['MINIWDL__SINGULARITY__IMAGE_CACHE'], 'toil_miniwdl_sif_cache_mutex'):
                    # Also lock the Singularity layer cache in case it is shared with a different set of hosts
                    # TODO: Will these locks work well across machines???
                    with global_mutex(os.environ['SINGULARITY_CACHEDIR'], 'toil_singularity_cache_mutex'):
                        with ExitStack() as cleanup:
                            task_container._pull(miniwdl_logger, cleanup)

            # Log that we are about to run the command in the container
            logger.info('Executing command in %s: %s', task_container, command_string)

            # Now our inputs are all downloaded. Let debugging break in (after command is logged).
            # But we need to hint which host paths are meant to be which container paths
            host_and_job_paths: List[Tuple[str, str]] = [(k, v) for k, v in task_container.input_path_map.items()]
            self.files_downloaded_hook(host_and_job_paths)

            # TODO: Really we might want to set up a fake container working directory, to actually help the user.

            try:
                task_container.run(miniwdl_logger, command_string)
            except Exception:
                if os.path.exists(host_stderr_txt):
                    size = os.path.getsize(host_stderr_txt)
                    logger.error('Failed task left standard error at %s of %d bytes', host_stderr_txt, size)
                    if size > 0:
                        # Send the whole error stream.
                        file_store.log_user_stream(self._task_path + '.stderr', open(host_stderr_txt, 'rb'))
                        if logger.isEnabledFor(logging.DEBUG):
                            logger.debug("MiniWDL already logged standard error")
                        else:
                            # At debug level, MiniWDL itself logs command error lines.
                            # But otherwise we just dump into StatsAndLogging;
                            # we also want the messages in the job log that
                            # gets printed at the end of the workflow. So log
                            # the error log ourselves.
                            logger.error("====TASK ERROR LOG====")
                            for line in open(host_stderr_txt, 'r', errors="replace"):
                                logger.error("> %s", line.rstrip('\n'))
                            logger.error("====TASK ERROR LOG====")

                if os.path.exists(host_stdout_txt):
                    size = os.path.getsize(host_stdout_txt)
                    logger.info('Failed task left standard output at %s of %d bytes', host_stdout_txt, size)
                    if size > 0:
                        # Save the whole output stream.
                        # TODO: We can't tell if this was supposed to be
                        # captured. It might really be huge binary data.
                        file_store.log_user_stream(self._task_path + '.stdout', open(host_stdout_txt, 'rb'))

                # Keep crashing
                raise
        else:
            # We need to fake stdout and stderr, since nothing ran but the
            # standard library lets you grab them. TODO: Can these be None?
            host_stdout_txt = "/dev/null"
            host_stderr_txt = "/dev/null"

        # Evaluate all the outputs in their special library context
        # We need to evaluate globs and relative paths relative to the
        # container's workdir if any, but everything else doesn't need to seem
        # to run in the container; there's no way to go from
        # container-determined strings that are absolute paths to WDL File
        # objects, and like MiniWDL we can say we only support
        # working-directory-based relative paths for globs.
        outputs_library = ToilWDLStdLibTaskOutputs(file_store, host_stdout_txt, host_stderr_txt, task_container.input_path_map, current_directory_override=workdir_in_container)
        # Make sure files downloaded as inputs get re-used if we re-upload them.
        outputs_library.share_files(standard_library)
        output_bindings = evaluate_output_decls(self._task.outputs, bindings, outputs_library)

        # Now we know if the standard output and error were sent somewhere by
        # the workflow. If not, we should report them to the leader.

        if not outputs_library.stderr_used() and os.path.exists(host_stderr_txt):
            size = os.path.getsize(host_stderr_txt)
            logger.info('Unused standard error at %s of %d bytes', host_stderr_txt, size)
            if size > 0:
                # Save the whole error stream because the workflow didn't capture it.
                file_store.log_user_stream(self._task_path + '.stderr', open(host_stderr_txt, 'rb'))

        if not outputs_library.stdout_used() and os.path.exists(host_stdout_txt):
            size = os.path.getsize(host_stdout_txt)
            logger.info('Unused standard output at %s of %d bytes', host_stdout_txt, size)
            if size > 0:
                # Save the whole output stream because the workflow didn't capture it.
                file_store.log_user_stream(self._task_path + '.stdout', open(host_stdout_txt, 'rb'))

        # Collect output messages from any code Toil injected into the task.
        self.handle_injection_messages(outputs_library)

        # Drop any files from the output which don't actually exist
        output_bindings = drop_missing_files(output_bindings, current_directory_override=workdir_in_container)
        for decl in self._task.outputs:
            if not decl.type.optional and output_bindings[decl.name].value is None:
                    # We have an unacceptable null value. This can happen if a file
                    # is missing but not optional. Don't let it out to annoy the
                    # next task.
                    raise WDL.Error.EvalError(decl, f"non-optional value {decl.name} = {decl.expr} is missing")

        # Upload any files in the outputs if not uploaded already. Accounts for how relative paths may still need to be container-relative.
        output_bindings = virtualize_files(output_bindings, outputs_library)

        # Do postprocessing steps to e.g. apply namespaces.
        output_bindings = self.postprocess(output_bindings)

        return output_bindings

class WDLWorkflowNodeJob(WDLBaseJob):
    """
    Job that evaluates a WDL workflow node.
    """

    def __init__(self, node: WDL.Tree.WorkflowNode, prev_node_results: Sequence[Promised[WDLBindings]], namespace: str, task_path: str, wdl_options: Optional[Dict[str, str]] = None, **kwargs: Any) -> None:
        """
        Make a new job to run a workflow node to completion.
        """
        super().__init__(unitName=node.workflow_node_id, displayName=node.workflow_node_id, wdl_options=wdl_options or {}, **kwargs)

        self._node = node
        self._prev_node_results = prev_node_results
        self._namespace = namespace
        self._task_path = task_path

        if isinstance(self._node, WDL.Tree.Call):
            logger.debug("Preparing job for call node %s", self._node.workflow_node_id)

    @report_wdl_errors("run workflow node")
    def run(self, file_store: AbstractFileStore) -> Promised[WDLBindings]:
        """
        Actually execute the workflow node.
        """
        super().run(file_store)
        logger.info("Running node %s", self._node.workflow_node_id)

        # Combine the bindings we get from previous jobs
        incoming_bindings = combine_bindings(unwrap_all(self._prev_node_results))
        # Set up the WDL standard library
        standard_library = ToilWDLStdLibBase(file_store, execution_dir=self._wdl_options.get("execution_dir"))
        with monkeypatch_coerce(standard_library):
            if isinstance(self._node, WDL.Tree.Decl):
                # This is a variable assignment
                logger.info('Setting %s to %s', self._node.name, self._node.expr)
                value = evaluate_decl(self._node, incoming_bindings, standard_library)
                return self.postprocess(incoming_bindings.bind(self._node.name, value))
            elif isinstance(self._node, WDL.Tree.Call):
                # This is a call of a task or workflow

                # Fetch all the inputs we are passing and bind them.
                # The call is only allowed to use these.
                logger.debug("Evaluating step inputs")
                if self._node.callee is None:
                    # This should never be None, but mypy gets unhappy and this is better than an assert
                    inputs_mapping = None
                else:
                    inputs_mapping = {e.name: e.type for e in self._node.callee.inputs or []}
                input_bindings = evaluate_call_inputs(self._node, self._node.inputs, incoming_bindings, standard_library, inputs_mapping)

                # Bindings may also be added in from the enclosing workflow inputs
                # TODO: this is letting us also inject them from the workflow body.
                # TODO: Can this result in picking up non-namespaced values that
                # aren't meant to be inputs, by not changing their names?
                passed_down_bindings = incoming_bindings.enter_namespace(self._node.name)

                if isinstance(self._node.callee, WDL.Tree.Workflow):
                    # This is a call of a workflow
                    subjob: WDLBaseJob = WDLWorkflowJob(self._node.callee, [input_bindings, passed_down_bindings], self._node.callee_id, f'{self._namespace}.{self._node.name}', f'{self._task_path}.{self._node.name}', wdl_options=self._wdl_options)
                    self.addChild(subjob)
                elif isinstance(self._node.callee, WDL.Tree.Task):
                    # This is a call of a task
                    subjob = WDLTaskWrapperJob(self._node.callee, [input_bindings, passed_down_bindings], self._node.callee_id, f'{self._namespace}.{self._node.name}', f'{self._task_path}.{self._node.name}', wdl_options=self._wdl_options)
                    self.addChild(subjob)
                else:
                    raise WDL.Error.InvalidType(self._node, "Cannot call a " + str(type(self._node.callee)))

                # We need to agregate outputs namespaced with our node name, and existing bindings
                subjob.then_namespace(self._node.name)
                subjob.then_overlay(incoming_bindings)
                self.defer_postprocessing(subjob)
                return subjob.rv()
            elif isinstance(self._node, WDL.Tree.Scatter):
                subjob = WDLScatterJob(self._node, [incoming_bindings], self._namespace, self._task_path, wdl_options=self._wdl_options)
                self.addChild(subjob)
                # Scatters don't really make a namespace, just kind of a scope?
                # TODO: Let stuff leave scope!
                self.defer_postprocessing(subjob)
                return subjob.rv()
            elif isinstance(self._node, WDL.Tree.Conditional):
                subjob = WDLConditionalJob(self._node, [incoming_bindings], self._namespace, self._task_path, wdl_options=self._wdl_options)
                self.addChild(subjob)
                # Conditionals don't really make a namespace, just kind of a scope?
                # TODO: Let stuff leave scope!
                self.defer_postprocessing(subjob)
                return subjob.rv()
            else:
                raise WDL.Error.InvalidType(self._node, "Unimplemented WorkflowNode: " + str(type(self._node)))

class WDLWorkflowNodeListJob(WDLBaseJob):
    """
    Job that evaluates a list of WDL workflow nodes, which are in the same
    scope and in a topological dependency order, and which do not call out to any other
    workflows or tasks or sections.
    """

    def __init__(self, nodes: List[WDL.Tree.WorkflowNode], prev_node_results: Sequence[Promised[WDLBindings]], namespace: str, wdl_options: Optional[Dict[str, str]] = None, **kwargs: Any) -> None:
        """
        Make a new job to run a list of workflow nodes to completion.
        """
        super().__init__(unitName=nodes[0].workflow_node_id + '+', displayName=nodes[0].workflow_node_id + '+', wdl_options=wdl_options, **kwargs)

        self._nodes = nodes
        self._prev_node_results = prev_node_results
        self._namespace = namespace

        for n in self._nodes:
            if isinstance(n, (WDL.Tree.Call, WDL.Tree.Scatter, WDL.Tree.Conditional)):
                raise RuntimeError("Node cannot be evaluated with other nodes: " + str(n))

    @report_wdl_errors("run workflow node list")
    def run(self, file_store: AbstractFileStore) -> Promised[WDLBindings]:
        """
        Actually execute the workflow nodes.
        """
        super().run(file_store)

        # Combine the bindings we get from previous jobs
        current_bindings = combine_bindings(unwrap_all(self._prev_node_results))
        # Set up the WDL standard library
        standard_library = ToilWDLStdLibBase(file_store, execution_dir=self._wdl_options.get("execution_dir"))

        with monkeypatch_coerce(standard_library):
            for node in self._nodes:
                if isinstance(node, WDL.Tree.Decl):
                    # This is a variable assignment
                    logger.info('Setting %s to %s', node.name, node.expr)
                    value = evaluate_decl(node, current_bindings, standard_library)
                    current_bindings = current_bindings.bind(node.name, value)
                else:
                    raise WDL.Error.InvalidType(node, "Unimplemented WorkflowNode: " + str(type(node)))

        return self.postprocess(current_bindings)


class WDLCombineBindingsJob(WDLBaseJob):
    """
    Job that collects the results from WDL workflow nodes and combines their
    environment changes.
    """

    def __init__(self, prev_node_results: Sequence[Promised[WDLBindings]], **kwargs: Any) -> None:
        """
        Make a new job to combine the results of previous jobs.

        If underlay is set, those bindings will be injected to be overridden by other bindings.

        If remove is set, bindings there will be subtracted out of the result.
        """
        super().__init__(**kwargs)

        self._prev_node_results = prev_node_results

    @report_wdl_errors("combine bindings")
    def run(self, file_store: AbstractFileStore) -> WDLBindings:
        """
        Aggregate incoming results.
        """
        super().run(file_store)
        combined = combine_bindings(unwrap_all(self._prev_node_results))
        # Make sure to run the universal postprocessing steps
        return self.postprocess(combined)

class WDLWorkflowGraph:
    """
    Represents a graph of WDL WorkflowNodes.

    Operates at a certain level of instantiation (i.e. sub-sections are
    represented by single nodes).

    Assumes all relevant nodes are provided; dependencies outside the provided
    nodes are assumed to be satisfied already.
    """

    def __init__(self, nodes: Sequence[WDL.Tree.WorkflowNode]) -> None:
        """
        Make a graph for analyzing a set of workflow nodes.
        """

        # For Gather nodes, the Toil interpreter handles them as part of their
        # associated section. So make a map from gather ID to the section node
        # ID.
        self._gather_to_section: Dict[str, str] = {}
        for node in nodes:
            if isinstance(node, WDL.Tree.WorkflowSection):
                for gather_node in node.gathers.values():
                    self._gather_to_section[gather_node.workflow_node_id] = node.workflow_node_id

        # Store all the nodes by ID, except the gathers which we elide.
        self._nodes: Dict[str, WDL.Tree.WorkflowNode] = {node.workflow_node_id: node for node in nodes if not isinstance(node, WDL.Tree.Gather)}

    def real_id(self, node_id: str) -> str:
        """
        Map multiple IDs for what we consider the same node to one ID.

        This elides/resolves gathers.
        """
        return self._gather_to_section.get(node_id, node_id)

    def is_decl(self, node_id: str) -> bool:
        """
        Return True if a node represents a WDL declaration, and false
        otherwise.
        """
        return isinstance(self.get(node_id), WDL.Tree.Decl)

    def get(self, node_id: str) -> WDL.Tree.WorkflowNode:
        """
        Get a node by ID.
        """
        return self._nodes[self.real_id(node_id)]

    def get_dependencies(self, node_id: str) -> Set[str]:
        """
        Get all the nodes that a node depends on, recursively (into the node if
        it has a body) but not transitively.

        Produces dependencies after resolving gathers and internal-to-section
        dependencies, on nodes that are also in this graph.
        """

        # We need to make sure to bubble up dependencies from inside sections.
        # A conditional might only appear to depend on the variables in the
        # conditional expression, but its body can depend on other stuff, and
        # we need to make sure that that stuff has finished and updated the
        # environment before the conditional body runs. TODO: This is because
        # Toil can't go and get and add successors to the relevant jobs later,
        # while MiniWDL's engine apparently can. This ends up reducing
        # parallelism more than would strictly be necessary; nothing in the
        # conditional can start until the dependencies of everything in the
        # conditional are ready.

        dependencies = set()

        node = self.get(node_id)
        for dependency in recursive_dependencies(node):
            real_dependency = self.real_id(dependency)
            if real_dependency in self._nodes:
                dependencies.add(real_dependency)

        return dependencies

    def get_transitive_dependencies(self, node_id: str) -> Set[str]:
        """
        Get all the nodes that a node depends on, transitively.
        """

        dependencies: Set[str] = set()
        visited: Set[str] = set()
        queue = [node_id]

        while len(queue) > 0:
            # Grab the enxt thing off the queue
            here = queue[-1]
            queue.pop()
            if here in visited:
                # Skip if we got it already
                continue
            # Mark it got
            visited.add(here)
            # Get all its dependencies
            here_deps = self.get_dependencies(here)
            dependencies |= here_deps
            for dep in here_deps:
                if dep not in visited:
                    # And queue all the ones we haven't visited.
                    queue.append(dep)

        return dependencies

    def topological_order(self) -> List[str]:
        """
        Get a topological order of the nodes, based on their dependencies.
        """

        sorter : TopologicalSorter[str] = TopologicalSorter()
        for node_id in self._nodes.keys():
            # Add all the edges
            sorter.add(node_id, *self.get_dependencies(node_id))
        return list(sorter.static_order())

    def leaves(self) -> List[str]:
        """
        Get all the workflow node IDs that have no dependents in the graph.
        """

        leaves = set(self._nodes.keys())
        for node_id in self._nodes.keys():
            for dependency in self.get_dependencies(node_id):
                if dependency in leaves:
                    # Mark everything depended on as not a leaf
                    leaves.remove(dependency)
        return list(leaves)


class WDLSectionJob(WDLBaseJob):
    """
    Job that can create more graph for a section of the wrokflow.
    """

    def __init__(self, namespace: str, task_path: str, wdl_options: Optional[Dict[str, str]] = None, **kwargs: Any) -> None:
        """
        Make a WDLSectionJob where the interior runs in the given namespace,
        starting with the root workflow.
        """
        super().__init__(wdl_options=wdl_options, **kwargs)
        self._namespace = namespace
        self._task_path = task_path

    @staticmethod
    def coalesce_nodes(order: List[str], section_graph: WDLWorkflowGraph) -> List[List[str]]:
        """
        Given a topological order of WDL workflow node IDs, produce a list of
        lists of IDs, still in topological order, where each list of IDs can be
        run under a single Toil job.
        """

        # All the buckets of merged nodes
        to_return: List[List[str]] = []
        # The nodes we are currently merging, in topological order
        current_bucket: List[str] = []
        # All the non-decl transitive dependencies of nodes in the bucket
        current_bucket_dependencies: Set[str] = set()

        for next_id in order:
            # Consider adding each node to the bucket
            # Get all the dependencies on things that aren't decls.
            next_dependencies = {dep for dep in section_graph.get_transitive_dependencies(next_id) if not section_graph.is_decl(dep)}
            if len(current_bucket) == 0:
                # This is the first thing for the bucket
                current_bucket.append(next_id)
                current_bucket_dependencies |= next_dependencies
            else:
                # Get a node already in the bucket
                current_id = current_bucket[0]

                if not section_graph.is_decl(current_id) or not section_graph.is_decl(next_id):
                    # We can only combine decls with decls, so we can't go in
                    # the bucket.

                    # Finish the bucket.
                    to_return.append(current_bucket)
                    # Start a new one with this next node
                    current_bucket = [next_id]
                    current_bucket_dependencies = next_dependencies
                else:
                    # We have a decl in the bucket and a decl we could maybe
                    # add. We know they are part of the same section, so we
                    # aren't jumping in and out of conditionals or scatters.

                    # We are going in a topological order, so we know the
                    # bucket can't depend on the new node.

                    if next_dependencies == current_bucket_dependencies:
                        # We can add this node without adding more dependencies on non-decls on either side.
                        # Nothing in the bucket can be in the dependency set because the bucket is only decls.
                        # Put it in
                        current_bucket.append(next_id)
                        # TODO: With this condition, this is redundant.
                        current_bucket_dependencies |= next_dependencies
                    else:
                        # Finish the bucket.
                        to_return.append(current_bucket)
                        # Start a new one with this next node
                        current_bucket = [next_id]
                        current_bucket_dependencies = next_dependencies

        if len(current_bucket) > 0:
            # Now finish the last bucket
            to_return.append(current_bucket)

        return to_return



    def create_subgraph(self, nodes: Sequence[WDL.Tree.WorkflowNode], gather_nodes: Sequence[WDL.Tree.Gather], environment: WDLBindings, local_environment: Optional[WDLBindings] = None, subscript: Optional[int] = None) -> WDLBaseJob:
        """
        Make a Toil job to evaluate a subgraph inside a workflow or workflow
        section.

        :returns: a child Job that will return the aggregated environment
                  after running all the things in the section.

        :param gather_nodes: Names exposed by these will always be defined
               with something, even if the code that defines them does
               not actually run.
        :param environment: Bindings in this environment will be used
               to evaluate the subgraph and will be passed through.
        :param local_environment: Bindings in this environment will be
               used to evaluate the subgraph but will go out of scope
               at the end of the section.
        :param subscript: If the subgraph is being evaluated multiple times,
               this should be a disambiguating integer for logging.
        """

        # Work out what to call what we are working on
        task_path = self._task_path
        if subscript is not None:
            # We need to include a scatter loop number.
            task_path += f'.{subscript}'

        if local_environment is not None:
            # Bring local environment into scope
            environment = combine_bindings([environment, local_environment])

        # Make a graph of all the nodes at this level
        section_graph = WDLWorkflowGraph(nodes)

        # To make Toil jobs, we need all the jobs they depend on made so we can
        # call .rv(). So we need to solve the workflow DAG ourselves to set it up
        # properly.

        # When a WDL node depends on another, we need to be able to find the Toil job we need an rv from.
        wdl_id_to_toil_job: Dict[str, WDLBaseJob] = {}
        # We need the set of Toil jobs not depended on so we can wire them up to the sink.
        # This maps from Toil job store ID to job.
        toil_leaves: Dict[Union[str, TemporaryID], WDLBaseJob] = {}

        def get_job_set_any(wdl_ids: Set[str]) -> List[WDLBaseJob]:
            """
            Get the distinct Toil jobs executing any of the given WDL nodes.
            """
            job_ids = set()
            jobs = []
            for job in (wdl_id_to_toil_job[wdl_id] for wdl_id in wdl_ids):
                # For each job that is registered under any of these WDL IDs
                if job.jobStoreID not in job_ids:
                    # If we haven't taken it already, take it
                    job_ids.add(job.jobStoreID)
                    jobs.append(job)
            return jobs

        creation_order = section_graph.topological_order()
        logger.debug('Creation order: %s', creation_order)

        # Now we want to organize the linear list of nodes into collections of nodes that can be in the same Toil job.
        creation_jobs = self.coalesce_nodes(creation_order, section_graph)
        logger.debug('Creation jobs: %s', creation_jobs)

        for node_ids in creation_jobs:
            logger.debug('Make Toil job for %s', node_ids)
            # Collect the return values from previous jobs. Some nodes may have been inputs, without jobs.
            # Don't inlude stuff in the current batch.
            prev_node_ids = {prev_node_id for node_id in node_ids for prev_node_id in section_graph.get_dependencies(node_id) if prev_node_id not in node_ids}


            # Get the Toil jobs we depend on
            prev_jobs = get_job_set_any(prev_node_ids)
            for prev_job in prev_jobs:
                if prev_job.jobStoreID in toil_leaves:
                    # Mark them all as depended on
                    del toil_leaves[prev_job.jobStoreID]

            # Get their return values to feed into the new job
            rvs: List[Union[WDLBindings, Promise]] = [prev_job.rv() for prev_job in prev_jobs]
            # We also need access to section-level bindings like inputs
            rvs.append(environment)

            if len(node_ids) == 1:
                # Make a one-node job
                job: WDLBaseJob = WDLWorkflowNodeJob(section_graph.get(node_ids[0]), rvs, self._namespace, task_path, wdl_options=self._wdl_options)
            else:
                # Make a multi-node job
                job = WDLWorkflowNodeListJob([section_graph.get(node_id) for node_id in node_ids], rvs, self._namespace, wdl_options=self._wdl_options)
            for prev_job in prev_jobs:
                # Connect up the happens-after relationships to make sure the
                # return values are available.
                # We have a graph that only needs one kind of happens-after
                # relationship, so we always use follow-ons.
                prev_job.addFollowOn(job)

            if len(prev_jobs) == 0:
                # Nothing came before this job, so connect it to the workflow.
                self.addChild(job)

            for node_id in node_ids:
                # Save the job for everything it executes
                wdl_id_to_toil_job[node_id] = job

            # It isn't depended on yet
            toil_leaves[job.jobStoreID] = job

        if len(toil_leaves) == 1:
            # There's one final node so we can just tack postprocessing onto that.
            sink: WDLBaseJob = next(iter(toil_leaves.values()))
        else:
            # We need to bring together with a new sink
            # Make the sink job to collect all their results.
            leaf_rvs: List[Union[WDLBindings, Promise]] = [leaf_job.rv() for leaf_job in toil_leaves.values()]
            # Make sure to also send the section-level bindings
            leaf_rvs.append(environment)
            # And to fill in bindings from code not executed in this instantiation
            # with Null, and filter out stuff that should leave scope.
            sink = WDLCombineBindingsJob(leaf_rvs, wdl_options=self._wdl_options)
            # It runs inside us
            self.addChild(sink)
            for leaf_job in toil_leaves.values():
                # And after all the leaf jobs.
                leaf_job.addFollowOn(sink)

        logger.debug("Sink job is: %s", sink)


        # Apply the final postprocessing for leaving the section.
        sink.then_underlay(self.make_gather_bindings(gather_nodes, WDL.Value.Null()))
        if local_environment is not None:
            sink.then_remove(local_environment)

        return sink

    def make_gather_bindings(self, gathers: Sequence[WDL.Tree.Gather], undefined: WDL.Value.Base) -> WDLBindings:
        """
        Given a collection of Gathers, create bindings from every identifier
        gathered, to the given "undefined" placeholder (which would be Null for
        a single execution of the body, or an empty array for a completely
        unexecuted scatter).

        These bindings can be overlaid with bindings from the actual execution,
        so that references to names defined in unexecuted code get a proper
        default undefined value, and not a KeyError at runtime.

        The information to do this comes from MiniWDL's "gathers" system:
        <https://miniwdl.readthedocs.io/en/latest/WDL.html#WDL.Tree.WorkflowSection.gathers>

        TODO: This approach will scale O(n^2) when run on n nested
        conditionals, because generating these bindings for the outer
        conditional will visit all the bindings from the inner ones.
        """

        # We can just directly compose our bindings.
        new_bindings: WDLBindings = WDL.Env.Bindings()

        for gather_node in gathers:
            bindings_source = gather_node.final_referee
            # Since there's no namespacing to be done at intermediate Gather
            # nodes (we can't refer via a gather referee chain to the inside of
            # a Call), we can just jump to the end here.
            bindings_source = gather_node.final_referee
            if isinstance(bindings_source, WDL.Tree.Decl):
                # Bind the decl's name
                new_bindings = new_bindings.bind(bindings_source.name, undefined)
            elif isinstance(bindings_source, WDL.Tree.Call):
                # Bind each of the call's outputs, namespaced with the call.
                # The call already has a bindings for these to expressions.
                for call_binding in bindings_source.effective_outputs:
                    # TODO: We could try and map here instead
                    new_bindings = new_bindings.bind(call_binding.name, undefined)
            else:
                # Either something unrecognized or final_referee lied and gave us a Gather.
                raise TypeError(f"Cannot generate bindings for a gather over a {type(bindings_source)}")

        return new_bindings

class WDLScatterJob(WDLSectionJob):
    """
    Job that evaluates a scatter in a WDL workflow. Runs the body for each
    value in an array, and makes arrays of the new bindings created in each
    instance of the body. If an instance of the body doesn't create a binding,
    it gets a null value in the corresponding array.
    """
    def __init__(self, scatter: WDL.Tree.Scatter, prev_node_results: Sequence[Promised[WDLBindings]], namespace: str, task_path: str, wdl_options: Optional[Dict[str, str]] = None, **kwargs: Any) -> None:
        """
        Create a subtree that will run a WDL scatter. The scatter itself and the contents live in the given namespace.
        """
        super().__init__(namespace, task_path, **kwargs, unitName=scatter.workflow_node_id, displayName=scatter.workflow_node_id, wdl_options=wdl_options)

        # Because we need to return the return value of the workflow, we need
        # to return a Toil promise for the last/sink job in the workflow's
        # graph. But we can't save either a job that takes promises, or a
        # promise, in ourselves, because of the way that Toil resolves promises
        # at deserialization. So we need to do the actual building-out of the
        # workflow in run().

        logger.info("Preparing to run scatter on %s", scatter.variable)

        self._scatter = scatter
        self._prev_node_results = prev_node_results

    @report_wdl_errors("run scatter")
    def run(self, file_store: AbstractFileStore) -> Promised[WDLBindings]:
        """
        Run the scatter.
        """
        super().run(file_store)

        logger.info("Running scatter on %s", self._scatter.variable)

        # Combine the bindings we get from previous jobs.
        # For a task we only see the inside-the-task namespace.
        bindings = combine_bindings(unwrap_all(self._prev_node_results))
        # Set up the WDL standard library
        standard_library = ToilWDLStdLibBase(file_store)

        # Get what to scatter over
        with monkeypatch_coerce(standard_library):
            try:
                scatter_value = evaluate_named_expression(self._scatter, self._scatter.variable, None, self._scatter.expr, bindings, standard_library)
            finally:
                # Report all files are downloaded now that all expressions are evaluated.
                self.files_downloaded_hook([(p, p) for p in standard_library.get_local_paths()])

        if not isinstance(scatter_value, WDL.Value.Array):
            raise RuntimeError("The returned value from a scatter is not an Array type.")

        scatter_jobs = []
        for subscript, item in enumerate(scatter_value.value):
            # Make an instantiation of our subgraph for each possible value of
            # the variable. Make sure the variable is bound only for the
            # duration of the body.
            local_bindings: WDLBindings = WDL.Env.Bindings()
            local_bindings = local_bindings.bind(self._scatter.variable, item)
            # TODO: We need to turn values() into a list because MyPy seems to
            # think a dict_values isn't a Sequence. This is a waste of time to
            # appease MyPy but probably better than a cast?
            scatter_jobs.append(self.create_subgraph(self._scatter.body, list(self._scatter.gathers.values()), bindings, local_bindings, subscript=subscript))

        if len(scatter_jobs) == 0:
            # No scattering is needed. We just need to bind all the names.

            logger.info("No scattering is needed. Binding all scatter results to [].")

            # Define the value that should be seen for a name bound in the scatter
            # if nothing in the scatter actually runs. This should be some kind of
            # empty array.
            empty_array = WDL.Value.Array(WDL.Type.Any(optional=True, null=True), [])
            return self.make_gather_bindings(list(self._scatter.gathers.values()), empty_array)

        # Otherwise we actually have some scatter jobs.

        # Make a job at the end to aggregate.
        # Turn all the bindings created inside the scatter bodies into arrays
        # of maybe-optional values. Each body execution will define names it
        # doesn't make as nulls, so we don't have to worry about
        # totally-missing names.
        gather_job = WDLArrayBindingsJob([j.rv() for j in scatter_jobs], bindings, wdl_options=self._wdl_options)
        self.addChild(gather_job)
        for j in scatter_jobs:
            j.addFollowOn(gather_job)
        self.defer_postprocessing(gather_job)
        return gather_job.rv()

class WDLArrayBindingsJob(WDLBaseJob):
    """
    Job that takes all new bindings created in an array of input environments,
    relative to a base environment, and produces bindings where each new
    binding name is bound to an array of the values in all the input
    environments.

    Useful for producing the results of a scatter.
    """

    def __init__(self, input_bindings: Sequence[Promised[WDLBindings]], base_bindings: WDLBindings, **kwargs: Any) -> None:
        """
        Make a new job to array-ify the given input bindings.

        :param input_bindings: bindings visible to each evaluated iteration.
        :param base_bindings: bindings visible to *all* evaluated iterations,
               which should be constant across all of them and not made into
               arrays but instead passed through unchanged.
        """
        super().__init__(**kwargs)

        self._input_bindings = input_bindings
        self._base_bindings = base_bindings

    @report_wdl_errors("create array bindings")
    def run(self, file_store: AbstractFileStore) -> WDLBindings:
        """
        Actually produce the array-ified bindings now that promised values are available.
        """
        super().run(file_store)

        # Subtract base bindings to get just the new bindings created in each input
        new_bindings = [env.subtract(self._base_bindings) for env in unwrap_all(self._input_bindings)]
        # Make a set of all the new names.
        # TODO: They ought to maybe have types? Spec just says "any scalar
        # outputs of these tasks is now an array", with no hint on what to do
        # if some tasks output nothing, some tasks output things of
        # incompatible types, etc.
        new_names = {b.name for env in new_bindings for b in env}

        result = self._base_bindings
        for name in new_names:
            # Determine the set of all types bound to the name, or None if a result is null.
            # Problem: the WDL type types are not hashable, so we need to do bad N^2 deduplication
            observed_types = []
            for env in new_bindings:
                binding_type = env.resolve(name).type if env.has_binding(name) else None
                if binding_type not in observed_types:
                    observed_types.append(binding_type)
            # Get the supertype of those types
            supertype: WDL.Type.Base = get_supertype(observed_types)
            # Bind an array of the values
            # TODO: We should be able to assume the binding is always there if this is a scatter, because we create and underlay bindings based on the gathers.
            result = result.bind(name, WDL.Value.Array(supertype, [env.resolve(name) if env.has_binding(name) else WDL.Value.Null() for env in new_bindings]))

        # Base bindings are already included so return the result
        return self.postprocess(result)

class WDLConditionalJob(WDLSectionJob):
    """
    Job that evaluates a conditional in a WDL workflow.
    """
    def __init__(self, conditional: WDL.Tree.Conditional, prev_node_results: Sequence[Promised[WDLBindings]], namespace: str, task_path: str, wdl_options: Optional[Dict[str, str]] = None, **kwargs: Any) -> None:
        """
        Create a subtree that will run a WDL conditional. The conditional itself and its contents live in the given namespace.
        """
        super().__init__(namespace, task_path, **kwargs, unitName=conditional.workflow_node_id, displayName=conditional.workflow_node_id, wdl_options=wdl_options)

        # Once again we need to ship the whole body template to be instantiated
        # into Toil jobs only if it will actually run.

        logger.info("Preparing to run conditional on %s", conditional.expr)

        self._conditional = conditional
        self._prev_node_results = prev_node_results

    @report_wdl_errors("run conditional")
    def run(self, file_store: AbstractFileStore) -> Promised[WDLBindings]:
        """
        Run the conditional.
        """
        super().run(file_store)

        logger.info("Checking condition for %s: %s", self._conditional.workflow_node_id, self._conditional.expr)

        # Combine the bindings we get from previous jobs.
        # For a task we only see the insode-the-task namespace.
        bindings = combine_bindings(unwrap_all(self._prev_node_results))
        # Set up the WDL standard library
        standard_library = ToilWDLStdLibBase(file_store)

        # Get the expression value. Fake a name.
        with monkeypatch_coerce(standard_library):
            try:
                expr_value = evaluate_named_expression(self._conditional, "<conditional expression>", WDL.Type.Boolean(), self._conditional.expr, bindings, standard_library)
            finally:
                # Report all files are downloaded now that all expressions are evaluated.
                self.files_downloaded_hook([(p, p) for p in standard_library.get_local_paths()])

        if expr_value.value:
            # Evaluated to true!
            logger.info('Condition is true')
            # Run the body and return its effects
            body_job = self.create_subgraph(self._conditional.body, list(self._conditional.gathers.values()), bindings)
            self.defer_postprocessing(body_job)
            return body_job.rv()
        else:
            logger.info('Condition is false')
            # Return the input bindings and null bindings for all our gathers.
            # Should not collide at all.
            gather_bindings = self.make_gather_bindings(list(self._conditional.gathers.values()), WDL.Value.Null())
            return self.postprocess(combine_bindings([bindings, gather_bindings]))

class WDLWorkflowJob(WDLSectionJob):
    """
    Job that evaluates an entire WDL workflow.
    """

    def __init__(self, workflow: WDL.Tree.Workflow, prev_node_results: Sequence[Promised[WDLBindings]], workflow_id: List[str], namespace: str, task_path: str, wdl_options: Optional[Dict[str, str]] = None, **kwargs: Any) -> None:
        """
        Create a subtree that will run a WDL workflow. The job returns the
        return value of the workflow.

        :param namespace: the namespace that the workflow's *contents* will be
               in. Caller has already added the workflow's own name.
        """
        super().__init__(namespace, task_path, wdl_options=wdl_options, **kwargs)

        # Because we need to return the return value of the workflow, we need
        # to return a Toil promise for the last/sink job in the workflow's
        # graph. But we can't save either a job that takes promises, or a
        # promise, in ourselves, because of the way that Toil resolves promises
        # at deserialization. So we need to do the actual building-out of the
        # workflow in run().

        logger.debug("Preparing to run workflow %s", workflow.name)


        self._workflow = workflow
        self._prev_node_results = prev_node_results
        self._workflow_id = workflow_id
        self._namespace = namespace

    @report_wdl_errors("run workflow")
    def run(self, file_store: AbstractFileStore) -> Promised[WDLBindings]:
        """
        Run the workflow. Return the result of the workflow.
        """
        super().run(file_store)

        logger.info("Running workflow %s (%s) called as %s", self._workflow.name, self._workflow_id, self._namespace)

        # Combine the bindings we get from previous jobs.
        # For a task we only see the insode-the-task namespace.
        bindings = combine_bindings(unwrap_all(self._prev_node_results))
        # Set up the WDL standard library
        standard_library = ToilWDLStdLibBase(file_store, execution_dir=self._wdl_options.get("execution_dir"))

        if self._workflow.inputs:
            with monkeypatch_coerce(standard_library):
                try:
                    for input_decl in self._workflow.inputs:
                        # Evaluate all the inputs that aren't pre-set
                        bindings = bindings.bind(input_decl.name, evaluate_defaultable_decl(input_decl, bindings, standard_library))
                finally:
                    # Report all files are downloaded now that all expressions are evaluated.
                    self.files_downloaded_hook([(p, p) for p in standard_library.get_local_paths()])

        # Make jobs to run all the parts of the workflow
        sink = self.create_subgraph(self._workflow.body, [], bindings)

        if self._workflow.outputs != []:  # Compare against empty list as None means there should be outputs
            # Either the output section is declared and nonempty or it is not declared
            # Add evaluating the outputs after the sink
            outputs_job = WDLOutputsJob(self._workflow, sink.rv(), wdl_options=self._wdl_options)
            sink.addFollowOn(outputs_job)
            # Caller is responsible for making sure namespaces are applied
            self.defer_postprocessing(outputs_job)
            return outputs_job.rv()
        else:
            # No outputs from this workflow.
            return self.postprocess(WDL.Env.Bindings())

class WDLOutputsJob(WDLBaseJob):
    """
    Job which evaluates an outputs section (such as for a workflow).

    Returns an environment with just the outputs bound, in no namespace.
    """
    def __init__(self, workflow: WDL.Tree.Workflow, bindings: Promised[WDLBindings], wdl_options: Optional[Dict[str, str]] = None, **kwargs: Any):
        """
        Make a new WDLWorkflowOutputsJob for the given workflow, with the given set of bindings after its body runs.
        """
        super().__init__(wdl_options=wdl_options, **kwargs)

        self._bindings = bindings
        self._workflow = workflow

    @report_wdl_errors("evaluate outputs")
    def run(self, file_store: AbstractFileStore) -> WDLBindings:
        """
        Make bindings for the outputs.
        """
        super().run(file_store)

        # Evaluate all output expressions in the normal, non-task-outputs library context
        standard_library = ToilWDLStdLibBase(file_store, execution_dir=self._wdl_options.get("execution_dir"))

        try:
            if self._workflow.outputs is None:
                # The output section is not declared
                # So get all task outputs and return that
                # First get all task output names
                output_set = set()
                for call in self._workflow.body:
                    if isinstance(call, WDL.Tree.Call):
                        for type_binding in call.effective_outputs:
                            output_set.add(type_binding.name)
                # Collect all bindings that are task outputs
                output_bindings: WDL.Env.Bindings[WDL.Value.Base] = WDL.Env.Bindings()
                for binding in unwrap(self._bindings):
                    if binding.name in output_set:
                        # The bindings will already be namespaced with the task namespaces
                        output_bindings = output_bindings.bind(binding.name, binding.value)
            else:
                # Output section is declared and is nonempty, so evaluate normally

                # Combine the bindings from the previous job
                output_bindings = evaluate_output_decls(self._workflow.outputs, unwrap(self._bindings), standard_library)
        finally:
            # We don't actually know when all our files are downloaded since
            # anything we evaluate might devirtualize inside any expression.
            # But we definitely know they're done being downloaded if we throw
            # an error or if we finish, so hook in now and let the debugging
            # logic stop the worker before any error does.
            #
            # Make sure to feed in all the paths we devirtualized as if they
            # were mounted into a container at their actual paths.
            self.files_downloaded_hook([(p, p) for p in standard_library.get_local_paths()])

        return self.postprocess(output_bindings)

class WDLRootJob(WDLSectionJob):
    """
    Job that evaluates an entire WDL workflow, and returns the workflow outputs
    namespaced with the workflow name. Inputs may or may not be namespaced with
    the workflow name; both forms are accepted.
    """

    def __init__(self, target: Union[WDL.Tree.Workflow, WDL.Tree.Task], inputs: WDLBindings, wdl_options: Optional[Dict[str, str]] = None, **kwargs: Any) -> None:
        """
        Create a subtree to run the workflow and namespace the outputs.
        """

        # The root workflow names the root namespace and task path.
        super().__init__(target.name, target.name, wdl_options=wdl_options, **kwargs)
        self._target = target
        self._inputs = inputs

    @report_wdl_errors("run root job")
    def run(self, file_store: AbstractFileStore) -> Promised[WDLBindings]:
        """
        Actually build the subgraph.
        """
        super().run(file_store)
        if isinstance(self._target, WDL.Tree.Workflow):
            # Create a workflow job. We rely in this to handle entering the input
            # namespace if needed, or handling free-floating inputs.
            job: WDLBaseJob = WDLWorkflowJob(self._target, [self._inputs], [self._target.name], self._namespace, self._task_path, wdl_options=self._wdl_options)
        else:
            # There is no workflow. Create a task job.
            job = WDLTaskWrapperJob(self._target, [], [self._target.name], self._namespace, self._task_path, wdl_options=self._wdl_options)
        # Run the task or workflow
        job.then_namespace(self._namespace)
        self.addChild(job)
        self.defer_postprocessing(job)
        return job.rv()


@contextmanager
def monkeypatch_coerce(standard_library: ToilWDLStdLibBase) -> Generator[None, None, None]:
    """
    Monkeypatch miniwdl's WDL.Value.Base.coerce() function to virtualize files when they are represented as Strings.
    Calls _virtualize_filename from a given standard library object.
    :param standard_library: a standard library object
    :return
    """
    # We're doing this because while miniwdl recognizes when a string needs to be converted into a file, it's method of
    # conversion is to just store the local filepath. Toil needs to virtualize the file into the jobstore so until
    # there is an internal entrypoint, monkeypatch it.
    def base_coerce(self: WDL.Value.Base, desired_type: Optional[WDL.Type.Base] = None) -> WDL.Value.Base:
        if isinstance(desired_type, WDL.Type.File):
            self.value = standard_library._virtualize_filename(self.value)
            return self
        return old_base_coerce(self, desired_type)  # old_coerce will recurse back into this monkey patched coerce
    def string_coerce(self: WDL.Value.String, desired_type: Optional[WDL.Type.Base] = None) -> WDL.Value.Base:
        # Sometimes string coerce is called instead, so monkeypatch this one as well
        if isinstance(desired_type, WDL.Type.File) and not isinstance(self, WDL.Type.File):
            return WDL.Value.File(standard_library._virtualize_filename(self.value), self.expr)
        return old_str_coerce(self, desired_type)

    old_base_coerce = WDL.Value.Base.coerce
    old_str_coerce = WDL.Value.String.coerce
    try:
        # Mypy does not like monkeypatching:
        # https://github.com/python/mypy/issues/2427#issuecomment-1419206807
        WDL.Value.Base.coerce = base_coerce  # type: ignore[method-assign]
        WDL.Value.String.coerce = string_coerce  # type: ignore[method-assign]
        yield
    finally:
        WDL.Value.Base.coerce = old_base_coerce  # type: ignore[method-assign]
        WDL.Value.String.coerce = old_str_coerce  # type: ignore[method-assign]

@report_wdl_errors("run workflow", exit=True)
def main() -> None:
    """
    A Toil workflow to interpret WDL input files.
    """
    args = sys.argv[1:]

    parser = ArgParser(description='Runs WDL files with toil.')
    addOptions(parser, jobstore_as_flag=True, wdl=True)

    options = parser.parse_args(args)

    # Make sure we have a jobStore
    if options.jobStore is None:
        # TODO: Move cwltoil's generate_default_job_store where we can use it
        options.jobStore = os.path.join(mkdtemp(), 'tree')

    # Make sure we have an output directory (or URL prefix) and we don't need
    # to ever worry about a None, and MyPy knows it.
    # If we don't have a directory assigned, make one in the current directory.
    output_directory: str = options.output_directory if options.output_directory else mkdtemp(prefix='wdl-out-', dir=os.getcwd())

    # Get the execution directory
    execution_dir = os.getcwd()

    with Toil(options) as toil:
        if options.restart:
            output_bindings = toil.restart()
        else:
            # Load the WDL document
            document: WDL.Tree.Document = WDL.load(options.wdl_uri, read_source=toil_read_source)

            # See if we're going to run a workflow or a task
            target: Union[WDL.Tree.Workflow, WDL.Tree.Task]
            if document.workflow:
                target = document.workflow
            elif len(document.tasks) == 1:
                target = document.tasks[0]
            elif len(document.tasks) > 1:
                raise WDL.Error.InputError("Multiple tasks found with no workflow! Either add a workflow or keep one task.")
            else:
                raise WDL.Error.InputError("WDL document is empty!")

            if options.inputs_uri:
                # Load the inputs. Use the same loading mechanism, which means we
                # have to break into async temporarily.
                downloaded = asyncio.run(toil_read_source(options.inputs_uri, [], None))
                try:
                    inputs = json.loads(downloaded.source_text)
                except json.JSONDecodeError as e:
                    # Complain about the JSON document.
                    # We need the absolute path or URL to raise the error
                    inputs_abspath = options.inputs_uri if not os.path.exists(options.inputs_uri) else os.path.abspath(options.inputs_uri)
                    raise WDL.Error.ValidationError(WDL.Error.SourcePosition(options.inputs_uri, inputs_abspath, e.lineno, e.colno, e.lineno, e.colno + 1), "Cannot parse input JSON: " + e.msg) from e
            else:
                inputs = {}

            # Parse out the available and required inputs. Each key in the
            # JSON ought to start with the workflow's name and then a .
            # TODO: WDL's Bindings[] isn't variant in the right way, so we
            # have to cast from more specific to less specific ones here.
            # The miniwld values_from_json function can evaluate
            # expressions in the inputs or something.
            WDLTypeDeclBindings = WDL.Env.Bindings[Union[WDL.Tree.Decl, WDL.Type.Base]]
            input_bindings = WDL.values_from_json(
                inputs,
                cast(WDLTypeDeclBindings, target.available_inputs),
                cast(Optional[WDLTypeDeclBindings], target.required_inputs),
                target.name
            )

            # Determine where to look for files referenced in the inputs, in addition to here.
            inputs_search_path = []
            if options.inputs_uri:
                inputs_search_path.append(options.inputs_uri)

                match = re.match(r'https://raw\.githubusercontent\.com/[^/]*/[^/]*/[^/]*/', options.inputs_uri)
                if match:
                    # Special magic for Github repos to make e.g.
                    # https://raw.githubusercontent.com/vgteam/vg_wdl/44a03d9664db3f6d041a2f4a69bbc4f65c79533f/params/giraffe.json
                    # work when it references things relative to repo root.
                    logger.info("Inputs appear to come from a Github repository; adding repository root to file search path")
                    inputs_search_path.append(match.group(0))

            # Import any files in the bindings
            input_bindings = import_files(input_bindings, toil, inputs_search_path, skip_remote=options.reference_inputs)

            # TODO: Automatically set a good MINIWDL__SINGULARITY__IMAGE_CACHE ?

            # Get the execution directory
            execution_dir = os.getcwd()

            # Configure workflow interpreter options
            wdl_options: Dict[str, str] = {}
            wdl_options["execution_dir"] = execution_dir
            wdl_options["container"] = options.container
            assert wdl_options.get("container") is not None

            # Run the workflow and get its outputs namespaced with the workflow name.
            root_job = WDLRootJob(target, input_bindings, wdl_options=wdl_options)
            output_bindings = toil.start(root_job)
        if not isinstance(output_bindings, WDL.Env.Bindings):
            raise RuntimeError("The output of the WDL job is not a binding.")

        devirtualized_to_virtualized: Dict[str, str] = dict()
        virtualized_to_devirtualized: Dict[str, str] = dict()

        # Fetch all the output files
        def devirtualize_output(filename: str) -> str:
            """
            'devirtualize' a file using the "toil" object instead of a filestore.
            Returns its local path.
            """
            # Make sure the output directory exists `if we have output files
            # that might need to use it.
            os.makedirs(output_directory, exist_ok=True)
            return ToilWDLStdLibBase.devirtualize_to(filename, output_directory, toil, execution_dir, devirtualized_to_virtualized, virtualized_to_devirtualized)

        # Make all the files local files
        output_bindings = map_over_files_in_bindings(output_bindings, devirtualize_output)

        # Report the result in the right format
        outputs = WDL.values_to_json(output_bindings)
        if options.output_dialect == 'miniwdl':
            outputs = {'dir': output_directory, 'outputs': outputs}
        if options.output_file is None:
            # Send outputs to standard out
            print(json.dumps(outputs))
        else:
            # Export output to path or URL.
            # So we need to import and then export.
            fd, filename = mkstemp()
            with open(fd, 'w') as handle:
                # Populate the file
                handle.write(json.dumps(outputs))
                handle.write('\n')
            # Import it. Don't link because the temp file will go away.
            file_id = toil.import_file(filename, symlink=False)
            # Delete the temp file
            os.remove(filename)
            # Export it into place
            toil.export_file(file_id, options.output_file)



if __name__ == "__main__":
    main()




<|MERGE_RESOLUTION|>--- conflicted
+++ resolved
@@ -779,18 +779,9 @@
         'devirtualize' filename passed to a read_* function: return a filename that can be open()ed
         on the local host.
         """
-<<<<<<< HEAD
-
-        result = self.devirtualize_to(filename, self._file_store.localTempDir, self._file_store, self._execution_dir)
-        # Store the back mapping
-        self._devirtualized_to_virtualized[result] = filename
-        # And the forward
-        self._virtualized_to_devirtualized[filename] = result
-=======
         
         result = self.devirtualize_to(filename, self._file_store.localTempDir, self._file_store, self._execution_dir,
                                       self._devirtualized_to_virtualized, self._virtualized_to_devirtualized)
->>>>>>> 92a90ee8
         return result
 
     @staticmethod
