--- conflicted
+++ resolved
@@ -34,11 +34,7 @@
 from contextlib import ExitStack, contextmanager
 from graphlib import TopologicalSorter
 from typing import cast, Any, Callable, Union, Dict, List, Optional, Set, Sequence, Tuple, Type, TypeVar, Iterator, \
-<<<<<<< HEAD
-    Iterable
-=======
-    Generator
->>>>>>> 9b09d621
+    Iterable, Generator
 from urllib.parse import urlsplit, urljoin, quote, unquote
 
 import WDL
@@ -435,12 +431,7 @@
     """
     Standard library implementation for WDL as run on Toil.
     """
-
-<<<<<<< HEAD
-    def __init__(self, file_store: AbstractFileStore, stdlib_id: Optional[Any] = None):
-=======
-    def __init__(self, file_store: AbstractFileStore, execution_dir: Optional[str] = None):
->>>>>>> 9b09d621
+    def __init__(self, file_store: AbstractFileStore, stdlib_id: Optional[Any] = None, execution_dir: Optional[str] = None):
         """
         Set up the standard library.
         """
@@ -458,12 +449,10 @@
         # Keep the file store around so we can access files.
         self._file_store = file_store
 
-<<<<<<< HEAD
         # UUID to differentiate which node files are virtualized from
         self.stdlib_id = stdlib_id or uuid.uuid4()
-=======
+
         self._execution_dir = execution_dir
->>>>>>> 9b09d621
 
     def _is_url(self, filename: str, schemes: List[str] = ['http:', 'https:', 's3:', 'gs:', TOIL_URI_SCHEME]) -> bool:
         """
@@ -550,10 +539,6 @@
             return filename
 
         # Otherwise this is a local file and we want to fake it as a Toil file store file
-<<<<<<< HEAD
-        file_id = self._file_store.writeGlobalFile(filename)
-        result = pack_toil_uri(file_id, str(self.stdlib_id), os.path.basename(filename))
-=======
 
         # To support relative paths from execution directory, join the execution dir and filename
         # If filename is already an abs path, join() will not do anything
@@ -561,8 +546,7 @@
             file_id = self._file_store.writeGlobalFile(os.path.join(self._execution_dir, filename))
         else:
             file_id = self._file_store.writeGlobalFile(filename)
-        result = pack_toil_uri(file_id, os.path.basename(filename))
->>>>>>> 9b09d621
+        result = pack_toil_uri(file_id, str(self.stdlib_id), os.path.basename(filename))
         logger.debug('Virtualized %s as WDL file %s', filename, result)
         return result
 
@@ -1564,15 +1548,8 @@
         # container-determined strings that are absolute paths to WDL File
         # objects, and like MiniWDL we can say we only support
         # working-directory-based relative paths for globs.
-<<<<<<< HEAD
         outputs_library = ToilWDLStdLibTaskOutputs(file_store, host_stdout_txt, host_stderr_txt, current_directory_override=workdir_in_container, stdlib_id=stdlib_id)
-        output_bindings: WDLBindings = WDL.Env.Bindings()
-        for output_decl in self._task.outputs:
-            output_bindings = output_bindings.bind(output_decl.name, evaluate_decl(output_decl, bindings, outputs_library))
-=======
-        outputs_library = ToilWDLStdLibTaskOutputs(file_store, host_stdout_txt, host_stderr_txt, current_directory_override=workdir_in_container)
         output_bindings = evaluate_output_decls(self._task.outputs, bindings, outputs_library)
->>>>>>> 9b09d621
 
         # Drop any files from the output which don't actually exist
         output_bindings = drop_missing_files(output_bindings, current_directory_override=workdir_in_container)
