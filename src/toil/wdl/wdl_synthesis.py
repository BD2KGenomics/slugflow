# Copyright (C) 2015-2021 Regents of the University of California
#
# Licensed under the Apache License, Version 2.0 (the "License");
# you may not use this file except in compliance with the License.
# You may obtain a copy of the License at
#
#     http://www.apache.org/licenses/LICENSE-2.0
#
# Unless required by applicable law or agreed to in writing, software
# distributed under the License is distributed on an "AS IS" BASIS,
# WITHOUT WARRANTIES OR CONDITIONS OF ANY KIND, either express or implied.
# See the License for the specific language governing permissions and
# limitations under the License.
import logging
import os
from typing import Optional

from toil.wdl.wdl_functions import heredoc_wdl
from toil.wdl.wdl_types import (WDLArrayType,
                                WDLCompoundType,
                                WDLFileType,
                                WDLMapType,
                                WDLPairType,
                                WDLType)

logger = logging.getLogger(__name__)


class SynthesizeWDL:
    """
    SynthesizeWDL takes the "workflows_dictionary" and "tasks_dictionary" produced by
    wdl_analysis.py and uses them to write a native python script for use with Toil.

    A WDL "workflow" section roughly corresponds to the python "main()" function, where
    functions are wrapped as Toil "jobs", output dependencies specified, and called.

    A WDL "task" section corresponds to a unique python function, which will be wrapped
    as a Toil "job" and defined outside of the "main()" function that calls it.

    Generally this handles breaking sections into their corresponding Toil counterparts.

    For example: write the imports, then write all functions defining jobs (which have subsections
    like: write header, define variables, read "File" types into the jobstore, docker call, etc.),
    then write the main and all of its subsections.
    """

    def __init__(self,
                 version: str,
                 tasks_dictionary: dict,
                 workflows_dictionary: dict,
                 output_directory: str,
                 json_dict: dict,
                 docker_user: str,
                 jobstore: Optional[str] = None,
                 destBucket: Optional[str] = None):

        self.version = version
        self.output_directory = output_directory
        if not os.path.exists(self.output_directory):
            try:
                os.makedirs(self.output_directory)
            except:
                raise OSError(
                    'Could not create directory.  Insufficient permissions or disk space most likely.')

        self.output_file = os.path.join(self.output_directory, 'toilwdl_compiled.py')

        self.jobstore = jobstore if jobstore else './toilWorkflowRun'

        if docker_user != 'None':
            self.docker_user = "'" + docker_user + "'"
        else:
            self.docker_user = docker_user

        # only json is required; tsv/csv are optional
        self.json_dict = json_dict

        # holds task skeletons from WDL task objects
        self.tasks_dictionary = tasks_dictionary
        # holds workflow structure from WDL workflow objects
        self.workflows_dictionary = workflows_dictionary

        # keep track of which workflow is being written
        self.current_workflow = None

        # unique iterator to add to cmd names
        self.cmd_num = 0

        # deposit WDL outputs into a cloud bucket; optional
        self.destBucket = destBucket

    def write_modules(self):
        # string used to write imports to the file
        module_string = heredoc_wdl('''
                    from toil.job import Job
                    from toil.common import Toil
                    from toil.lib.docker import apiDockerCall
                    from toil.wdl.wdl_types import WDLType
                    from toil.wdl.wdl_types import WDLStringType
                    from toil.wdl.wdl_types import WDLIntType
                    from toil.wdl.wdl_types import WDLFloatType
                    from toil.wdl.wdl_types import WDLBooleanType
                    from toil.wdl.wdl_types import WDLFileType
                    from toil.wdl.wdl_types import WDLArrayType
                    from toil.wdl.wdl_types import WDLPairType
                    from toil.wdl.wdl_types import WDLMapType
                    from toil.wdl.wdl_types import WDLFile
                    from toil.wdl.wdl_types import WDLPair
                    from toil.wdl.wdl_functions import generate_docker_bashscript_file
                    from toil.wdl.wdl_functions import generate_stdout_file
                    from toil.wdl.wdl_functions import select_first
                    from toil.wdl.wdl_functions import sub
                    from toil.wdl.wdl_functions import size
                    from toil.wdl.wdl_functions import glob
                    from toil.wdl.wdl_functions import process_and_read_file
                    from toil.wdl.wdl_functions import process_infile
                    from toil.wdl.wdl_functions import process_outfile
                    from toil.wdl.wdl_functions import abspath_file
                    from toil.wdl.wdl_functions import combine_dicts
                    from toil.wdl.wdl_functions import parse_memory
                    from toil.wdl.wdl_functions import parse_cores
                    from toil.wdl.wdl_functions import parse_disk
                    from toil.wdl.wdl_functions import read_lines
                    from toil.wdl.wdl_functions import read_tsv
                    from toil.wdl.wdl_functions import read_csv
                    from toil.wdl.wdl_functions import read_json
                    from toil.wdl.wdl_functions import read_map
                    from toil.wdl.wdl_functions import read_int
                    from toil.wdl.wdl_functions import read_string
                    from toil.wdl.wdl_functions import read_float
                    from toil.wdl.wdl_functions import read_boolean
                    from toil.wdl.wdl_functions import write_lines
                    from toil.wdl.wdl_functions import write_tsv
                    from toil.wdl.wdl_functions import write_json
                    from toil.wdl.wdl_functions import write_map
                    from toil.wdl.wdl_functions import defined
                    from toil.wdl.wdl_functions import basename
                    from toil.wdl.wdl_functions import floor
                    from toil.wdl.wdl_functions import ceil
                    from toil.wdl.wdl_functions import wdl_range
                    from toil.wdl.wdl_functions import transpose
                    from toil.wdl.wdl_functions import length
                    from toil.wdl.wdl_functions import wdl_zip
                    from toil.wdl.wdl_functions import cross
<<<<<<< HEAD
                    from toil.wdl.wdl_functions import as_pairs
=======
                    from toil.wdl.wdl_functions import as_map
>>>>>>> 86645fc5
                    import fnmatch
                    import textwrap
                    import subprocess
                    import os
                    import errno
                    import time
                    import shutil
                    import shlex
                    import uuid
                    import logging
                    
                    _toil_wdl_internal__current_working_dir = os.getcwd()

                    logger = logging.getLogger(__name__)


                        ''', {'jobstore': self.jobstore})[1:]
        return module_string

    def write_main(self):
        """
        Writes out a huge string representing the main section of the python
        compiled toil script.

        Currently looks at and writes 5 sections:
        1. JSON Variables (includes importing and preparing files as tuples)
        2. TSV Variables (includes importing and preparing files as tuples)
        3. CSV Variables (includes importing and preparing files as tuples)
        4. Wrapping each WDL "task" function as a toil job
        5. List out children and encapsulated jobs by priority, then start job0.

        This should create variable declarations necessary for function calls.
        Map file paths appropriately and store them in the toil fileStore so
        that they are persistent from job to job.  Create job wrappers for toil.
        And finally write out, and run the jobs in order of priority using the
        addChild and encapsulate commands provided by toil.

        :return: giant string containing the main def for the toil script.
        """

        main_section = ''

        # write out the main header
        main_header = self.write_main_header()
        main_section = main_section + main_header

        # write toil job wrappers with input vars
        jobs_to_write = self.write_main_jobwrappers()
        main_section = main_section + jobs_to_write

        # loop to export all outputs to a cloud bucket
        if self.destBucket:
            main_destbucket = self.write_main_destbucket()
            main_section = main_section + main_destbucket

        return main_section

    def write_main_header(self):
        main_header = heredoc_wdl('''
            if __name__=="__main__":
                options = Job.Runner.getDefaultOptions("{jobstore}")
                options.clean = 'always'
                with Toil(options) as fileStore:
            ''', {'jobstore': self.jobstore})
        return main_header

    def write_main_jobwrappers(self):
        """
        Writes out 'jobs' as wrapped toil objects in preparation for calling.

        :return: A string representing this.
        """
        main_section = ''

        # toil cannot technically start with multiple jobs, so an empty
        # 'initialize_jobs' function is always called first to get around this
        main_section = main_section + '        job0 = Job.wrapJobFn(initialize_jobs)\n'

        # declare each job in main as a wrapped toil function in order of priority
        for wf in self.workflows_dictionary:
            self.current_workflow = wf
            for assignment in self.workflows_dictionary[wf]:
                if assignment.startswith('declaration'):
                    main_section += self.write_main_jobwrappers_declaration(self.workflows_dictionary[wf][assignment])
                if assignment.startswith('call'):
                    main_section += '        job0 = job0.encapsulate()\n'
                    main_section += self.write_main_jobwrappers_call(self.workflows_dictionary[wf][assignment])
                if assignment.startswith('scatter'):
                    main_section += '        job0 = job0.encapsulate()\n'
                    main_section += self.write_main_jobwrappers_scatter(self.workflows_dictionary[wf][assignment],
                                                                        assignment)
                if assignment.startswith('if'):
                    main_section += '        if {}:\n'.format(self.workflows_dictionary[wf][assignment]['expression'])
                    main_section += self.write_main_jobwrappers_if(self.workflows_dictionary[wf][assignment]['body'])

        main_section += '\n        fileStore.start(job0)\n'

        return main_section

    def write_main_jobwrappers_declaration(self, declaration):

        main_section = ''
        var_name, var_type, var_expr = declaration

        # check the json file for the expression's value
        # this is a higher priority and overrides anything written in the .wdl
        json_expressn = self.json_var(wf=self.current_workflow, var=var_name)
        if json_expressn is not None:
            var_expr = json_expressn

        main_section += '        {} = {}.create(\n                {})\n' \
            .format(var_name, self.write_declaration_type(var_type), var_expr)

        # import filepath into jobstore
        if self.needs_file_import(var_type) and var_expr:
            main_section += '        {} = process_infile({}, fileStore)\n'.format(var_name, var_name)

        return main_section

    def write_main_destbucket(self):
        """
        Writes out a loop for exporting outputs to a cloud bucket.

        :return: A string representing this.
        """
        main_section = heredoc_wdl('''
            outdir = '{outdir}'
            onlyfiles = [os.path.join(outdir, f) for f in os.listdir(outdir) if os.path.isfile(os.path.join(outdir, f))]
            for output_f_path in onlyfiles:
                output_file = fileStore.writeGlobalFile(output_f_path)
                preserveThisFilename = os.path.basename(output_f_path)
                destUrl = '/'.join(s.strip('/') for s in [destBucket, preserveThisFilename])
                fileStore.exportFile(output_file, destUrl)
            ''', {'outdir': self.output_directory}, indent='    ')
        return main_section

    def fetch_ignoredifs(self, assignments, breaking_assignment):
        ignore_ifs = []
        for assignment in assignments:
            if assignment.startswith('call'):
                pass
            elif assignment.startswith('scatter'):
                pass
            elif assignment.startswith('if'):
                if not self.fetch_ignoredifs_chain(assignments[assignment]['body'], breaking_assignment):
                    ignore_ifs.append(assignment)
        return ignore_ifs

    def fetch_ignoredifs_chain(self, assignments, breaking_assignment):
        for assignment in assignments:
            if assignment.startswith('call'):
                if assignment == breaking_assignment:
                    return True
            if assignment.startswith('scatter'):
                if assignment == breaking_assignment:
                    return True
            if assignment.startswith('if'):
                return self.fetch_ignoredifs_chain(assignments[assignment]['body'], breaking_assignment)
        return False

    def write_main_jobwrappers_if(self, if_statement):
        # check for empty if statement
        if not if_statement:
            return self.indent('        pass')

        main_section = ''
        for assignment in if_statement:
            if assignment.startswith('declaration'):
                main_section += self.write_main_jobwrappers_declaration(if_statement[assignment])
            if assignment.startswith('call'):
                main_section += '        job0 = job0.encapsulate()\n'
                main_section += self.write_main_jobwrappers_call(if_statement[assignment])
            if assignment.startswith('scatter'):
                main_section += '        job0 = job0.encapsulate()\n'
                main_section += self.write_main_jobwrappers_scatter(if_statement[assignment], assignment)
            if assignment.startswith('if'):
                main_section += '        if {}:\n'.format(if_statement[assignment]['expression'])
                main_section += self.write_main_jobwrappers_if(if_statement[assignment]['body'])
        main_section = self.indent(main_section)
        return main_section

    def write_main_jobwrappers_scatter(self, task, assignment):
        scatter_inputs = self.fetch_scatter_inputs(assignment)

        main_section = '        {scatter} = job0.addChild({scatter}Cls('.format(scatter=assignment)
        for var in scatter_inputs:
            main_section += var + '=' + var + ', '
        if main_section.endswith(', '):
            main_section = main_section[:-2]
        main_section += '))\n'

        scatter_outputs = self.fetch_scatter_outputs(task)
        for var in scatter_outputs:
            main_section += '        {var} = {scatter}.rv("{var}")\n'.format(var=var['task'] + '_' + var['output'], scatter=assignment)

        return main_section

    def fetch_scatter_outputs(self, task):
        scatteroutputs = []

        for var in task['body']:
            # TODO variable support
            if var.startswith('call'):
                if 'outputs' in self.tasks_dictionary[task['body'][var]['task']]:
                    for output in self.tasks_dictionary[task['body'][var]['task']]['outputs']:
                        scatteroutputs.append({'task': task['body'][var]['alias'], 'output': output[0]})
        return scatteroutputs

    def fetch_scatter_inputs(self, assigned):

        for wf in self.workflows_dictionary:
            ignored_ifs = self.fetch_ignoredifs(self.workflows_dictionary[wf], assigned)
            # TODO support additional wfs
            break

        scatternamespace = []

        for wf in self.workflows_dictionary:
            for assignment in self.workflows_dictionary[wf]:
                if assignment == assigned:
                    return scatternamespace
                elif assignment.startswith('declaration'):
                    name, _, _ = self.workflows_dictionary[wf][assignment]
                    scatternamespace.append(name)
                elif assignment.startswith('call'):
                    if 'outputs' in self.tasks_dictionary[self.workflows_dictionary[wf][assignment]['task']]:
                        for output in self.tasks_dictionary[self.workflows_dictionary[wf][assignment]['task']]['outputs']:
                            scatternamespace.append(self.workflows_dictionary[wf][assignment]['alias'] + '_' + output[0])
                elif assignment.startswith('scatter'):
                    for var in self.fetch_scatter_outputs(self.workflows_dictionary[wf][assignment]):
                        scatternamespace.append(var['task'] + '_' + var['output'])
                elif assignment.startswith('if') and assignment not in ignored_ifs:
                    new_list, cont_or_break = self.fetch_scatter_inputs_chain(self.workflows_dictionary[wf][assignment]['body'],
                                                                        assigned,
                                                                        ignored_ifs,
                                                                        inputs_list=[])
                    scatternamespace += new_list
                    if not cont_or_break:
                        return scatternamespace
        return scatternamespace

    def fetch_scatter_inputs_chain(self, inputs, assigned, ignored_ifs, inputs_list):
        for i in inputs:
            if i == assigned:
                return inputs_list, False
            elif i.startswith('call'):
                if 'outputs' in self.tasks_dictionary[inputs[i]['task']]:
                    for output in self.tasks_dictionary[inputs[i]['task']]['outputs']:
                        inputs_list.append(inputs[i]['alias'] + '_' + output[0])
            elif i.startswith('scatter'):
                for var in self.fetch_scatter_outputs(inputs[i]):
                    inputs_list.append(var['task'] + '_' + var['output'])
            elif i.startswith('if') and i not in ignored_ifs:
                inputs_list, cont_or_break = self.fetch_scatter_inputs_chain(inputs[i]['body'], assigned, ignored_ifs, inputs_list)
                if not cont_or_break:
                    return inputs_list, False
        return inputs_list, True

    def write_main_jobwrappers_call(self, task):
        main_section = '        {} = job0.addChild({}Cls('.format(task['alias'], task['task'])
        for var in task['io']:
            main_section += var + '=' + task['io'][var] + ', '
        if main_section.endswith(', '):
            main_section = main_section[:-2]
        main_section += '))\n'

        call_outputs = self.fetch_call_outputs(task)
        for var in call_outputs:
            main_section += '        {var} = {task}.rv("{output}")\n'.format(var=var['task'] + '_' + var['output'],
                                                                             task=var['task'],
                                                                             output=var['output'])
        return main_section

    def fetch_call_outputs(self, task):
        calloutputs = []
        if 'outputs' in self.tasks_dictionary[task['task']]:
            for output in self.tasks_dictionary[task['task']]['outputs']:
                calloutputs.append({'task': task['alias'], 'output': output[0]})
        return calloutputs

    def write_functions(self):
        """
        Writes out a python function for each WDL "task" object.

        :return: a giant string containing the meat of the job defs.
        """

        # toil cannot technically start with multiple jobs, so an empty
        # 'initialize_jobs' function is always called first to get around this
        fn_section = 'def initialize_jobs(job):\n' + \
                     '    job.fileStore.logToMaster("initialize_jobs")\n'

        for job in self.tasks_dictionary:
            fn_section += self.write_function(job)

        for wf in self.workflows_dictionary:
            for assignment in self.workflows_dictionary[wf]:
                if assignment.startswith('scatter'):
                    fn_section += self.write_scatterfunction(self.workflows_dictionary[wf][assignment], assignment)
                if assignment.startswith('if'):
                    fn_section += self.write_scatterfunctions_within_if(self.workflows_dictionary[wf][assignment]['body'])

        return fn_section

    def write_scatterfunctions_within_if(self, ifstatement):
        fn_section = ''
        for assignment in ifstatement:
            if assignment.startswith('scatter'):
                fn_section += self.write_scatterfunction(ifstatement[assignment], assignment)
            if assignment.startswith('if'):
                fn_section += self.write_scatterfunctions_within_if(ifstatement[assignment]['body'])
        return fn_section

    def write_scatterfunction(self, job, scattername):
        """
        Writes out a python function for each WDL "scatter" object.
        """

        scatter_outputs = self.fetch_scatter_outputs(job)

        # write the function header
        fn_section = self.write_scatterfunction_header(scattername)

        # write the scatter definitions
        fn_section += self.write_scatterfunction_lists(scatter_outputs)

        # write
        fn_section += self.write_scatterfunction_loop(job, scatter_outputs)

        # write the outputs for the task to return
        fn_section += self.write_scatterfunction_outputreturn(scatter_outputs)

        return fn_section

    def write_scatterfunction_header(self, scattername):
        """

        :return:
        """
        scatter_inputs = self.fetch_scatter_inputs(scattername)

        fn_section = '\n\nclass {jobname}Cls(Job):\n'.format(jobname=scattername)
        fn_section += '    def __init__(self, '
        for input in scatter_inputs:
            fn_section += '{input}=None, '.format(input=input)
        fn_section += '*args, **kwargs):\n'
        fn_section += '        Job.__init__(self)\n\n'

        for input in scatter_inputs:
            fn_section += '        self.id_{input} = {input}\n'.format(input=input)

        fn_section += heredoc_wdl('''

                             def run(self, fileStore):
                                 fileStore.logToMaster("{jobname}")
                                 tempDir = fileStore.getLocalTempDir()
                                 
                                 try:
                                     os.makedirs(os.path.join(tempDir, 'execution'))
                                 except OSError as e:
                                     if e.errno != errno.EEXIST:
                                         raise
                                 ''', {'jobname': scattername}, indent='    ')[1:]
        for input in scatter_inputs:
            fn_section += '        {input} = self.id_{input}\n'.format(input=input)
        return fn_section

    def write_scatterfunction_outputreturn(self, scatter_outputs):
        """

        :return:
        """
        fn_section = '\n        rvDict = {'
        for var in scatter_outputs:
            fn_section += '"{var}": {var}, '.format(var=var['task'] + '_' + var['output'])
        if fn_section.endswith(', '):
            fn_section = fn_section[:-2]
        fn_section += '}\n'
        fn_section += '        return rvDict\n\n'

        return fn_section[:-1]

    def write_scatterfunction_lists(self, scatter_outputs):
        """

        :return:
        """
        fn_section = '\n'
        for var in scatter_outputs:
            fn_section += '        {var} = []\n'.format(var=var['task'] + '_' + var['output'])

        return fn_section

    def write_scatterfunction_loop(self, job, scatter_outputs):
        """

        :return:
        """
        collection = job['collection']
        item = job['item']

        fn_section = '        for {item} in {collection}:\n'.format(item=item, collection=collection)

        previous_dependency = 'self'
        for statement in job['body']:
            if statement.startswith('declaration'):
                # reusing write_main_jobwrappers_declaration() here, but it needs to be indented one more level.
                fn_section += self.indent(
                    self.write_main_jobwrappers_declaration(job['body'][statement]))
            elif statement.startswith('call'):
                fn_section += self.write_scatter_callwrapper(job['body'][statement], previous_dependency)
                previous_dependency = 'job_' + job['body'][statement]['alias']
            elif statement.startswith('scatter'):
                raise NotImplementedError('nested scatter not implemented.')
            elif statement.startswith('if'):
                fn_section += '            if {}:\n'.format(job['body'][statement]['expression'])
                # reusing write_main_jobwrappers_if() here, but it needs to be indented one more level.
                fn_section += self.indent(self.write_main_jobwrappers_if(job['body'][statement]['body']))

        # check for empty scatter section
        if len(job['body']) == 0:
            fn_section += '            pass'

        for var in scatter_outputs:
            fn_section += '            {var}.append({task}.rv("{output}"))\n'.format(var=var['task'] + '_' + var['output'],
                                                                                     task='job_' + var['task'],
                                                                                     output=var['output'])
        return fn_section

    def write_scatter_callwrapper(self, job, previous_dependency):
        fn_section = '            job_{alias} = {pd}.addFollowOn({task}Cls('.format(alias=job['alias'],
                                                                                    pd=previous_dependency,
                                                                                    task=job['task'])
        for var in job['io']:
            fn_section += var + '=' + job['io'][var] + ', '
        if fn_section.endswith(', '):
            fn_section = fn_section[:-2]
        fn_section += '))\n'
        return fn_section

    def write_function(self, job):
        """
        Writes out a python function for each WDL "task" object.

        Each python function is a unit of work written out as a string in
        preparation to being written out to a file.  In WDL, each "job" is
        called a "task".  Each WDL task is written out in multiple steps:

        1: Header and inputs (e.g. 'def mapping(self, input1, input2)')
        2: Log job name (e.g. 'job.fileStore.logToMaster('initialize_jobs')')
        3: Create temp dir (e.g. 'tempDir = fileStore.getLocalTempDir()')
        4: import filenames and use readGlobalFile() to get files from the
           jobStore
        5: Reformat commandline variables (like converting to ' '.join(files)).
        6: Commandline call using subprocess.Popen().
        7: Write the section returning the outputs.  Also logs stats.

        :return: a giant string containing the meat of the job defs for the toil script.
        """

        # write the function header
        fn_section = self.write_function_header(job)

        # write out commandline keywords
        fn_section += self.write_function_cmdline(job)

        if self.needsdocker(job):
            # write a bash script to inject into the docker
            fn_section += self.write_function_bashscriptline(job)
            # write a call to the docker API
            fn_section += self.write_function_dockercall(job)
        else:
            # write a subprocess call
            fn_section += self.write_function_subprocesspopen()

        # write the outputs for the definition to return
        fn_section += self.write_function_outputreturn(job, docker=self.needsdocker(job))

        return fn_section

    def write_function_header(self, job):
        """
        Writes the header that starts each function, for example, this function
        can write and return:

        'def write_function_header(self, job, job_declaration_array):'

        :param job: A list such that:
                        (job priority #, job ID #, Job Skeleton Name, Job Alias)
        :param job_declaration_array: A list of all inputs that job requires.
        :return: A string representing this.
        """
        fn_section = '\n\nclass {jobname}Cls(Job):\n'.format(jobname=job)
        fn_section += '    def __init__(self, '
        if 'inputs' in self.tasks_dictionary[job]:
            for i in self.tasks_dictionary[job]['inputs']:
                var = i[0]
                vartype = i[1]
                if vartype == 'String':
                    fn_section += '{input}="", '.format(input=var)
                else:
                    fn_section += '{input}=None, '.format(input=var)
        fn_section += '*args, **kwargs):\n'
        fn_section += '        super({jobname}Cls, self).__init__(*args, **kwargs)\n'.format(jobname=job)

        # TODO: Resolve inherent problems resolving resource requirements
        # In WDL, "local-disk " + 500 + " HDD" cannot be directly converted to python.
        # This needs a special handler.
        if 'runtime' in self.tasks_dictionary[job]:
            runtime_resources = []
            if 'memory' in self.tasks_dictionary[job]['runtime']:
                runtime_resources.append('memory=memory')
                memory = self.tasks_dictionary[job]['runtime']['memory']
                fn_section += '        memory=parse_memory({})\n'.format(memory)
            if 'cpu' in self.tasks_dictionary[job]['runtime']:
                runtime_resources.append('cores=cores')
                cores = self.tasks_dictionary[job]['runtime']['cpu']
                fn_section += '        cores=parse_cores({})\n'.format(cores)
            if 'disks' in self.tasks_dictionary[job]['runtime']:
                runtime_resources.append('disk=disk')
                disk = self.tasks_dictionary[job]['runtime']['disks']
                fn_section += '        disk=parse_disk({})\n'.format(disk)
            runtime_resources = ['self'] + runtime_resources
            fn_section += '        Job.__init__({})\n\n'.format(', '.join(runtime_resources))

        if 'inputs' in self.tasks_dictionary[job]:
            for i in self.tasks_dictionary[job]['inputs']:
                var = i[0]
                var_type = i[1]
                var_expressn = i[2]
                json_expressn = self.json_var(task=job, var=var)

                # json declarations have priority and can overwrite
                # whatever is in the wdl file
                if json_expressn is not None:
                    var_expressn = json_expressn

                if var_expressn is None:
                    # declarations from workflow
                    fn_section += '        self.id_{} = {}\n'.format(var, var)
                else:
                    # declarations from a WDL or JSON file
                    fn_section += '        self.id_{} = {}.create(\n                {})\n'\
                        .format(var, self.write_declaration_type(var_type), var_expressn)

        fn_section += heredoc_wdl('''

                             def run(self, fileStore):
                                 fileStore.logToMaster("{jobname}")
                                 tempDir = fileStore.getLocalTempDir()
                                 
                                 _toil_wdl_internal__stdout_file = os.path.join(tempDir, 'stdout')
                                 _toil_wdl_internal__stderr_file = os.path.join(tempDir, 'stderr')
                                 
                                 try:
                                     os.makedirs(os.path.join(tempDir, 'execution'))
                                 except OSError as e:
                                     if e.errno != errno.EEXIST:
                                         raise
                                 ''', {'jobname': job}, indent='    ')[1:]
        if 'inputs' in self.tasks_dictionary[job]:
            for i in self.tasks_dictionary[job]['inputs']:
                var = i[0]
                var_type = i[1]

                docker_bool = str(self.needsdocker(job))

                if self.needs_file_import(var_type):
                    args = ', '.join(
                        [
                            f'abspath_file(self.id_{var}, _toil_wdl_internal__current_working_dir)',
                            'tempDir',
                            'fileStore',
                            f'docker={docker_bool}'
                        ])
                    fn_section += '        {} = process_and_read_file({})\n'.format(var, args)
                else:
                    fn_section += '        {} = self.id_{}\n'.format(var, var)

        return fn_section

    def json_var(self, var, task=None, wf=None):
        """

        :param var:
        :param task:
        :param wf:
        :return:
        """
        # default to the last workflow in the list
        if wf is None:
            for workflow in self.workflows_dictionary:
                wf = workflow

        for identifier in self.json_dict:
            # check task declarations
            if task:
                if identifier == '{}.{}.{}'.format(wf, task, var):
                    return self.json_dict[identifier]
            # else check workflow declarations
            else:
                if identifier == '{}.{}'.format(wf, var):
                    return self.json_dict[identifier]

        return None

    def needs_file_import(self, var_type: WDLType) -> bool:
        """
        Check if the given type contains a File type. A return value of True
        means that the value with this type has files to import.
        """
        if isinstance(var_type, WDLFileType):
            return True

        if isinstance(var_type, WDLCompoundType):
            if isinstance(var_type, WDLArrayType):
                return self.needs_file_import(var_type.element)
            elif isinstance(var_type, WDLPairType):
                return self.needs_file_import(var_type.left) or self.needs_file_import(var_type.right)
            elif isinstance(var_type, WDLMapType):
                return self.needs_file_import(var_type.key) or self.needs_file_import(var_type.value)
            else:
                raise NotImplementedError
        return False

    def write_declaration_type(self, var_type: WDLType):
        """
        Return a string that preserves the construction of the given WDL type
        so it can be passed into the compiled script.
        """
        section = var_type.__class__.__name__ + '('  # e.g.: 'WDLIntType('

        if isinstance(var_type, WDLCompoundType):
            if isinstance(var_type, WDLArrayType):
                section += self.write_declaration_type(var_type.element)
            elif isinstance(var_type, WDLPairType):
                section += self.write_declaration_type(var_type.left) + ', '
                section += self.write_declaration_type(var_type.right)
            elif isinstance(var_type, WDLMapType):
                section += self.write_declaration_type(var_type.key) + ', '
                section += self.write_declaration_type(var_type.value)
            else:
                raise ValueError(var_type)

        if var_type.optional:
            if isinstance(var_type, WDLCompoundType):
                section += ', '
            section += 'optional=True'
        return section + ')'

    def write_function_bashscriptline(self, job):
        """
        Writes a function to create a bashscript for injection into the docker
        container.

        :param job_task_reference: The job referenced in WDL's Task section.
        :param job_alias: The actual job name to be written.
        :return: A string writing all of this.
        """
        fn_section = "        generate_docker_bashscript_file(temp_dir=tempDir, docker_dir=tempDir, globs=["
        # TODO: Add glob
        # if 'outputs' in self.tasks_dictionary[job]:
        #     for output in self.tasks_dictionary[job]['outputs']:
        #         fn_section += '({}), '.format(output[2])
        if fn_section.endswith(', '):
            fn_section = fn_section[:-2]
        fn_section += "], cmd=cmd, job_name='{}')\n\n".format(str(job))

        return fn_section

    def write_function_dockercall(self, job):
        """
        Writes a string containing the apiDockerCall() that will run the job.

        :param job_task_reference: The name of the job calling docker.
        :param docker_image: The corresponding name of the docker image.
                                                            e.g. "ubuntu:latest"
        :return: A string containing the apiDockerCall() that will run the job.
        """
        docker_dict = {"docker_image": self.tasks_dictionary[job]['runtime']['docker'],
                       "job_task_reference": job,
                       "docker_user": str(self.docker_user)}
        docker_template = heredoc_wdl('''
        # apiDockerCall() with demux=True returns a tuple of bytes objects (stdout, stderr).
        _toil_wdl_internal__stdout, _toil_wdl_internal__stderr = \\
            apiDockerCall(self, 
                          image={docker_image}, 
                          working_dir=tempDir, 
                          parameters=[os.path.join(tempDir, "{job_task_reference}_script.sh")], 
                          entrypoint="/bin/bash", 
                          user={docker_user}, 
                          stderr=True, 
                          demux=True, 
                          volumes={{tempDir: {{"bind": tempDir}}}})
        with open(os.path.join(_toil_wdl_internal__current_working_dir, '{job_task_reference}.log'), 'wb') as f:
            if _toil_wdl_internal__stdout:
                f.write(_toil_wdl_internal__stdout)
            if _toil_wdl_internal__stderr:
                f.write(_toil_wdl_internal__stderr)
        ''', docker_dict, indent='        ')[1:]

        return docker_template

    def write_function_cmdline(self, job):
        """
        Write a series of commandline variables to be concatenated together
        eventually and either called with subprocess.Popen() or with
        apiDockerCall() if a docker image is called for.

        :param job: A list such that:
                        (job priority #, job ID #, Job Skeleton Name, Job Alias)
        :return: A string representing this.
        """

        fn_section = '\n'
        cmd_array = []
        if 'raw_commandline' in self.tasks_dictionary[job]:
            for cmd in self.tasks_dictionary[job]['raw_commandline']:
                if not cmd.startswith("r'''"):
                    cmd = 'str({i} if not isinstance({i}, WDLFile) else process_and_read_file({i}, tempDir, fileStore)).strip("{nl}")'.format(i=cmd, nl=r"\n")
                fn_section = fn_section + heredoc_wdl('''
                        try:
                            # Intended to deal with "optional" inputs that may not exist
                            # TODO: handle this better
                            command{num} = {cmd}
                        except:
                            command{num} = ''\n''', {'cmd': cmd, 'num': self.cmd_num}, indent='        ')
                cmd_array.append('command' + str(self.cmd_num))
                self.cmd_num = self.cmd_num + 1

        if cmd_array:
            fn_section += '\n        cmd = '
            for command in cmd_array:
                fn_section += '{command} + '.format(command=command)
            if fn_section.endswith(' + '):
                fn_section = fn_section[:-3]
            fn_section += '\n        cmd = textwrap.dedent(cmd.strip("{nl}"))\n'.format(nl=r"\n")
        else:
            # empty command section
            fn_section += '        cmd = ""'

        return fn_section

    def write_function_subprocesspopen(self):
        """
        Write a subprocess.Popen() call for this function and write it out as a
        string.

        :param job: A list such that:
                        (job priority #, job ID #, Job Skeleton Name, Job Alias)
        :return: A string representing this.
        """
        fn_section = heredoc_wdl('''
                this_process = subprocess.Popen(cmd, shell=True, stdout=subprocess.PIPE, stderr=subprocess.PIPE)
                _toil_wdl_internal__stdout, _toil_wdl_internal__stderr = this_process.communicate()\n''', indent='        ')

        return fn_section

    def write_function_outputreturn(self, job, docker=False):
        """
        Find the output values that this function needs and write them out as a
        string.

        :param job: A list such that:
                        (job priority #, job ID #, Job Skeleton Name, Job Alias)
        :param job_task_reference: The name of the job to look up values for.
        :return: A string representing this.
        """

        fn_section = ''

        fn_section += heredoc_wdl('''
            _toil_wdl_internal__stdout_file = generate_stdout_file(_toil_wdl_internal__stdout, 
                                                                   tempDir, 
                                                                   fileStore=fileStore)
            _toil_wdl_internal__stderr_file = generate_stdout_file(_toil_wdl_internal__stderr, 
                                                                   tempDir, 
                                                                   fileStore=fileStore, 
                                                                   stderr=True)
        ''', indent='        ')[1:]

        if 'outputs' in self.tasks_dictionary[job]:
            return_values = []
            for output in self.tasks_dictionary[job]['outputs']:
                output_name = output[0]
                output_type = output[1]
                output_value = output[2]

                if self.needs_file_import(output_type):
                    nonglob_dict = {
                        "output_name": output_name,
                        "output_type": self.write_declaration_type(output_type),
                        "expression": output_value,
                        "out_dir": self.output_directory}

                    nonglob_template = heredoc_wdl('''
                        {output_name} = {output_type}.create(
                            {expression}, output=True)
                        {output_name} = process_outfile({output_name}, fileStore, tempDir, '{out_dir}')
                    ''', nonglob_dict, indent='        ')[1:]
                    fn_section += nonglob_template
                    return_values.append(output_name)
                else:
                    fn_section += '        {} = {}\n'.format(output_name, output_value)
                    return_values.append(output_name)

            if return_values:
                fn_section += '        rvDict = {'
            for return_value in return_values:
                fn_section += '"{rv}": {rv}, '.format(rv=return_value)
            if fn_section.endswith(', '):
                fn_section = fn_section[:-2]
            if return_values:
                fn_section = fn_section + '}\n'

            if return_values:
                fn_section += '        return rvDict\n\n'

        return fn_section

    def indent(self, string2indent: str) -> str:
        """
        Indent the input string by 4 spaces.
        """
        split_string = string2indent.split('\n')
        return '\n'.join(f'    {line}' for line in split_string)

    def needsdocker(self, job):
        """

        :param job:
        :return:
        """
        if 'runtime' in self.tasks_dictionary[job]:
            if 'docker' in self.tasks_dictionary[job]['runtime']:
                return True

        return False

    def write_python_file(self,
                          module_section,
                          fn_section,
                          main_section,
                          output_file):
        """
        Just takes three strings and writes them to output_file.

        :param module_section: A string of 'import modules'.
        :param fn_section: A string of python 'def functions()'.
        :param main_section: A string declaring toil options and main's header.
        :param job_section: A string import files into toil and declaring jobs.
        :param output_file: The file to write the compiled toil script to.
        """
        with open(output_file, 'w') as file:
            file.write(module_section)
            file.write(fn_section)
            file.write(main_section)<|MERGE_RESOLUTION|>--- conflicted
+++ resolved
@@ -142,11 +142,8 @@
                     from toil.wdl.wdl_functions import length
                     from toil.wdl.wdl_functions import wdl_zip
                     from toil.wdl.wdl_functions import cross
-<<<<<<< HEAD
                     from toil.wdl.wdl_functions import as_pairs
-=======
                     from toil.wdl.wdl_functions import as_map
->>>>>>> 86645fc5
                     import fnmatch
                     import textwrap
                     import subprocess
