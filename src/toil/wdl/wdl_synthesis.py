# Copyright (C) 2015-2021 Regents of the University of California
#
# Licensed under the Apache License, Version 2.0 (the "License");
# you may not use this file except in compliance with the License.
# You may obtain a copy of the License at
#
#     http://www.apache.org/licenses/LICENSE-2.0
#
# Unless required by applicable law or agreed to in writing, software
# distributed under the License is distributed on an "AS IS" BASIS,
# WITHOUT WARRANTIES OR CONDITIONS OF ANY KIND, either express or implied.
# See the License for the specific language governing permissions and
# limitations under the License.
import logging
import os
from typing import Optional

from toil.wdl.wdl_functions import heredoc_wdl
from toil.wdl.wdl_types import (WDLArrayType,
                                WDLCompoundType,
                                WDLFileType,
                                WDLMapType,
                                WDLPairType,
                                WDLType)

logger = logging.getLogger(__name__)


class SynthesizeWDL:
    """
    SynthesizeWDL takes the "workflows_dictionary" and "tasks_dictionary" produced by
    wdl_analysis.py and uses them to write a native python script for use with Toil.

    A WDL "workflow" section roughly corresponds to the python "main()" function, where
    functions are wrapped as Toil "jobs", output dependencies specified, and called.

    A WDL "task" section corresponds to a unique python function, which will be wrapped
    as a Toil "job" and defined outside of the "main()" function that calls it.

    Generally this handles breaking sections into their corresponding Toil counterparts.

    For example: write the imports, then write all functions defining jobs (which have subsections
    like: write header, define variables, read "File" types into the jobstore, docker call, etc.),
    then write the main and all of its subsections.
    """

    def __init__(self,
                 version: str,
                 tasks_dictionary: dict,
                 workflows_dictionary: dict,
                 output_directory: str,
                 json_dict: dict,
                 docker_user: str,
                 jobstore: Optional[str] = None,
                 destBucket: Optional[str] = None):

        self.version = version
        self.output_directory = output_directory
        if not os.path.exists(self.output_directory):
            try:
                os.makedirs(self.output_directory)
            except:
                raise OSError(
                    'Could not create directory.  Insufficient permissions or disk space most likely.')

        self.output_file = os.path.join(self.output_directory, 'toilwdl_compiled.py')

        self.jobstore = jobstore if jobstore else './toilWorkflowRun'

        if docker_user != 'None':
            self.docker_user = "'" + docker_user + "'"
        else:
            self.docker_user = docker_user

        # only json is required; tsv/csv are optional
        self.json_dict = json_dict

        # holds task skeletons from WDL task objects
        self.tasks_dictionary = tasks_dictionary
        # holds workflow structure from WDL workflow objects
        self.workflows_dictionary = workflows_dictionary

        # keep track of which workflow is being written
        self.current_workflow = None

        # unique iterator to add to cmd names
        self.cmd_num = 0

        # deposit WDL outputs into a cloud bucket; optional
        self.destBucket = destBucket

    def write_modules(self):
        # string used to write imports to the file
        module_string = heredoc_wdl('''
                    from toil.job import Job
                    from toil.common import Toil
                    from toil.lib.docker import apiDockerCall
                    from toil.wdl.wdl_types import WDLType
                    from toil.wdl.wdl_types import WDLStringType
                    from toil.wdl.wdl_types import WDLIntType
                    from toil.wdl.wdl_types import WDLFloatType
                    from toil.wdl.wdl_types import WDLBooleanType
                    from toil.wdl.wdl_types import WDLFileType
                    from toil.wdl.wdl_types import WDLArrayType
                    from toil.wdl.wdl_types import WDLPairType
                    from toil.wdl.wdl_types import WDLMapType
                    from toil.wdl.wdl_types import WDLFile
                    from toil.wdl.wdl_types import WDLPair
                    from toil.wdl.wdl_functions import generate_docker_bashscript_file
                    from toil.wdl.wdl_functions import generate_stdout_file
                    from toil.wdl.wdl_functions import select_first
                    from toil.wdl.wdl_functions import sub
                    from toil.wdl.wdl_functions import size
                    from toil.wdl.wdl_functions import glob
                    from toil.wdl.wdl_functions import process_and_read_file
                    from toil.wdl.wdl_functions import process_infile
                    from toil.wdl.wdl_functions import process_outfile
                    from toil.wdl.wdl_functions import abspath_file
                    from toil.wdl.wdl_functions import combine_dicts
                    from toil.wdl.wdl_functions import parse_memory
                    from toil.wdl.wdl_functions import parse_cores
                    from toil.wdl.wdl_functions import parse_disk
                    from toil.wdl.wdl_functions import read_lines
                    from toil.wdl.wdl_functions import read_tsv
                    from toil.wdl.wdl_functions import read_csv
                    from toil.wdl.wdl_functions import read_json
                    from toil.wdl.wdl_functions import read_map
                    from toil.wdl.wdl_functions import read_int
                    from toil.wdl.wdl_functions import read_string
                    from toil.wdl.wdl_functions import read_float
                    from toil.wdl.wdl_functions import read_boolean
                    from toil.wdl.wdl_functions import write_lines
                    from toil.wdl.wdl_functions import write_tsv
                    from toil.wdl.wdl_functions import write_json
                    from toil.wdl.wdl_functions import write_map
                    from toil.wdl.wdl_functions import defined
                    from toil.wdl.wdl_functions import basename
                    from toil.wdl.wdl_functions import floor
                    from toil.wdl.wdl_functions import ceil
                    from toil.wdl.wdl_functions import wdl_range
                    from toil.wdl.wdl_functions import transpose
                    from toil.wdl.wdl_functions import length
                    from toil.wdl.wdl_functions import wdl_zip
                    from toil.wdl.wdl_functions import cross
                    from toil.wdl.wdl_functions import as_pairs
                    from toil.wdl.wdl_functions import as_map
<<<<<<< HEAD
                    from toil.wdl.wdl_functions import collect_by_key
=======
                    from toil.wdl.wdl_functions import keys
>>>>>>> 5538d4ee
                    import fnmatch
                    import textwrap
                    import subprocess
                    import os
                    import errno
                    import time
                    import shutil
                    import shlex
                    import uuid
                    import logging

                    _toil_wdl_internal__current_working_dir = os.getcwd()

                    logger = logging.getLogger(__name__)


                        ''', {'jobstore': self.jobstore})[1:]
        return module_string

    def write_main(self):
        """
        Writes out a huge string representing the main section of the python
        compiled toil script.

        Currently looks at and writes 5 sections:
        1. JSON Variables (includes importing and preparing files as tuples)
        2. TSV Variables (includes importing and preparing files as tuples)
        3. CSV Variables (includes importing and preparing files as tuples)
        4. Wrapping each WDL "task" function as a toil job
        5. List out children and encapsulated jobs by priority, then start job0.

        This should create variable declarations necessary for function calls.
        Map file paths appropriately and store them in the toil fileStore so
        that they are persistent from job to job.  Create job wrappers for toil.
        And finally write out, and run the jobs in order of priority using the
        addChild and encapsulate commands provided by toil.

        :return: giant string containing the main def for the toil script.
        """

        main_section = ''

        # write out the main header
        main_header = self.write_main_header()
        main_section = main_section + main_header

        # write toil job wrappers with input vars
        jobs_to_write = self.write_main_jobwrappers()
        main_section = main_section + jobs_to_write

        # loop to export all outputs to a cloud bucket
        if self.destBucket:
            main_destbucket = self.write_main_destbucket()
            main_section = main_section + main_destbucket

        return main_section

    def write_main_header(self):
        main_header = heredoc_wdl('''
            if __name__=="__main__":
                options = Job.Runner.getDefaultOptions("{jobstore}")
                options.clean = 'always'
                with Toil(options) as fileStore:
            ''', {'jobstore': self.jobstore})
        return main_header

    def write_main_jobwrappers(self):
        """
        Writes out 'jobs' as wrapped toil objects in preparation for calling.

        :return: A string representing this.
        """
        main_section = ''

        # toil cannot technically start with multiple jobs, so an empty
        # 'initialize_jobs' function is always called first to get around this
        main_section = main_section + '        job0 = Job.wrapJobFn(initialize_jobs)\n'

        # declare each job in main as a wrapped toil function in order of priority
        for wf in self.workflows_dictionary:
            self.current_workflow = wf
            for assignment in self.workflows_dictionary[wf]:
                if assignment.startswith('declaration'):
                    main_section += self.write_main_jobwrappers_declaration(self.workflows_dictionary[wf][assignment])
                if assignment.startswith('call'):
                    main_section += '        job0 = job0.encapsulate()\n'
                    main_section += self.write_main_jobwrappers_call(self.workflows_dictionary[wf][assignment])
                if assignment.startswith('scatter'):
                    main_section += '        job0 = job0.encapsulate()\n'
                    main_section += self.write_main_jobwrappers_scatter(self.workflows_dictionary[wf][assignment],
                                                                        assignment)
                if assignment.startswith('if'):
                    main_section += '        if {}:\n'.format(self.workflows_dictionary[wf][assignment]['expression'])
                    main_section += self.write_main_jobwrappers_if(self.workflows_dictionary[wf][assignment]['body'])

        main_section += '\n        fileStore.start(job0)\n'

        return main_section

    def write_main_jobwrappers_declaration(self, declaration):

        main_section = ''
        var_name, var_type, var_expr = declaration

        # check the json file for the expression's value
        # this is a higher priority and overrides anything written in the .wdl
        json_expressn = self.json_var(wf=self.current_workflow, var=var_name)
        if json_expressn is not None:
            var_expr = json_expressn

        main_section += '        {} = {}.create(\n                {})\n' \
            .format(var_name, self.write_declaration_type(var_type), var_expr)

        # import filepath into jobstore
        if self.needs_file_import(var_type) and var_expr:
            main_section += '        {} = process_infile({}, fileStore)\n'.format(var_name, var_name)

        return main_section

    def write_main_destbucket(self):
        """
        Writes out a loop for exporting outputs to a cloud bucket.

        :return: A string representing this.
        """
        main_section = heredoc_wdl('''
            outdir = '{outdir}'
            onlyfiles = [os.path.join(outdir, f) for f in os.listdir(outdir) if os.path.isfile(os.path.join(outdir, f))]
            for output_f_path in onlyfiles:
                output_file = fileStore.writeGlobalFile(output_f_path)
                preserveThisFilename = os.path.basename(output_f_path)
                destUrl = '/'.join(s.strip('/') for s in [destBucket, preserveThisFilename])
                fileStore.exportFile(output_file, destUrl)
            ''', {'outdir': self.output_directory}, indent='    ')
        return main_section

    def fetch_ignoredifs(self, assignments, breaking_assignment):
        ignore_ifs = []
        for assignment in assignments:
            if assignment.startswith('call'):
                pass
            elif assignment.startswith('scatter'):
                pass
            elif assignment.startswith('if'):
                if not self.fetch_ignoredifs_chain(assignments[assignment]['body'], breaking_assignment):
                    ignore_ifs.append(assignment)
        return ignore_ifs

    def fetch_ignoredifs_chain(self, assignments, breaking_assignment):
        for assignment in assignments:
            if assignment.startswith('call'):
                if assignment == breaking_assignment:
                    return True
            if assignment.startswith('scatter'):
                if assignment == breaking_assignment:
                    return True
            if assignment.startswith('if'):
                return self.fetch_ignoredifs_chain(assignments[assignment]['body'], breaking_assignment)
        return False

    def write_main_jobwrappers_if(self, if_statement):
        # check for empty if statement
        if not if_statement:
            return self.indent('        pass')

        main_section = ''
        for assignment in if_statement:
            if assignment.startswith('declaration'):
                main_section += self.write_main_jobwrappers_declaration(if_statement[assignment])
            if assignment.startswith('call'):
                main_section += '        job0 = job0.encapsulate()\n'
                main_section += self.write_main_jobwrappers_call(if_statement[assignment])
            if assignment.startswith('scatter'):
                main_section += '        job0 = job0.encapsulate()\n'
                main_section += self.write_main_jobwrappers_scatter(if_statement[assignment], assignment)
            if assignment.startswith('if'):
                main_section += '        if {}:\n'.format(if_statement[assignment]['expression'])
                main_section += self.write_main_jobwrappers_if(if_statement[assignment]['body'])
        main_section = self.indent(main_section)
        return main_section

    def write_main_jobwrappers_scatter(self, task, assignment):
        scatter_inputs = self.fetch_scatter_inputs(assignment)

        main_section = '        {scatter} = job0.addChild({scatter}Cls('.format(scatter=assignment)
        for var in scatter_inputs:
            main_section += var + '=' + var + ', '
        if main_section.endswith(', '):
            main_section = main_section[:-2]
        main_section += '))\n'

        scatter_outputs = self.fetch_scatter_outputs(task)
        for var in scatter_outputs:
            main_section += '        {var} = {scatter}.rv("{var}")\n'.format(var=var['task'] + '_' + var['output'], scatter=assignment)

        return main_section

    def fetch_scatter_outputs(self, task):
        scatteroutputs = []

        for var in task['body']:
            # TODO variable support
            if var.startswith('call'):
                if 'outputs' in self.tasks_dictionary[task['body'][var]['task']]:
                    for output in self.tasks_dictionary[task['body'][var]['task']]['outputs']:
                        scatteroutputs.append({'task': task['body'][var]['alias'], 'output': output[0]})
        return scatteroutputs

    def fetch_scatter_inputs(self, assigned):

        for wf in self.workflows_dictionary:
            ignored_ifs = self.fetch_ignoredifs(self.workflows_dictionary[wf], assigned)
            # TODO support additional wfs
            break

        scatternamespace = []

        for wf in self.workflows_dictionary:
            for assignment in self.workflows_dictionary[wf]:
                if assignment == assigned:
                    return scatternamespace
                elif assignment.startswith('declaration'):
                    name, _, _ = self.workflows_dictionary[wf][assignment]
                    scatternamespace.append(name)
                elif assignment.startswith('call'):
                    if 'outputs' in self.tasks_dictionary[self.workflows_dictionary[wf][assignment]['task']]:
                        for output in self.tasks_dictionary[self.workflows_dictionary[wf][assignment]['task']]['outputs']:
                            scatternamespace.append(self.workflows_dictionary[wf][assignment]['alias'] + '_' + output[0])
                elif assignment.startswith('scatter'):
                    for var in self.fetch_scatter_outputs(self.workflows_dictionary[wf][assignment]):
                        scatternamespace.append(var['task'] + '_' + var['output'])
                elif assignment.startswith('if') and assignment not in ignored_ifs:
                    new_list, cont_or_break = self.fetch_scatter_inputs_chain(self.workflows_dictionary[wf][assignment]['body'],
                                                                        assigned,
                                                                        ignored_ifs,
                                                                        inputs_list=[])
                    scatternamespace += new_list
                    if not cont_or_break:
                        return scatternamespace
        return scatternamespace

    def fetch_scatter_inputs_chain(self, inputs, assigned, ignored_ifs, inputs_list):
        for i in inputs:
            if i == assigned:
                return inputs_list, False
            elif i.startswith('call'):
                if 'outputs' in self.tasks_dictionary[inputs[i]['task']]:
                    for output in self.tasks_dictionary[inputs[i]['task']]['outputs']:
                        inputs_list.append(inputs[i]['alias'] + '_' + output[0])
            elif i.startswith('scatter'):
                for var in self.fetch_scatter_outputs(inputs[i]):
                    inputs_list.append(var['task'] + '_' + var['output'])
            elif i.startswith('if') and i not in ignored_ifs:
                inputs_list, cont_or_break = self.fetch_scatter_inputs_chain(inputs[i]['body'], assigned, ignored_ifs, inputs_list)
                if not cont_or_break:
                    return inputs_list, False
        return inputs_list, True

    def write_main_jobwrappers_call(self, task):
        main_section = '        {} = job0.addChild({}Cls('.format(task['alias'], task['task'])
        for var in task['io']:
            main_section += var + '=' + task['io'][var] + ', '
        if main_section.endswith(', '):
            main_section = main_section[:-2]
        main_section += '))\n'

        call_outputs = self.fetch_call_outputs(task)
        for var in call_outputs:
            main_section += '        {var} = {task}.rv("{output}")\n'.format(var=var['task'] + '_' + var['output'],
                                                                             task=var['task'],
                                                                             output=var['output'])
        return main_section

    def fetch_call_outputs(self, task):
        calloutputs = []
        if 'outputs' in self.tasks_dictionary[task['task']]:
            for output in self.tasks_dictionary[task['task']]['outputs']:
                calloutputs.append({'task': task['alias'], 'output': output[0]})
        return calloutputs

    def write_functions(self):
        """
        Writes out a python function for each WDL "task" object.

        :return: a giant string containing the meat of the job defs.
        """

        # toil cannot technically start with multiple jobs, so an empty
        # 'initialize_jobs' function is always called first to get around this
        fn_section = 'def initialize_jobs(job):\n' + \
                     '    job.fileStore.logToMaster("initialize_jobs")\n'

        for job in self.tasks_dictionary:
            fn_section += self.write_function(job)

        for wf in self.workflows_dictionary:
            for assignment in self.workflows_dictionary[wf]:
                if assignment.startswith('scatter'):
                    fn_section += self.write_scatterfunction(self.workflows_dictionary[wf][assignment], assignment)
                if assignment.startswith('if'):
                    fn_section += self.write_scatterfunctions_within_if(self.workflows_dictionary[wf][assignment]['body'])

        return fn_section

    def write_scatterfunctions_within_if(self, ifstatement):
        fn_section = ''
        for assignment in ifstatement:
            if assignment.startswith('scatter'):
                fn_section += self.write_scatterfunction(ifstatement[assignment], assignment)
            if assignment.startswith('if'):
                fn_section += self.write_scatterfunctions_within_if(ifstatement[assignment]['body'])
        return fn_section

    def write_scatterfunction(self, job, scattername):
        """
        Writes out a python function for each WDL "scatter" object.
        """

        scatter_outputs = self.fetch_scatter_outputs(job)

        # write the function header
        fn_section = self.write_scatterfunction_header(scattername)

        # write the scatter definitions
        fn_section += self.write_scatterfunction_lists(scatter_outputs)

        # write
        fn_section += self.write_scatterfunction_loop(job, scatter_outputs)

        # write the outputs for the task to return
        fn_section += self.write_scatterfunction_outputreturn(scatter_outputs)

        return fn_section

    def write_scatterfunction_header(self, scattername):
        """

        :return:
        """
        scatter_inputs = self.fetch_scatter_inputs(scattername)

        fn_section = '\n\nclass {jobname}Cls(Job):\n'.format(jobname=scattername)
        fn_section += '    def __init__(self, '
        for input in scatter_inputs:
            fn_section += '{input}=None, '.format(input=input)
        fn_section += '*args, **kwargs):\n'
        fn_section += '        Job.__init__(self)\n\n'

        for input in scatter_inputs:
            fn_section += '        self.id_{input} = {input}\n'.format(input=input)

        fn_section += heredoc_wdl('''

                             def run(self, fileStore):
                                 fileStore.logToMaster("{jobname}")
                                 tempDir = fileStore.getLocalTempDir()

                                 try:
                                     os.makedirs(os.path.join(tempDir, 'execution'))
                                 except OSError as e:
                                     if e.errno != errno.EEXIST:
                                         raise
                                 ''', {'jobname': scattername}, indent='    ')[1:]
        for input in scatter_inputs:
            fn_section += '        {input} = self.id_{input}\n'.format(input=input)
        return fn_section

    def write_scatterfunction_outputreturn(self, scatter_outputs):
        """

        :return:
        """
        fn_section = '\n        rvDict = {'
        for var in scatter_outputs:
            fn_section += '"{var}": {var}, '.format(var=var['task'] + '_' + var['output'])
        if fn_section.endswith(', '):
            fn_section = fn_section[:-2]
        fn_section += '}\n'
        fn_section += '        return rvDict\n\n'

        return fn_section[:-1]

    def write_scatterfunction_lists(self, scatter_outputs):
        """

        :return:
        """
        fn_section = '\n'
        for var in scatter_outputs:
            fn_section += '        {var} = []\n'.format(var=var['task'] + '_' + var['output'])

        return fn_section

    def write_scatterfunction_loop(self, job, scatter_outputs):
        """

        :return:
        """
        collection = job['collection']
        item = job['item']

        fn_section = '        for {item} in {collection}:\n'.format(item=item, collection=collection)

        previous_dependency = 'self'
        for statement in job['body']:
            if statement.startswith('declaration'):
                # reusing write_main_jobwrappers_declaration() here, but it needs to be indented one more level.
                fn_section += self.indent(
                    self.write_main_jobwrappers_declaration(job['body'][statement]))
            elif statement.startswith('call'):
                fn_section += self.write_scatter_callwrapper(job['body'][statement], previous_dependency)
                previous_dependency = 'job_' + job['body'][statement]['alias']
            elif statement.startswith('scatter'):
                raise NotImplementedError('nested scatter not implemented.')
            elif statement.startswith('if'):
                fn_section += '            if {}:\n'.format(job['body'][statement]['expression'])
                # reusing write_main_jobwrappers_if() here, but it needs to be indented one more level.
                fn_section += self.indent(self.write_main_jobwrappers_if(job['body'][statement]['body']))

        # check for empty scatter section
        if len(job['body']) == 0:
            fn_section += '            pass'

        for var in scatter_outputs:
            fn_section += '            {var}.append({task}.rv("{output}"))\n'.format(var=var['task'] + '_' + var['output'],
                                                                                     task='job_' + var['task'],
                                                                                     output=var['output'])
        return fn_section

    def write_scatter_callwrapper(self, job, previous_dependency):
        fn_section = '            job_{alias} = {pd}.addFollowOn({task}Cls('.format(alias=job['alias'],
                                                                                    pd=previous_dependency,
                                                                                    task=job['task'])
        for var in job['io']:
            fn_section += var + '=' + job['io'][var] + ', '
        if fn_section.endswith(', '):
            fn_section = fn_section[:-2]
        fn_section += '))\n'
        return fn_section

    def write_function(self, job):
        """
        Writes out a python function for each WDL "task" object.

        Each python function is a unit of work written out as a string in
        preparation to being written out to a file.  In WDL, each "job" is
        called a "task".  Each WDL task is written out in multiple steps:

        1: Header and inputs (e.g. 'def mapping(self, input1, input2)')
        2: Log job name (e.g. 'job.fileStore.logToMaster('initialize_jobs')')
        3: Create temp dir (e.g. 'tempDir = fileStore.getLocalTempDir()')
        4: import filenames and use readGlobalFile() to get files from the
           jobStore
        5: Reformat commandline variables (like converting to ' '.join(files)).
        6: Commandline call using subprocess.Popen().
        7: Write the section returning the outputs.  Also logs stats.

        :return: a giant string containing the meat of the job defs for the toil script.
        """

        # write the function header
        fn_section = self.write_function_header(job)

        # write out commandline keywords
        fn_section += self.write_function_cmdline(job)

        if self.needsdocker(job):
            # write a bash script to inject into the docker
            fn_section += self.write_function_bashscriptline(job)
            # write a call to the docker API
            fn_section += self.write_function_dockercall(job)
        else:
            # write a subprocess call
            fn_section += self.write_function_subprocesspopen()

        # write the outputs for the definition to return
        fn_section += self.write_function_outputreturn(job, docker=self.needsdocker(job))

        return fn_section

    def write_function_header(self, job):
        """
        Writes the header that starts each function, for example, this function
        can write and return:

        'def write_function_header(self, job, job_declaration_array):'

        :param job: A list such that:
                        (job priority #, job ID #, Job Skeleton Name, Job Alias)
        :param job_declaration_array: A list of all inputs that job requires.
        :return: A string representing this.
        """
        fn_section = '\n\nclass {jobname}Cls(Job):\n'.format(jobname=job)
        fn_section += '    def __init__(self, '
        if 'inputs' in self.tasks_dictionary[job]:
            for i in self.tasks_dictionary[job]['inputs']:
                var = i[0]
                vartype = i[1]
                if vartype == 'String':
                    fn_section += '{input}="", '.format(input=var)
                else:
                    fn_section += '{input}=None, '.format(input=var)
        fn_section += '*args, **kwargs):\n'
        fn_section += '        super({jobname}Cls, self).__init__(*args, **kwargs)\n'.format(jobname=job)

        # TODO: Resolve inherent problems resolving resource requirements
        # In WDL, "local-disk " + 500 + " HDD" cannot be directly converted to python.
        # This needs a special handler.
        if 'runtime' in self.tasks_dictionary[job]:
            runtime_resources = []
            if 'memory' in self.tasks_dictionary[job]['runtime']:
                runtime_resources.append('memory=memory')
                memory = self.tasks_dictionary[job]['runtime']['memory']
                fn_section += '        memory=parse_memory({})\n'.format(memory)
            if 'cpu' in self.tasks_dictionary[job]['runtime']:
                runtime_resources.append('cores=cores')
                cores = self.tasks_dictionary[job]['runtime']['cpu']
                fn_section += '        cores=parse_cores({})\n'.format(cores)
            if 'disks' in self.tasks_dictionary[job]['runtime']:
                runtime_resources.append('disk=disk')
                disk = self.tasks_dictionary[job]['runtime']['disks']
                fn_section += '        disk=parse_disk({})\n'.format(disk)
            runtime_resources = ['self'] + runtime_resources
            fn_section += '        Job.__init__({})\n\n'.format(', '.join(runtime_resources))

        if 'inputs' in self.tasks_dictionary[job]:
            for i in self.tasks_dictionary[job]['inputs']:
                var = i[0]
                var_type = i[1]
                var_expressn = i[2]
                json_expressn = self.json_var(task=job, var=var)

                # json declarations have priority and can overwrite
                # whatever is in the wdl file
                if json_expressn is not None:
                    var_expressn = json_expressn

                if var_expressn is None:
                    # declarations from workflow
                    fn_section += '        self.id_{} = {}\n'.format(var, var)
                else:
                    # declarations from a WDL or JSON file
                    fn_section += '        self.id_{} = {}.create(\n                {})\n'\
                        .format(var, self.write_declaration_type(var_type), var_expressn)

        fn_section += heredoc_wdl('''

                             def run(self, fileStore):
                                 fileStore.logToMaster("{jobname}")
                                 tempDir = fileStore.getLocalTempDir()

                                 _toil_wdl_internal__stdout_file = os.path.join(tempDir, 'stdout')
                                 _toil_wdl_internal__stderr_file = os.path.join(tempDir, 'stderr')

                                 try:
                                     os.makedirs(os.path.join(tempDir, 'execution'))
                                 except OSError as e:
                                     if e.errno != errno.EEXIST:
                                         raise
                                 ''', {'jobname': job}, indent='    ')[1:]
        if 'inputs' in self.tasks_dictionary[job]:
            for i in self.tasks_dictionary[job]['inputs']:
                var = i[0]
                var_type = i[1]

                docker_bool = str(self.needsdocker(job))

                if self.needs_file_import(var_type):
                    args = ', '.join(
                        [
                            f'abspath_file(self.id_{var}, _toil_wdl_internal__current_working_dir)',
                            'tempDir',
                            'fileStore',
                            f'docker={docker_bool}'
                        ])
                    fn_section += '        {} = process_and_read_file({})\n'.format(var, args)
                else:
                    fn_section += '        {} = self.id_{}\n'.format(var, var)

        return fn_section

    def json_var(self, var, task=None, wf=None):
        """

        :param var:
        :param task:
        :param wf:
        :return:
        """
        # default to the last workflow in the list
        if wf is None:
            for workflow in self.workflows_dictionary:
                wf = workflow

        for identifier in self.json_dict:
            # check task declarations
            if task:
                if identifier == '{}.{}.{}'.format(wf, task, var):
                    return self.json_dict[identifier]
            # else check workflow declarations
            else:
                if identifier == '{}.{}'.format(wf, var):
                    return self.json_dict[identifier]

        return None

    def needs_file_import(self, var_type: WDLType) -> bool:
        """
        Check if the given type contains a File type. A return value of True
        means that the value with this type has files to import.
        """
        if isinstance(var_type, WDLFileType):
            return True

        if isinstance(var_type, WDLCompoundType):
            if isinstance(var_type, WDLArrayType):
                return self.needs_file_import(var_type.element)
            elif isinstance(var_type, WDLPairType):
                return self.needs_file_import(var_type.left) or self.needs_file_import(var_type.right)
            elif isinstance(var_type, WDLMapType):
                return self.needs_file_import(var_type.key) or self.needs_file_import(var_type.value)
            else:
                raise NotImplementedError
        return False

    def write_declaration_type(self, var_type: WDLType):
        """
        Return a string that preserves the construction of the given WDL type
        so it can be passed into the compiled script.
        """
        section = var_type.__class__.__name__ + '('  # e.g.: 'WDLIntType('

        if isinstance(var_type, WDLCompoundType):
            if isinstance(var_type, WDLArrayType):
                section += self.write_declaration_type(var_type.element)
            elif isinstance(var_type, WDLPairType):
                section += self.write_declaration_type(var_type.left) + ', '
                section += self.write_declaration_type(var_type.right)
            elif isinstance(var_type, WDLMapType):
                section += self.write_declaration_type(var_type.key) + ', '
                section += self.write_declaration_type(var_type.value)
            else:
                raise ValueError(var_type)

        if var_type.optional:
            if isinstance(var_type, WDLCompoundType):
                section += ', '
            section += 'optional=True'
        return section + ')'

    def write_function_bashscriptline(self, job):
        """
        Writes a function to create a bashscript for injection into the docker
        container.

        :param job_task_reference: The job referenced in WDL's Task section.
        :param job_alias: The actual job name to be written.
        :return: A string writing all of this.
        """
        fn_section = "        generate_docker_bashscript_file(temp_dir=tempDir, docker_dir=tempDir, globs=["
        # TODO: Add glob
        # if 'outputs' in self.tasks_dictionary[job]:
        #     for output in self.tasks_dictionary[job]['outputs']:
        #         fn_section += '({}), '.format(output[2])
        if fn_section.endswith(', '):
            fn_section = fn_section[:-2]
        fn_section += "], cmd=cmd, job_name='{}')\n\n".format(str(job))

        return fn_section

    def write_function_dockercall(self, job):
        """
        Writes a string containing the apiDockerCall() that will run the job.

        :param job_task_reference: The name of the job calling docker.
        :param docker_image: The corresponding name of the docker image.
                                                            e.g. "ubuntu:latest"
        :return: A string containing the apiDockerCall() that will run the job.
        """
        docker_dict = {"docker_image": self.tasks_dictionary[job]['runtime']['docker'],
                       "job_task_reference": job,
                       "docker_user": str(self.docker_user)}
        docker_template = heredoc_wdl('''
        # apiDockerCall() with demux=True returns a tuple of bytes objects (stdout, stderr).
        _toil_wdl_internal__stdout, _toil_wdl_internal__stderr = \\
            apiDockerCall(self,
                          image={docker_image},
                          working_dir=tempDir,
                          parameters=[os.path.join(tempDir, "{job_task_reference}_script.sh")],
                          entrypoint="/bin/bash",
                          user={docker_user},
                          stderr=True,
                          demux=True,
                          volumes={{tempDir: {{"bind": tempDir}}}})
        with open(os.path.join(_toil_wdl_internal__current_working_dir, '{job_task_reference}.log'), 'wb') as f:
            if _toil_wdl_internal__stdout:
                f.write(_toil_wdl_internal__stdout)
            if _toil_wdl_internal__stderr:
                f.write(_toil_wdl_internal__stderr)
        ''', docker_dict, indent='        ')[1:]

        return docker_template

    def write_function_cmdline(self, job):
        """
        Write a series of commandline variables to be concatenated together
        eventually and either called with subprocess.Popen() or with
        apiDockerCall() if a docker image is called for.

        :param job: A list such that:
                        (job priority #, job ID #, Job Skeleton Name, Job Alias)
        :return: A string representing this.
        """

        fn_section = '\n'
        cmd_array = []
        if 'raw_commandline' in self.tasks_dictionary[job]:
            for cmd in self.tasks_dictionary[job]['raw_commandline']:
                if not cmd.startswith("r'''"):
                    cmd = 'str({i} if not isinstance({i}, WDLFile) else process_and_read_file({i}, tempDir, fileStore)).strip("{nl}")'.format(i=cmd, nl=r"\n")
                fn_section = fn_section + heredoc_wdl('''
                        try:
                            # Intended to deal with "optional" inputs that may not exist
                            # TODO: handle this better
                            command{num} = {cmd}
                        except:
                            command{num} = ''\n''', {'cmd': cmd, 'num': self.cmd_num}, indent='        ')
                cmd_array.append('command' + str(self.cmd_num))
                self.cmd_num = self.cmd_num + 1

        if cmd_array:
            fn_section += '\n        cmd = '
            for command in cmd_array:
                fn_section += '{command} + '.format(command=command)
            if fn_section.endswith(' + '):
                fn_section = fn_section[:-3]
            fn_section += '\n        cmd = textwrap.dedent(cmd.strip("{nl}"))\n'.format(nl=r"\n")
        else:
            # empty command section
            fn_section += '        cmd = ""'

        return fn_section

    def write_function_subprocesspopen(self):
        """
        Write a subprocess.Popen() call for this function and write it out as a
        string.

        :param job: A list such that:
                        (job priority #, job ID #, Job Skeleton Name, Job Alias)
        :return: A string representing this.
        """
        fn_section = heredoc_wdl('''
                this_process = subprocess.Popen(cmd, shell=True, stdout=subprocess.PIPE, stderr=subprocess.PIPE)
                _toil_wdl_internal__stdout, _toil_wdl_internal__stderr = this_process.communicate()\n''', indent='        ')

        return fn_section

    def write_function_outputreturn(self, job, docker=False):
        """
        Find the output values that this function needs and write them out as a
        string.

        :param job: A list such that:
                        (job priority #, job ID #, Job Skeleton Name, Job Alias)
        :param job_task_reference: The name of the job to look up values for.
        :return: A string representing this.
        """

        fn_section = ''

        fn_section += heredoc_wdl('''
            _toil_wdl_internal__stdout_file = generate_stdout_file(_toil_wdl_internal__stdout,
                                                                   tempDir,
                                                                   fileStore=fileStore)
            _toil_wdl_internal__stderr_file = generate_stdout_file(_toil_wdl_internal__stderr,
                                                                   tempDir,
                                                                   fileStore=fileStore,
                                                                   stderr=True)
        ''', indent='        ')[1:]

        if 'outputs' in self.tasks_dictionary[job]:
            return_values = []
            for output in self.tasks_dictionary[job]['outputs']:
                output_name = output[0]
                output_type = output[1]
                output_value = output[2]

                if self.needs_file_import(output_type):
                    nonglob_dict = {
                        "output_name": output_name,
                        "output_type": self.write_declaration_type(output_type),
                        "expression": output_value,
                        "out_dir": self.output_directory}

                    nonglob_template = heredoc_wdl('''
                        {output_name} = {output_type}.create(
                            {expression}, output=True)
                        {output_name} = process_outfile({output_name}, fileStore, tempDir, '{out_dir}')
                    ''', nonglob_dict, indent='        ')[1:]
                    fn_section += nonglob_template
                    return_values.append(output_name)
                else:
                    fn_section += '        {} = {}\n'.format(output_name, output_value)
                    return_values.append(output_name)

            if return_values:
                fn_section += '        rvDict = {'
            for return_value in return_values:
                fn_section += '"{rv}": {rv}, '.format(rv=return_value)
            if fn_section.endswith(', '):
                fn_section = fn_section[:-2]
            if return_values:
                fn_section = fn_section + '}\n'

            if return_values:
                fn_section += '        return rvDict\n\n'

        return fn_section

    def indent(self, string2indent: str) -> str:
        """
        Indent the input string by 4 spaces.
        """
        split_string = string2indent.split('\n')
        return '\n'.join(f'    {line}' for line in split_string)

    def needsdocker(self, job):
        """

        :param job:
        :return:
        """
        if 'runtime' in self.tasks_dictionary[job]:
            if 'docker' in self.tasks_dictionary[job]['runtime']:
                return True

        return False

    def write_python_file(self,
                          module_section,
                          fn_section,
                          main_section,
                          output_file):
        """
        Just takes three strings and writes them to output_file.

        :param module_section: A string of 'import modules'.
        :param fn_section: A string of python 'def functions()'.
        :param main_section: A string declaring toil options and main's header.
        :param job_section: A string import files into toil and declaring jobs.
        :param output_file: The file to write the compiled toil script to.
        """
        with open(output_file, 'w') as file:
            file.write(module_section)
            file.write(fn_section)
            file.write(main_section)<|MERGE_RESOLUTION|>--- conflicted
+++ resolved
@@ -144,11 +144,8 @@
                     from toil.wdl.wdl_functions import cross
                     from toil.wdl.wdl_functions import as_pairs
                     from toil.wdl.wdl_functions import as_map
-<<<<<<< HEAD
+                    from toil.wdl.wdl_functions import keys
                     from toil.wdl.wdl_functions import collect_by_key
-=======
-                    from toil.wdl.wdl_functions import keys
->>>>>>> 5538d4ee
                     import fnmatch
                     import textwrap
                     import subprocess
