"""Implemented support for Common Workflow Language (CWL) for Toil."""
# Copyright (C) 2015 Curoverse, Inc
# Copyright (C) 2016-2020 Regents of the University of California
# Copyright (C) 2019-2020 Seven Bridges
#
# Licensed under the Apache License, Version 2.0 (the "License");
# you may not use this file except in compliance with the License.
# You may obtain a copy of the License at
#
#     http://www.apache.org/licenses/LICENSE-2.0
#
# Unless required by applicable law or agreed to in writing, software
# distributed under the License is distributed on an "AS IS" BASIS,
# WITHOUT WARRANTIES OR CONDITIONS OF ANY KIND, either express or implied.
# See the License for the specific language governing permissions and
# limitations under the License.

# For an overview of how this all works, see discussion in
# docs/architecture.rst
import argparse
import copy
import datetime
import functools
import json
import logging
import os
import stat
import sys
import tempfile
import urllib
import uuid
from typing import (Any, Dict, Iterator, List, Mapping, MutableMapping,
                    MutableSequence, Text, TextIO, Tuple, TypeVar, Union, cast)
from urllib import parse as urlparse

import cwltool.builder
import cwltool.command_line_tool
import cwltool.errors
import cwltool.expression
import cwltool.load_tool
import cwltool.main
import cwltool.provenance
import cwltool.resolver
import cwltool.stdfsaccess
import cwltool.workflow
import schema_salad.ref_resolver
from cwltool.loghandler import _logger as cwllogger
from cwltool.loghandler import defaultStreamHandler
from cwltool.mutation import MutationManager
from cwltool.pathmapper import MapperEnt, PathMapper, downloadHttpFile
from cwltool.process import (Process, add_sizes, compute_checksums,
                             fill_in_defaults, shortname)
from cwltool.secrets import SecretStore
from cwltool.software_requirements import (
    DependenciesConfiguration, get_container_from_software_requirements)
<<<<<<< HEAD
from cwltool.utils import aslist, convert_pathsep_to_unix, get_listing, normalizeFilesDirs, CWLObjectType, CWLOutputAtomType
from cwltool.mutation import MutationManager
from cwltool.builder import content_limit_respected_read
=======
from cwltool.utils import (CWLObjectType, adjustDirObjs, adjustFileObjs,
                           aslist, convert_pathsep_to_unix, get_listing,
                           normalizeFilesDirs, visit_class)
from ruamel.yaml.comments import CommentedMap
from schema_salad import validate
from schema_salad.schema import Names
from schema_salad.sourceline import SourceLine
>>>>>>> 8081a3ea

from toil.common import Config, Toil, addOptions
from toil.fileStores import FileID
from toil.fileStores.abstractFileStore import AbstractFileStore
from toil.job import Job
from toil.jobStores.abstractJobStore import (NoSuchFileException,
                                             NoSuchJobStoreException)
from toil.version import baseVersion

logger = logging.getLogger(__name__)

# Define internal jobs we should avoid submitting to batch systems and logging
CWL_INTERNAL_JOBS = (
    "CWLJobWrapper",
    "CWLWorkflow",
    "CWLScatter",
    "CWLGather",
    "ResolveIndirect",
)


def cwltoil_was_removed():
    """Complain about deprecated entrypoint."""
    raise RuntimeError(
        'Please run with "toil-cwl-runner" instead of "cwltoil" (which has been removed).'
    )


# The job object passed into CWLJob and CWLWorkflow
# is a dict mapping to tuple of (key, dict)
# the final dict is derived by evaluating each
# tuple looking up the key in the supplied dict.
#
# This is necessary because Toil jobs return a single value (a dict)
# but CWL permits steps to have multiple output parameters that may
# feed into multiple other steps.  This transformation maps the key in the
# output object to the correct key of the input object.


class UnresolvedDict(dict):
    """Tag to indicate a dict contains promises that must be resolved."""

    pass


class SkipNull:
    """
    Internal sentinel object.

    Indicates a null value produced by each port of a skipped conditional step.
    The CWL 1.2 specification calls for treating this the exactly the same as a
    null value.
    """

    pass


def filter_skip_null(name: str, value: Any) -> Any:
    """
    Recursively filter out SkipNull objects from 'value'.

    :param name: Name of port producing this value.
                 Only used when we find an unhandled null from a conditional step
                 and we print out a warning. The name allows the user to better
                 localize which step/port was responsible for the unhandled null.
    :param value: port output value object
    """
    err_flag = [False]
    value = _filter_skip_null(value, err_flag)
    if err_flag[0]:
        logger.warning(
            "In %s, SkipNull result found and cast to None. \n"
            "You had a conditional step that did not run, "
            "but you did not use pickValue to handle the skipped input." % name
        )
    return value


def _filter_skip_null(value: Any, err_flag: List[bool]) -> Any:
    """
    Private implementation for recursively filtering out SkipNull objects from 'value'.

    :param value: port output value object
    :param err_flag: A pass by reference boolean (passed by enclosing in a list) that
                     allows us to flag, at any level of recursion, that we have encountered
                     a SkipNull.
    """
    if isinstance(value, SkipNull):
        err_flag[0] = True
        value = None
    elif isinstance(value, list):
        return [_filter_skip_null(v, err_flag) for v in value]
    elif isinstance(value, dict):
        return {k: _filter_skip_null(v, err_flag) for k, v in value.items()}
    return value


class Conditional:
    """
    Object holding conditional expression until we are ready to evaluate it.

    Evaluation occurs at the moment the encloses step is ready to run.
    """

    def __init__(
        self,
        expression: Union[str, None] = None,
        outputs: Union[dict, None] = None,
        requirements: List[CWLObjectType] = [],
    ):
        """
        Instantiate a conditional expression.

        :param expression: A string with the expression from the 'when' field of the step
        :param outputs: The output dictionary for the step. This is needed because if the
                        step is skipped, all the outputs need to be populated with SkipNull
                        values
        :param requirements: The requirements object that is needed for the context the
                             expression will evaluate in.
        """
        self.expression = expression
        self.outputs = outputs
        self.requirements = requirements

    def is_false(self, job: Union[dict, None]) -> bool:
        """
        Determine if expression evaluates to False given completed step inputs.

        :param job: job output object
        :return: bool
        """
        if self.expression is None:
            return False

        expr_is_true = cwltool.expression.do_eval(
            self.expression,
            {shortname(k): v for k, v in resolve_dict_w_promises(job).items()},
            self.requirements,
            None,
            None,
            {},
        )

        if isinstance(expr_is_true, bool):
            return not expr_is_true

        raise cwltool.errors.WorkflowException(
            "'%s' evaluated to a non-boolean value" % self.expression
        )

    def skipped_outputs(self) -> dict:
        """
        Generate a dict of SkipNull objects corresponding to the output structure of the step.

        :return: dict
        """
        outobj = {}

        def sn(n):
            if isinstance(n, Mapping):
                return shortname(n["id"])
            if isinstance(n, str):
                return shortname(n)

        for k in [sn(o) for o in self.outputs]:
            outobj[k] = SkipNull()

        return outobj


class ResolveSource:
    """Apply linkMerge and pickValue operators to values coming into a port."""

    def __init__(self, name: str, input: dict, source_key: str, promises: dict):
        """
        Construct a container object.

        It will carry what information it can about the input sources and the
        current promises, ready for evaluation when the time comes.

        :param name: human readable name of step/port that this value refers to
        :param input: CWL input object complete with linkMerge and pickValue fields
        :param source_key: "source" or "outputSource" depending on what it is
        :param promises: incident values packed as promises
        """
        self.name, self.input, self.source_key = name, input, source_key

        source_names = aslist(self.input[self.source_key])
        # Rule is that source: [foo] is just foo unless it also has linkMerge: merge_nested
        if input.get("linkMerge") or len(source_names) > 1:
            self.promise_tuples = [
                (shortname(s), promises[s].rv()) for s in source_names
            ]
        else:
            # KG: Cargo culting this logic and the reason given from original Toil code:
            # It seems that an input source with a
            # '#' in the name will be returned as a
            # CommentedSeq list by the yaml parser.
            s = str(source_names[0])
            self.promise_tuples = (shortname(s), promises[s].rv())  # type: ignore

    def resolve(self) -> Any:
        """
        First apply linkMerge then pickValue if either present.

        :return: dict
        """
        if isinstance(self.promise_tuples, list):
            result = self.link_merge([v[1][v[0]] for v in self.promise_tuples])  # type: ignore
        else:
            value = self.promise_tuples
            result = value[1].get(value[0])  # type: ignore

        result = self.pick_value(result)
        result = filter_skip_null(self.name, result)
        return result

    def link_merge(self, values: dict) -> Union[list, dict]:
        """
        Apply linkMerge operator to `values` object.

        :param values: dict: result of step
        """
        link_merge_type = self.input.get("linkMerge", "merge_nested")

        if link_merge_type == "merge_nested":
            return values

        elif link_merge_type == "merge_flattened":
            result = []  # type: ignore
            for v in values:
                if isinstance(v, MutableSequence):
                    result.extend(v)
                else:
                    result.append(v)
            return result

        else:
            raise validate.ValidationException(
                "Unsupported linkMerge '%s' on %s." % (link_merge_type, self.name)
            )

    def pick_value(self, values: Union[List, Any]) -> Any:
        """
        Apply pickValue operator to `values` object.

        :param values: Intended to be a list, but other types will be returned
                       without modification.
        :return:
        """
        pick_value_type = self.input.get("pickValue")

        if pick_value_type is None:
            return values

        if not isinstance(values, list):
            logger.warning("pickValue used but input %s is not a list." % self.name)
            return values

        result = [v for v in values if not isinstance(v, SkipNull) and v is not None]

        if pick_value_type == "first_non_null":
            if len(result) < 1:
                raise cwltool.errors.WorkflowException(
                    "%s: first_non_null operator found no non-null values" % self.name
                )
            else:
                return result[0]

        elif pick_value_type == "the_only_non_null":
            if len(result) == 0:
                raise cwltool.errors.WorkflowException(
                    "%s: the_only_non_null operator found no non-null values"
                    % self.name
                )
            elif len(result) > 1:
                raise cwltool.errors.WorkflowException(
                    "%s: the_only_non_null operator found more than one non-null values"
                    % self.name
                )
            else:
                return result[0]

        elif pick_value_type == "all_non_null":
            return result

        else:
            raise cwltool.errors.WorkflowException(
                "Unsupported pickValue '%s' on %s" % (pick_value_type, self.name)
            )


class StepValueFrom:
    """
    A workflow step input which has a valueFrom expression attached to it.

    The valueFrom expression will be evaluated to produce the actual input
    object for the step.
    """

    def __init__(self, expr: str, source: Any, req: List[CWLObjectType]):
        """
        Instantiate an object to carry all know about this valueFrom expression.

        :param expr: str: expression as a string
        :param source: the source promise of this step
        :param req: requirements object that is consumed by CWLtool expression evaluator
        """
        self.expr = expr
        self.source = source
        self.context = None
        self.req = req

    def eval_prep(self, step_inputs: dict, file_store: AbstractFileStore):
        """
        Resolve the contents of any file in a set of inputs.

        The inputs must be associated with the StepValueFrom object's self.source.

        Called when loadContents is specified.

        :param step_inputs: Workflow step inputs.
        :param file_store: A toil file store, needed to resolve toil fs:// paths.
        """
        for v in step_inputs.values():
            val = cast(CWLObjectType, v)
            source_input = getattr(self.source, "input", {})
            if isinstance(val, dict) and isinstance(source_input, dict):
                if (
                    val.get("contents") is None
                    and source_input.get("loadContents") is True
                ):
                    fs_access = functools.partial(ToilFsAccess, file_store=file_store)
                    with fs_access("").open(cast(str, val["location"]), "rb") as f:
                        val["contents"] = cwltool.builder.content_limit_respected_read(
                            f
                        )

    def resolve(self) -> Any:
        """
        Resolve the promise in the valueFrom expression's context.

        :return: object that will serve as expression context
        """
        self.context = self.source.resolve()
        return self.context

    def do_eval(self, inputs: CWLObjectType) -> Any:
        """
        Evaluate the valueFrom expression with the given input object.

        :param inputs:
        :return: object
        """
        return cwltool.expression.do_eval(
            self.expr, inputs, self.req, None, None, {}, context=self.context
        )


class DefaultWithSource:
    """A workflow step input that has both a source and a default value."""

    def __init__(self, default: Any, source: Any):
        """
        Instantiate an object to handle a source that has a default value.

        :param default: the default value
        :param source: the source object
        """
        self.default = default
        self.source = source

    def resolve(self) -> Any:
        """
        Determine the final input value when the time is right.

        (when the source can be resolved)

        :return: dict
        """
        if self.source:
            result = self.source.resolve()
            if result is not None:
                return result
        return self.default


class JustAValue:
    """A simple value masquerading as a 'resolve'-able object."""

    def __init__(self, val: Any):
        """Store the value."""
        self.val = val

    def resolve(self) -> Any:
        """Return the value."""
        return self.val


def resolve_dict_w_promises(
    dict_w_promises: dict, file_store: AbstractFileStore = None
) -> dict:
    """
    Resolve a dictionary of promises evaluate expressions to produce the actual values.

    :param dict_w_promises: input dict for these values
    :return: dictionary of actual values
    """
    if isinstance(dict_w_promises, UnresolvedDict):
        first_pass_results = {k: v.resolve() for k, v in dict_w_promises.items()}
    else:
        first_pass_results = {k: v for k, v in dict_w_promises.items()}

    result = {}
    for k, v in dict_w_promises.items():
        if isinstance(v, StepValueFrom):
            if file_store:
                v.eval_prep(first_pass_results, file_store)
            result[k] = v.do_eval(inputs=first_pass_results)
        else:
            result[k] = first_pass_results[k]

    # '_:' prefixed file paths are a signal to cwltool to create folders in place
    # rather than copying them, so we make them here
    for entry in result:
        if isinstance(result[entry], dict):
            location = result[entry].get('location')
            if location:
                if location.startswith('_:file://'):
                    local_dir_path = location[len('_:file://'):]
                    os.makedirs(local_dir_path, exist_ok=True)
                    result[entry]['location'] = local_dir_path
    return result


def simplify_list(maybe_list: Any) -> Any:
    """
    Turn a length one list loaded by cwltool into a scalar.

    Anything else is passed as-is, by reference.
    """
    if isinstance(maybe_list, MutableSequence):
        is_list = aslist(maybe_list)
        if len(is_list) == 1:
            return is_list[0]
    return maybe_list


class ToilPathMapper(PathMapper):
    """
    Keeps track of files in a Toil way.

    Maps the symbolic identifier of a file (the Toil FileID), its local path on
    the host (the value returned by readGlobalFile) and the the location of the
    file inside the software container.
    """

    def __init__(
        self,
        referenced_files: list,
        basedir: str,
        stagedir: str,
        separateDirs: bool = True,
        get_file: Union[Any, None] = None,
        stage_listing: bool = False,
    ):
        """Initialize this ToilPathMapper."""
        self.get_file = get_file
        self.stage_listing = stage_listing
        super(ToilPathMapper, self).__init__(
            referenced_files, basedir, stagedir, separateDirs=separateDirs
        )

    def visit(
        self,
        obj: CWLObjectType,
        stagedir: str,
        basedir: str,
        copy: bool = False,
        staged: bool = False,
    ) -> None:
        """Iterate over a CWL object, resolving File and Directory path references."""
        tgt = convert_pathsep_to_unix(
            os.path.join(stagedir, cast(str, obj["basename"]))
        )
        if obj["location"] in self._pathmap:
            return
        if obj["class"] == "Directory":
            location = cast(str, obj["location"])
            if location.startswith("file://"):
                resolved = schema_salad.ref_resolver.uri_file_path(location)
            else:
                resolved = location
            self._pathmap[location] = MapperEnt(
                resolved, tgt, "WritableDirectory" if copy else "Directory", staged
            )

            if location.startswith("file://") and not self.stage_listing:
                staged = False

            self.visitlisting(
                cast(List, obj.get("listing", [])),
                tgt,
                basedir,
                copy=copy,
                staged=staged,
            )

        elif obj["class"] == "File":
            path = cast(str, obj["location"])
            ab = cwltool.stdfsaccess.abspath(path, basedir)
            if "contents" in obj and path.startswith("_:"):
                self._pathmap[path] = MapperEnt(
                    cast(str, obj["contents"]),
                    tgt,
                    "CreateWritableFile" if copy else "CreateFile",
                    # "CreateFile",  # TODO: Allow "WritableFile" here; see base class
                    staged,
                )
            else:
                with SourceLine(
                    obj,
                    "location",
                    validate.ValidationException,
                    logger.isEnabledFor(logging.DEBUG),
                ):
                    deref = self.get_file(path) if self.get_file else ab
                    if deref.startswith("file:"):
                        deref = schema_salad.ref_resolver.uri_file_path(deref)
                    if urllib.parse.urlsplit(deref).scheme in ["http", "https"]:
                        deref = downloadHttpFile(path)
                    elif urllib.parse.urlsplit(deref).scheme != "toilfs":
                        # Dereference symbolic links
                        st = os.lstat(deref)
                        while stat.S_ISLNK(st.st_mode):
                            rl = os.readlink(deref)
                            deref = (
                                rl
                                if os.path.isabs(rl)
                                else os.path.join(os.path.dirname(deref), rl)
                            )
                            st = os.lstat(deref)

                    self._pathmap[path] = MapperEnt(
                        deref, tgt, "WritableFile" if copy else "File", staged
                    )

            self.visitlisting(
                cast(List[CWLObjectType], obj.get("secondaryFiles", [])),
                stagedir,
                basedir,
                copy=copy,
                staged=staged,
            )


class ToilCommandLineTool(cwltool.command_line_tool.CommandLineTool):
    """Subclass the cwltool command line tool to provide the custom Toil.PathMapper."""

    def make_path_mapper(
        self,
        reffiles: List[Any],
        stagedir: str,
        runtimeContext: cwltool.context.RuntimeContext,
        separateDirs: bool,
    ) -> cwltool.pathmapper.PathMapper:
        """Create the appropriate ToilPathMapper for the situation."""
        return ToilPathMapper(
            reffiles,
            runtimeContext.basedir,
            stagedir,
            separateDirs,
            runtimeContext.toil_get_file,  # type: ignore
        )


def toil_make_tool(
    toolpath_object: CommentedMap,
    loadingContext: cwltool.context.LoadingContext,
) -> Process:
    """
    Emit custom ToilCommandLineTools.

    This factory funciton is meant to be passed to cwltool.load_tool().
    """
    if (
        isinstance(toolpath_object, Mapping)
        and toolpath_object.get("class") == "CommandLineTool"
    ):
        return ToilCommandLineTool(toolpath_object, loadingContext)
    return cwltool.workflow.default_make_tool(toolpath_object, loadingContext)


class ToilFsAccess(cwltool.stdfsaccess.StdFsAccess):
    """Custom filesystem access class which handles toil filestore references."""

    def __init__(self, basedir: str, file_store: AbstractFileStore = None):
        """Create a FsAccess object for the given Toil Filestore and basedir."""
        self.file_store = file_store
        super(ToilFsAccess, self).__init__(basedir)

    def exists(self, path: str) -> bool:
        """Test for file existance."""
        # toil's _abs() throws errors when files are not found and cwltool's _abs() does not
        try:
            return os.path.exists(self._abs(path))
        except NoSuchFileException:
            return False

    def realpath(self, path: str) -> str:
        if path.startswith("toilfs:"):
            # import the file and make it available locally if it exists
            path = self._abs(path)
        return os.path.realpath(path)

    def _abs(self, path: str) -> str:
        """
        Return a local absolute path for a file (no schema).

        Overwrites cwltool.stdfsaccess.StdFsAccess._abs() to account for toil specific schema.
        """
<<<<<<< HEAD
        # Used to fetch a path to determine if a file exists in the inherited cwltool.stdfsaccess.StdFsAccess,
        # (among other things) so this should not error on missing files.
        # See: https://github.com/common-workflow-language/cwltool/blob/beab66d649dd3ee82a013322a5e830875e8556ba/cwltool/stdfsaccess.py#L43
=======
        # Used to fetch a path to determine if a file exists in the inherited
        # cwltool.stdfsaccess.StdFsAccess, (among other things) so this should
        # not error on missing files.
        # See: https://github.com/common-workflow-language/cwltool/blob/beab66d649dd3ee82a013322a5e830875e8556ba/cwltool/stdfsaccess.py#L43  # noqa B950
>>>>>>> 8081a3ea
        if path.startswith("toilfs:"):
            logger.debug("Need to download file to get a local absolute path.")
            destination = self.file_store.readGlobalFile(FileID.unpack(path[7:]))
<<<<<<< HEAD
            logger.debug('Downloaded %s to %s', path, destination)
            assert os.path.exists(destination), f'{destination} does not exist after file store import.'
=======
            logger.debug("Downloaded %s to %s", path, destination)
            assert os.path.exists(destination)
>>>>>>> 8081a3ea
            return destination
        else:
            result = super(ToilFsAccess, self)._abs(path)
            return result


def toil_get_file(
    file_store: AbstractFileStore, index: dict, existing: dict, file_store_id: str
) -> str:
    """Get path to input file from Toil jobstore."""
    if not file_store_id.startswith("toilfs:"):
        return file_store.jobStore.getPublicUrl(
            file_store.jobStore.importFile(file_store_id)
        )
    src_path = file_store.readGlobalFile(FileID.unpack(file_store_id[7:]))
    index[src_path] = file_store_id
    existing[file_store_id] = src_path
    return schema_salad.ref_resolver.file_uri(src_path)


def write_file(writeFunc: Any, index: dict, existing: dict, file_uri: str) -> str:
    """
    Write a file into the Toil jobstore.

    'existing' is a set of files retrieved as inputs from toil_get_file. This
    ensures they are mapped back as the same name if passed through.

    Returns a toil uri path to the object.
    """
    # Toil fileStore reference
    if file_uri.startswith("toilfs:"):
        return file_uri
    # File literal outputs with no path, we don't write these and will fail
    # with unsupportedRequirement when retrieving later with getFile
    elif file_uri.startswith("_:"):
        return file_uri
    else:
        file_uri = existing.get(file_uri, file_uri)
        if file_uri not in index:
            if not urlparse.urlparse(file_uri).scheme:
                rp = os.path.realpath(file_uri)
            else:
                rp = file_uri
            try:
                index[file_uri] = "toilfs:" + writeFunc(rp).pack()
                existing[index[file_uri]] = file_uri
            except Exception as e:
                logger.error("Got exception '%s' while copying '%s'", e, file_uri)
                raise
        return index[file_uri]


def prepareDirectoryForUpload(
    directory_metadata: dict, skip_broken: bool = False
) -> None:
    """
    Prepare a Directory object to be uploaded.

    Assumes listings are already filled in.

    Makes sure the directory actually exists, and rewrites its location to be
    something we can use on another machine.

    Since Files and sub-Directories are already tracked by the directory's
    listing, we just need some sentinel path to represent the existence of a
    directory coming from Toil and not the local filesystem.
    """
    if directory_metadata["location"].startswith("toilfs:") or directory_metadata[
        "location"
    ].startswith("_:"):
        # Already in Toil; nothing to do
        return
    if not directory_metadata["location"] and directory_metadata["path"]:
        directory_metadata["location"] = schema_salad.ref_resolver.file_uri(
            directory_metadata["path"]
        )
    if directory_metadata["location"].startswith("file://") and not os.path.isdir(
        directory_metadata["location"][7:]
    ):
        if skip_broken:
            return
        else:
            raise cwltool.errors.WorkflowException(
                "Directory is missing: %s" % directory_metadata["location"]
            )

    # The metadata for a directory is all we need to keep around for it. It
    # doesn't have a real location. But each directory needs a unique location
    # or cwltool won't ship the metadata along. cwltool takes "_:" as a signal
    # to make directories instead of copying from somewhere. So we give every
    # directory a unique _: location and cwltool's machinery Just Works.
    directory_metadata["location"] = "_:" + directory_metadata["location"]

    logger.debug("Sending directory at %s", directory_metadata["location"])


def uploadFile(
    uploadfunc: Any,
    fileindex: dict,
    existing: dict,
    file_metadata: dict,
    skip_broken: bool = False,
) -> None:
    """
<<<<<<< HEAD
    if file_metadata["location"].startswith("toilfs:") or file_metadata["location"].startswith("_:"):
=======
    Update a file object so that the location is a reference to the toil file store.

    Write the file object to the file store if necessary.
    """
    if file_metadata["location"].startswith("toilfs:") or file_metadata[
        "location"
    ].startswith("_:"):
>>>>>>> 8081a3ea
        return
    if file_metadata["location"] in fileindex:
        file_metadata["location"] = fileindex[file_metadata["location"]]
        return
    if not file_metadata["location"] and file_metadata["path"]:
        file_metadata["location"] = schema_salad.ref_resolver.file_uri(
            file_metadata["path"]
        )
    if file_metadata["location"].startswith("file://") and not os.path.isfile(
        file_metadata["location"][7:]
    ):
        if skip_broken:
            return
        else:
            raise cwltool.errors.WorkflowException(
                "File is missing: %s" % file_metadata["location"]
            )
    file_metadata["location"] = write_file(
        uploadfunc, fileindex, existing, file_metadata["location"]
    )

    logger.debug("Sending file at: %s", file_metadata["location"])


def writeGlobalFileWrapper(file_store: AbstractFileStore, fileuri: str) -> str:
    """Wrap writeGlobalFile to accept file:// URIs."""
    fileuri = fileuri if ":/" in fileuri else f"file://{fileuri}"
    return file_store.writeGlobalFile(schema_salad.ref_resolver.uri_file_path(fileuri))


def remove_empty_listings(
    fs_access: cwltool.stdfsaccess.StdFsAccess, rec: CWLObjectType, recursive: bool = True
) -> None:
    if rec.get("class") != "Directory":
        finddirs = []  # type: List[CWLObjectType]
        visit_class(rec, ("Directory",), finddirs.append)
        for f in finddirs:
            remove_empty_listings(fs_access, f, recursive=recursive)
        return
    if "listing" in rec and rec["listing"] == []:
        del rec["listing"]
        return


class ResolveIndirect(Job):
<<<<<<< HEAD
    """A helper Job which accepts an unresolved dict (containing promises) and
    produces a dictionary of actual values.
=======
    """
    Helper Job.

    Accepts an unresolved dict (containing promises) and produces a dictionary
    of actual values.
>>>>>>> 8081a3ea
    """
    def __init__(self, cwljob: dict):
        """Store the dictionary of promises for later resolution."""
        super(ResolveIndirect, self).__init__()
        self.cwljob = cwljob

    def run(self, file_store: AbstractFileStore) -> dict:
        """Evaluate the promises and return their values."""
        return resolve_dict_w_promises(self.cwljob)


def toilStageFiles(
    file_store: AbstractFileStore,
    cwljob: Union[Dict[Text, Any], List[Dict[Text, Any]]],
    outdir: str,
    destBucket: Union[str, None] = None,
) -> None:
    """Copy input files out of the global file store and update location and path."""

    def _collectDirEntries(
        obj: Union[Dict[Text, Any], List[Dict[Text, Any]]]
    ) -> Iterator[Dict[Text, Any]]:
        if isinstance(obj, dict):
            if obj.get("class") in ("File", "Directory"):
                yield obj
                for dir_entry in _collectDirEntries(obj.get("secondaryFiles", [])):
                    yield dir_entry
            else:
                for sub_obj in obj.values():
                    for dir_entry in _collectDirEntries(sub_obj):
                        yield dir_entry
        elif isinstance(obj, list):
            for sub_obj in obj:
                for dir_entry in _collectDirEntries(sub_obj):
                    yield dir_entry

    jobfiles = list(_collectDirEntries(cwljob))
    pm = ToilPathMapper(jobfiles, "", outdir, separateDirs=False, stage_listing=True)
    for _, p in pm.items():
        if p.staged:
            if destBucket and p.type in ["File", "CreateFile"]:
                # Directories don't need to be created if we're exporting to a bucket
                baseName = p.target[len(outdir) :]
                local_file_path = p.resolved[len("file://") :]

                if (
                    p.type == "CreateFile"
                ):  # TODO: CreateFile for buckets is not under testing
                    local_file_path = os.path.join(
                        file_store.getLocalTempDir(), baseName
                    )
                    with open(local_file_path, "wb") as n:
                        n.write(p.resolved.encode("utf-8"))

                destUrl = "/".join(s.strip("/") for s in [destBucket, baseName])
                file_store.exportFile(FileID.unpack(local_file_path), destUrl)
            else:
                if not os.path.exists(p.target) and p.type == "Directory":
                    os.makedirs(p.target)
                if not os.path.exists(p.target) and p.type == "File":
                    os.makedirs(os.path.dirname(p.target), exist_ok=True)
                    file_store.exportFile(
                        FileID.unpack(p.resolved[7:]), "file://" + p.target
                    )
                if not os.path.exists(p.target) and p.type == "CreateFile":
                    os.makedirs(os.path.dirname(p.target), exist_ok=True)
                    with open(p.target, "wb") as n:
                        n.write(p.resolved.encode("utf-8"))

    def _check_adjust(f: dict) -> dict:
        f["location"] = schema_salad.ref_resolver.file_uri(pm.mapper(f["location"])[1])

        if "contents" in f:
            del f["contents"]
        return f

    visit_class(cwljob, ("File", "Directory"), _check_adjust)


class CWLJobWrapper(Job):
    """
    Wrap a CWL job that uses dynamic resources requirement.

    When executed, this creates a new child job which has the correct resource
    requirement set.
    """

    def __init__(
        self,
        tool: ToilCommandLineTool,
        cwljob: dict,
        runtime_context: cwltool.context.RuntimeContext,
        conditional: Union[Conditional, None] = None,
    ):
        """Store our context for later evaluation."""
        super(CWLJobWrapper, self).__init__(cores=1, memory=1024 * 1024, disk=8 * 1024)
        self.cwltool = remove_pickle_problems(tool)
        self.cwljob = cwljob
        self.runtime_context = runtime_context
        self.conditional = conditional

    def run(self, file_store: AbstractFileStore) -> Any:
        """Create a child job with the correct resource requirements set."""
        cwljob = resolve_dict_w_promises(self.cwljob, file_store)
        fill_in_defaults(
            self.cwltool.tool["inputs"],
            cwljob,
            self.runtime_context.make_fs_access(self.runtime_context.basedir or ""),
        )
        realjob = CWLJob(
            tool=self.cwltool,
            cwljob=cwljob,
            runtime_context=self.runtime_context,
            conditional=self.conditional,
        )
        self.addChild(realjob)
        return realjob.rv()


class CWLJob(Job):
    """Execute a CWL tool using cwltool.executors.SingleJobExecutor."""

    def __init__(
        self,
        tool: ToilCommandLineTool,
        cwljob: dict,
        runtime_context: cwltool.context.RuntimeContext,
        conditional: Union[Conditional, None] = None,
    ):
        """Store the context for later execution."""
        self.cwltool = remove_pickle_problems(tool)
        self.conditional = conditional or Conditional()

        if runtime_context.builder:
            self.builder = runtime_context.builder
        else:
            self.builder = cwltool.builder.Builder(
                job=cwljob,
                files=[],
                bindings=[],
                schemaDefs={},
                names=Names(),
                requirements=self.cwltool.requirements,
                hints=[],
                resources={},
                mutation_manager=None,
                formatgraph=None,
                make_fs_access=runtime_context.make_fs_access,  # type: ignore
                fs_access=runtime_context.make_fs_access(""),
                job_script_provider=None,
                timeout=runtime_context.eval_timeout,
                debug=False,
                js_console=False,
                force_docker_pull=False,
                loadListing=determine_load_listing(tool),
                outdir="",
                tmpdir="/tmp",  # TODO: use actual defaults here
                stagedir="/var/lib/cwl",  # TODO: use actual defaults here
                cwlVersion=cast(str, self.cwltool.metadata["cwlVersion"]),
            )

        req = tool.evalResources(self.builder, runtime_context)
        # pass the default of None if basecommand is empty
        unitName = self.cwltool.tool.get("baseCommand", None)
        if isinstance(unitName, (MutableSequence, tuple)):
            unitName = " ".join(unitName)

        try:
            displayName = str(self.cwltool.tool["id"])
        except KeyError:
            displayName = None

        super(CWLJob, self).__init__(
            cores=req["cores"],
            memory=int(req["ram"] * (2 ** 20)),
            disk=int(
                (cast(int, req["tmpdirSize"]) * (2 ** 20))
                + (cast(int, req["outdirSize"]) * (2 ** 20))
            ),
            unitName=unitName,
            displayName=displayName,
        )

        self.cwljob = cwljob
        try:
            self.jobName = str(self.cwltool.tool["id"])
        except KeyError:
            # fall back to the Toil defined class name if the tool doesn't have
            # an identifier
            pass
        self.runtime_context = runtime_context
        self.step_inputs = self.cwltool.tool["inputs"]
        self.workdir = runtime_context.workdir  # type: ignore

    def required_env_vars(self, cwljob: Any) -> Iterator[Tuple[str, str]]:
        """Yield environment variables from EnvVarRequirement."""
        if isinstance(cwljob, dict):
            if cwljob.get("class") == "EnvVarRequirement":
                for t in cwljob.get("envDef", {}):
                    yield t["envName"], cast(str, self.builder.do_eval(t["envValue"]))
            for v in cwljob.values():
                for env_name, env_value in self.required_env_vars(v):
                    yield env_name, env_value
        if isinstance(cwljob, list):
            for env_var in cwljob:
                for env_name, env_value in self.required_env_vars(env_var):
                    yield env_name, env_value

    def populate_env_vars(self, cwljob: dict) -> dict:
        """
        Prepare environment variables necessary at runtime for the job.

        Env vars specified in the CWL "requirements" section should already be
        loaded in self.cwltool.requirements, however those specified with
        "EnvVarRequirement" take precedence and are only populated here. Therefore,
        this not only returns a dictionary with all evaluated "EnvVarRequirement"
        env vars, but checks self.cwltool.requirements for any env vars with the
        same name and replaces their value with that found in the
        "EnvVarRequirement" env var if it exists.
        """
        self.builder.job = cwljob
        required_env_vars = {}
        # iterate over EnvVarRequirement env vars, if any
        for k, v in self.required_env_vars(cwljob):
            required_env_vars[
                k
            ] = v  # will tell cwltool which env vars to take from the environment
            os.environ[k] = v
            # needs to actually be populated in the environment as well or
            # they're not used

        # EnvVarRequirement env vars take priority over those specified with
        # "requirements" so cwltool.requirements need to be overwritten if an
        # env var with the same name is found
        for req in self.cwltool.requirements:
            for env_def in cast(Dict, req.get("envDef", {})):
                env_name = env_def.get("envName", "")
                if env_name in required_env_vars:
                    env_def["envValue"] = required_env_vars[env_name]
        return required_env_vars

    def run(self, file_store: AbstractFileStore) -> Any:
        """Execute the CWL document."""
        # Adjust cwltool's logging to conform to Toil's settings.
        # We need to make sure this happens in every worker process before we
        # do CWL things.
        cwllogger.removeHandler(defaultStreamHandler)
        cwllogger.setLevel(logger.getEffectiveLevel())

        cwljob = resolve_dict_w_promises(self.cwljob, file_store)

        if self.conditional.is_false(cwljob):
            return self.conditional.skipped_outputs()

        fill_in_defaults(
            self.step_inputs, cwljob, self.runtime_context.make_fs_access("")
        )

        required_env_vars = self.populate_env_vars(cwljob)

        immobile_cwljob_dict = copy.deepcopy(cwljob)
        for inp_id in immobile_cwljob_dict.keys():
            found = False
            for field in cast(
                List[Dict[str, str]], self.cwltool.inputs_record_schema["fields"]
            ):
                if field["name"] == inp_id:
                    found = True
            if not found:
                cwljob.pop(inp_id)

        # Exports temporary directory for batch systems that reset TMPDIR
        os.environ["TMPDIR"] = os.path.realpath(file_store.getLocalTempDir())
        outdir = os.path.join(file_store.getLocalTempDir(), "out")
        os.mkdir(outdir)
        # Just keep the temporary output prefix under the job's local temp dir,
        # next to the outdir.
        #
        # If we maintain our own system of nested temp directories, we won't
        # know when all the jobs using a higher-level directory are ready for
        # it to be deleted. The local temp dir, under Toil's workDir, will be
        # cleaned up by Toil.
        tmp_outdir_prefix = os.path.join(file_store.getLocalTempDir(), "tmp-out")

        index = {}  # type: ignore
        existing = {}  # type: ignore
        # Prepare the run instructions for cwltool
        runtime_context = self.runtime_context.copy()
        runtime_context.basedir = os.getcwd()
        runtime_context.outdir = outdir
        runtime_context.tmp_outdir_prefix = tmp_outdir_prefix
        runtime_context.tmpdir_prefix = file_store.getLocalTempDir()
        runtime_context.make_fs_access = functools.partial(
            ToilFsAccess, file_store=file_store
        )
        runtime_context.preserve_environment = required_env_vars

        runtime_context.toil_get_file = functools.partial(  # type: ignore
            toil_get_file, file_store, index, existing
        )

<<<<<<< HEAD
        process_uuid = uuid.uuid4()
        started_at = datetime.datetime.now()
        logger.debug('Running CWL job: %s', cwljob)
=======
        process_uuid = uuid.uuid4()  # noqa F841
        started_at = datetime.datetime.now()  # noqa F841

        logger.debug("Running CWL job: %s", cwljob)
>>>>>>> 8081a3ea

        output, status = cwltool.executors.SingleJobExecutor().execute(
            process=self.cwltool,
            job_order_object=cwljob,
            runtime_context=runtime_context,
            logger=cwllogger,
        )
        ended_at = datetime.datetime.now()  # noqa F841
        if status != "success":
            raise cwltool.errors.WorkflowException(status)

        adjustDirObjs(
            output,
            functools.partial(
                get_listing, cwltool.stdfsaccess.StdFsAccess(outdir), recursive=True
            ),
        )

        adjustDirObjs(output, functools.partial(
            remove_empty_listings, cwltool.stdfsaccess.StdFsAccess(outdir),
            recursive=True))

        adjustDirObjs(output, prepareDirectoryForUpload)

        # write the outputs into the jobstore
        adjustFileObjs(
            output,
            functools.partial(
                uploadFile,
                functools.partial(writeGlobalFileWrapper, file_store),
                index,
                existing,
            ),
        )

        # metadata[process_uuid] = {
        #     'started_at': started_at,
        #     'ended_at': ended_at,
        #     'job_order': cwljob,
        #     'outputs': output,
        #     'internal_name': self.jobName
        # }
        return output


def makeJob(
    tool: Process,
    jobobj: dict,
    runtime_context: cwltool.context.RuntimeContext,
    conditional: Union[Conditional, None],
) -> tuple:
    """
    Create the correct Toil Job object for the CWL tool.

    Types: workflow, job, or job wrapper for dynamic resource requirements.

    :return: "wfjob, followOn" if the input tool is a workflow, and "job, job" otherwise
    """
    if tool.tool["class"] == "Workflow":
        wfjob = CWLWorkflow(
            cast(cwltool.workflow.Workflow, tool),
            jobobj,
            runtime_context,
            conditional=conditional,
        )
        followOn = ResolveIndirect(wfjob.rv())
        wfjob.addFollowOn(followOn)
        return wfjob, followOn
    else:
        resourceReq, _ = tool.get_requirement("ResourceRequirement")
        if resourceReq:
            for req in (
                "coresMin",
                "coresMax",
                "ramMin",
                "ramMax",
                "tmpdirMin",
                "tmpdirMax",
                "outdirMin",
                "outdirMax",
            ):
                r = resourceReq.get(req)
                if isinstance(r, str) and ("$(" in r or "${" in r):
                    # Found a dynamic resource requirement so use a job wrapper
                    job = CWLJobWrapper(
                        cast(ToilCommandLineTool, tool),
                        jobobj,
                        runtime_context,
                        conditional=conditional,
                    )
                    return job, job
        job = CWLJob(tool, jobobj, runtime_context, conditional=conditional)  # type: ignore
        return job, job


class CWLScatter(Job):
    """
    Implement workflow scatter step.

    When run, this creates a child job for each parameterization of the scatter.
    """

    def __init__(
        self,
        step: cwltool.workflow.WorkflowStep,
        cwljob: dict,
        runtime_context: cwltool.context.RuntimeContext,
        conditional: Union[Conditional, None],
    ):
        """Store our context for later execution."""
        super(CWLScatter, self).__init__()
        self.step = step
        self.cwljob = cwljob
        self.runtime_context = runtime_context
        self.conditional = conditional

    def flat_crossproduct_scatter(
        self, joborder: dict, scatter_keys: list, outputs: list, postScatterEval: Any
    ) -> None:
        """Cartesian product of the inputs, then flattened."""
        scatter_key = shortname(scatter_keys[0])
        for n in range(0, len(joborder[scatter_key])):
            updated_joborder = copy.copy(joborder)
            updated_joborder[scatter_key] = joborder[scatter_key][n]
            if len(scatter_keys) == 1:
                updated_joborder = postScatterEval(updated_joborder)
                subjob, followOn = makeJob(
                    tool=self.step.embedded_tool,
                    jobobj=updated_joborder,
                    runtime_context=self.runtime_context,
                    conditional=self.conditional,
                )
                self.addChild(subjob)
                outputs.append(followOn.rv())
            else:
                self.flat_crossproduct_scatter(
                    updated_joborder, scatter_keys[1:], outputs, postScatterEval
                )

    def nested_crossproduct_scatter(
        self, joborder: dict, scatter_keys: list, postScatterEval: Any
    ) -> list:
        """Cartesian product of the inputs."""
        scatter_key = shortname(scatter_keys[0])
        outputs = []
        for n in range(0, len(joborder[scatter_key])):
            updated_joborder = copy.copy(joborder)
            updated_joborder[scatter_key] = joborder[scatter_key][n]
            if len(scatter_keys) == 1:
                updated_joborder = postScatterEval(updated_joborder)
                subjob, followOn = makeJob(
                    tool=self.step.embedded_tool,
                    jobobj=updated_joborder,
                    runtime_context=self.runtime_context,
                    conditional=self.conditional,
                )
                self.addChild(subjob)
                outputs.append(followOn.rv())
            else:
                outputs.append(
                    self.nested_crossproduct_scatter(
                        updated_joborder, scatter_keys[1:], postScatterEval
                    )
                )
        return outputs

    def run(self, file_store: AbstractFileStore) -> list:
        """Generate the follow on scatter jobs."""
        cwljob = resolve_dict_w_promises(self.cwljob, file_store)

        if isinstance(self.step.tool["scatter"], str):
            scatter = [self.step.tool["scatter"]]
        else:
            scatter = self.step.tool["scatter"]

        scatterMethod = self.step.tool.get("scatterMethod", None)
        if len(scatter) == 1:
            scatterMethod = "dotproduct"
        outputs = []

        valueFrom = {
            shortname(i["id"]): i["valueFrom"]
            for i in self.step.tool["inputs"]
            if "valueFrom" in i
        }

        def postScatterEval(job_dict: dict) -> Any:
            shortio = {shortname(k): v for k, v in job_dict.items()}
            for k in valueFrom:
                job_dict.setdefault(k, None)

            def valueFromFunc(k: str, v: Any) -> Any:
                if k in valueFrom:
                    return cwltool.expression.do_eval(
                        valueFrom[k],
                        shortio,
                        self.step.requirements,
                        None,
                        None,
                        {},
                        context=v,
                    )
                else:
                    return v

            return {k: valueFromFunc(k, v) for k, v in list(job_dict.items())}

        if scatterMethod == "dotproduct":
            for i in range(0, len(cwljob[shortname(scatter[0])])):
                copyjob = copy.copy(cwljob)
                for sc in [shortname(x) for x in scatter]:
                    copyjob[sc] = cwljob[sc][i]
                copyjob = postScatterEval(copyjob)
                subjob, follow_on = makeJob(
                    tool=self.step.embedded_tool,
                    jobobj=copyjob,
                    runtime_context=self.runtime_context,
                    conditional=self.conditional,
                )
                self.addChild(subjob)
                outputs.append(follow_on.rv())
        elif scatterMethod == "nested_crossproduct":
            outputs = self.nested_crossproduct_scatter(cwljob, scatter, postScatterEval)
        elif scatterMethod == "flat_crossproduct":
            self.flat_crossproduct_scatter(cwljob, scatter, outputs, postScatterEval)
        else:
            if scatterMethod:
                raise validate.ValidationException(
                    "Unsupported complex scatter type '%s'" % scatterMethod
                )
            else:
                raise validate.ValidationException(
                    "Must provide scatterMethod to scatter over multiple" " inputs."
                )

        return outputs


class CWLGather(Job):
    """
    Follows on to a scatter Job.

    This gathers the outputs of each job in the scatter into an array for each
    output parameter.
    """

    def __init__(
        self,
        step: cwltool.workflow.WorkflowStep,
        outputs: Union[Mapping, MutableSequence],
    ):
        """Collect our context for later gathering."""
        super(CWLGather, self).__init__()
        self.step = step
        self.outputs = outputs

    @staticmethod
    def extract(obj: Union[Mapping, MutableSequence], k: str) -> list:
        """
        Extract the given key from the obj.

        If the object is a list, extract it from all members of the list.
        """
        if isinstance(obj, Mapping):
            return obj.get(k)
        elif isinstance(obj, MutableSequence):
            cp = []
            for item in obj:
                cp.append(CWLGather.extract(item, k))
            return cp
        else:
            return []

    def run(self, file_store: AbstractFileStore) -> Dict[str, Any]:
        """Gather all the outputs of the scatter."""
        outobj = {}

        def sn(n):
            if isinstance(n, Mapping):
                return shortname(n["id"])
            if isinstance(n, str):
                return shortname(n)

        for k in [sn(i) for i in self.step.tool["out"]]:
            outobj[k] = self.extract(self.outputs, k)

        return outobj


class SelfJob(Job):
    """Fake job object to facilitate implementation of CWLWorkflow.run()."""

    def __init__(self, j: "CWLWorkflow", v: dict):
        """Record the workflow and dictionary."""
        self.j = j
        self.v = v

    def rv(self, *path) -> Any:
        """Return our properties dictionary."""
        return self.v

    def addChild(self, c: str) -> Any:
        """Add a child to our workflow."""
        return self.j.addChild(c)

    def hasChild(self, c: str) -> Any:
        """Check if the given child is in our workflow."""
        return self.j.hasChild(c)


ProcessType = TypeVar(
    "ProcessType",
    ToilCommandLineTool,
    cwltool.workflow.WorkflowStep,
    cwltool.workflow.Workflow,
    cwltool.command_line_tool.CommandLineTool,
    cwltool.command_line_tool.ExpressionTool,
    Process,
)


def remove_pickle_problems(obj: ProcessType) -> ProcessType:
    """Doc_loader does not pickle correctly, causing Toil errors, remove from objects."""
    if hasattr(obj, "doc_loader"):
        obj.doc_loader = None
    if isinstance(obj, cwltool.workflow.WorkflowStep):
        obj.embedded_tool = remove_pickle_problems(obj.embedded_tool)
    elif isinstance(obj, cwltool.workflow.Workflow):
        obj.steps = [remove_pickle_problems(s) for s in obj.steps]
    return obj


class CWLWorkflow(Job):
    """
    Toil Job to convert a CWL workflow grah into a Toil job graph.

    The Toil job graph will include the appropriate dependencies.
    """

    def __init__(
        self,
        cwlwf: cwltool.workflow.Workflow,
        cwljob: dict,
        runtime_context: cwltool.context.RuntimeContext,
        conditional: Union[Conditional, None] = None,
    ):
        """Gather our context for later execution."""
        super(CWLWorkflow, self).__init__()
        self.cwlwf = cwlwf
        self.cwljob = cwljob
        self.runtime_context = runtime_context
        self.cwlwf = remove_pickle_problems(self.cwlwf)
        self.conditional = conditional or Conditional()

    def run(self, file_store: AbstractFileStore):
        """Convert a CWL Workflow graph into a Toil job graph."""
        cwljob = resolve_dict_w_promises(self.cwljob, file_store)

        if self.conditional.is_false(cwljob):
            return self.conditional.skipped_outputs()

        # `promises` dict
        # from: each parameter (workflow input or step output)
        #   that may be used as a "source" for a step input workflow output
        #   parameter
        # to: the job that will produce that value.
        promises: Dict[str, Job] = {}

        # `jobs` dict from step id to job that implements that step.
        jobs = {}

        for inp in self.cwlwf.tool["inputs"]:
            promises[inp["id"]] = SelfJob(self, cwljob)

        all_outputs_fulfilled = False
        while not all_outputs_fulfilled:
            # Iteratively go over the workflow steps, scheduling jobs as their
            # dependencies can be fufilled by upstream workflow inputs or
            # step outputs. Loop exits when the workflow outputs
            # are satisfied.

            all_outputs_fulfilled = True

            for step in self.cwlwf.steps:
                if step.tool["id"] not in jobs:
                    stepinputs_fufilled = True
                    for inp in step.tool["inputs"]:
                        if "source" in inp:
                            for s in aslist(inp["source"]):
                                if s not in promises:
                                    stepinputs_fufilled = False
                    if stepinputs_fufilled:
                        jobobj = {}

                        for inp in step.tool["inputs"]:
                            key = shortname(inp["id"])
                            if "source" in inp:
                                jobobj[key] = ResolveSource(
                                    name=f'{step.tool["id"]}/{key}',
                                    input=inp,
                                    source_key="source",
                                    promises=promises,
                                )

                            if "default" in inp:
                                jobobj[key] = DefaultWithSource(  # type: ignore
                                    copy.copy(inp["default"]), jobobj.get(key)
                                )

                            if "valueFrom" in inp and "scatter" not in step.tool:
                                jobobj[key] = StepValueFrom(  # type: ignore
                                    inp["valueFrom"],
                                    jobobj.get(key, JustAValue(None)),
                                    self.cwlwf.requirements,
                                )

                        conditional = Conditional(
                            expression=step.tool.get("when"),
                            outputs=step.tool["out"],
                            requirements=self.cwlwf.requirements,
                        )

                        if "scatter" in step.tool:
                            wfjob = CWLScatter(
                                step,
                                UnresolvedDict(jobobj),
                                self.runtime_context,
                                conditional=conditional,
                            )
                            followOn = CWLGather(step, wfjob.rv())
                            wfjob.addFollowOn(followOn)
                        else:
                            wfjob, followOn = makeJob(
                                tool=step.embedded_tool,
                                jobobj=UnresolvedDict(jobobj),
                                runtime_context=self.runtime_context,
                                conditional=conditional,
                            )

                        jobs[step.tool["id"]] = followOn

                        connected = False
                        for inp in step.tool["inputs"]:
                            for s in aslist(inp.get("source", [])):
                                if isinstance(
                                    promises[s], (CWLJobWrapper, CWLGather)
                                ) and not promises[s].hasFollowOn(wfjob):
                                    promises[s].addFollowOn(wfjob)
                                    connected = True
                                if not isinstance(
                                    promises[s], (CWLJobWrapper, CWLGather)
                                ) and not promises[s].hasChild(wfjob):
                                    promises[s].addChild(wfjob)
                                    connected = True
                        if not connected:
                            # the workflow step has default inputs only & isn't
                            # connected to other jobs, so add it as child of
                            # this workflow.
                            self.addChild(wfjob)

                        for out in step.tool["outputs"]:
                            promises[out["id"]] = followOn

                for inp in step.tool["inputs"]:
                    for source in aslist(inp.get("source", [])):
                        if source not in promises:
                            all_outputs_fulfilled = False

            # may need a test
            for out in self.cwlwf.tool["outputs"]:
                if "source" in out:
                    if out["source"] not in promises:
                        all_outputs_fulfilled = False

        outobj = {}
        for out in self.cwlwf.tool["outputs"]:
            key = shortname(out["id"])
            outobj[key] = ResolveSource(
                name="Workflow output '%s'" % key,
                input=out,
                source_key="outputSource",
                promises=promises,
            )

        return UnresolvedDict(outobj)


def visitSteps(
    cmdline_tool: Process,
    op: Any,
) -> None:
    """Iterate over a CWL Process object, running the op on each WorkflowStep."""
    if isinstance(cmdline_tool, cwltool.workflow.Workflow):
        for step in cmdline_tool.steps:
            op(step.tool)
            visitSteps(step.embedded_tool, op)


def remove_unprocessed_secondary_files(unfiltered_secondary_files: dict) -> list:
    """
    Remove unprocessed secondary files.

    Interpolated strings and optional inputs in secondary files were added to
    CWL in version 1.1.

    The CWL libraries we call do successfully resolve the interpolated strings,
    but add the resolved fields to the list of unresolved fields so we remove
    them here after the fact.

    We also remove any secondary files here not containing 'toilfs:', which
    means that it was not successfully imported into the toil jobstore.  The
    'required' logic seems to be handled deeper in cwltool.builder.Builder(),
    and correctly determines which files should be imported.  Therefore we
    remove the files here and if this file is SUPPOSED to exist, it will still
    give the appropriate file does not exist error, but just a bit further down
    the track.
    """
    intermediate_secondary_files = []
    final_secondary_files = []
    # remove secondary files still containing interpolated strings
    for sf in unfiltered_secondary_files["secondaryFiles"]:
        sf_bn = sf.get("basename", "")
        if ("$(" not in sf_bn) and ("${" not in sf_bn):
            intermediate_secondary_files.append(sf)
    # remove secondary files that are not present in the filestore
    # i.e. 'file://' only gets converted to 'toilfs:' upon a successful import
    for sf in intermediate_secondary_files:
        sf_loc = sf.get("location", "")
        if sf_loc.startswith("toilfs:"):
            final_secondary_files.append(sf)
    return final_secondary_files


def determine_inplace_update(tool):
    inplace_update_req, _ = tool.get_requirement("InplaceUpdateRequirement")
    inplace_update_tool_req = inplace_update_req.get("inplaceUpdate", False) if inplace_update_req else False
    inplace_update = tool.tool.get("inplaceUpdate", None) or inplace_update_tool_req
    return cast(bool, inplace_update)


def determine_load_listing(tool: ToilCommandLineTool):
    """
    Determine the directory.listing feature in CWL.

    In CWL, any input directory can have a DIRECTORY_NAME.listing (where
    DIRECTORY_NAME is any variable name) set to one of the following three
    options:

        no_listing: DIRECTORY_NAME.listing will be undefined.
            e.g. inputs.DIRECTORY_NAME.listing == unspecified

        shallow_listing: DIRECTORY_NAME.listing will return a list one level
                         deep of DIRECTORY_NAME's contents.
            e.g. inputs.DIRECTORY_NAME.listing == [items in directory]
                 inputs.DIRECTORY_NAME.listing[0].listing == undefined
                 inputs.DIRECTORY_NAME.listing.length == # of items in directory

        deep_listing: DIRECTORY_NAME.listing will return a list of the entire
                      contents of DIRECTORY_NAME.
            e.g. inputs.DIRECTORY_NAME.listing == [items in directory]
                 inputs.DIRECTORY_NAME.listing[0].listing == [items
                      in subdirectory if it exists and is the first item listed]
                 inputs.DIRECTORY_NAME.listing.length == # of items in directory

    See: https://www.commonwl.org/v1.1/CommandLineTool.html#LoadListingRequirement
         https://www.commonwl.org/v1.1/CommandLineTool.html#LoadListingEnum

    DIRECTORY_NAME.listing should be determined first from loadListing.
    If that's not specified, from LoadListingRequirement.
    Else, default to "no_listing" if unspecified.

    :param tool: ToilCommandLineTool
    :return str: One of 'no_listing', 'shallow_listing', or 'deep_listing'.
    """
    load_listing_req, _ = tool.get_requirement("LoadListingRequirement")
<<<<<<< HEAD
    load_listing_tool_req = load_listing_req.get("loadListing", "no_listing") if load_listing_req else "no_listing"
    load_listing = tool.tool.get("loadListing", None) or load_listing_tool_req

    listing_choices = ('no_listing', 'shallow_listing', 'deep_listing')
    assert load_listing in listing_choices, f'Unknown loadListing specified: "{load_listing}".  Valid choices: {listing_choices}'
=======
    load_listing_tool_req = (
        load_listing_req.get("loadListing", "no_listing")
        if load_listing_req
        else "no_listing"
    )
    load_listing = tool.tool.get("loadListing") or load_listing_tool_req
>>>>>>> 8081a3ea
    return load_listing


def main(args: Union[List[str]] = None, stdout: TextIO = sys.stdout) -> int:
    """Run the main loop for toil-cwl-runner."""
    # Remove cwltool logger's stream handler so it uses Toil's
    cwllogger.removeHandler(defaultStreamHandler)
    config = Config()
    config.disableChaining = True
    config.cwl = True
    parser = argparse.ArgumentParser()
    addOptions(parser, config)
    parser.add_argument("cwltool", type=str)
    parser.add_argument("cwljob", nargs=argparse.REMAINDER)

    # Will override the "jobStore" positional argument, enables
    # user to select jobStore or get a default from logic one below.
    parser.add_argument("--jobStore", type=str)
    parser.add_argument("--not-strict", action="store_true")
    parser.add_argument(
        "--enable-dev",
        action="store_true",
        help="Enable loading and running development versions of CWL",
    )
    parser.add_argument("--quiet", dest="logLevel", action="store_const", const="ERROR")
    parser.add_argument("--basedir", type=str)  # TODO: Might be hard-coded?
    parser.add_argument("--outdir", type=str, default=os.getcwd())
    parser.add_argument("--version", action="version", version=baseVersion)
    dockergroup = parser.add_mutually_exclusive_group()
    dockergroup.add_argument(
        "--user-space-docker-cmd",
        help="(Linux/OS X only) Specify a user space docker command (like "
        "udocker or dx-docker) that will be used to call 'pull' and 'run'",
    )
    dockergroup.add_argument(
        "--singularity",
        action="store_true",
        default=False,
        help="[experimental] Use Singularity runtime for running containers. "
        "Requires Singularity v2.6.1+ and Linux with kernel version v3.18+ or "
        "with overlayfs support backported.",
    )
    dockergroup.add_argument(
        "--no-container",
        action="store_true",
        help="Do not execute jobs in a "
        "Docker container, even when `DockerRequirement` "
        "is specified under `hints`.",
    )
    dockergroup.add_argument(
        "--leave-container",
        action="store_false",
        default=True,
        help="Do not delete Docker container used by jobs after they exit",
        dest="rm_container",
    )

    parser.add_argument(
        "--preserve-environment",
        type=str,
        nargs="+",
        help="Preserve specified environment variables when running"
        " CommandLineTools",
        metavar=("VAR1 VAR2"),
        default=("PATH",),
        dest="preserve_environment",
    )
    parser.add_argument(
        "--preserve-entire-environment",
        action="store_true",
        help="Preserve all environment variable when running " "CommandLineTools.",
        default=False,
        dest="preserve_entire_environment",
    )
    parser.add_argument(
        "--destBucket",
        type=str,
        help="Specify a cloud bucket endpoint for output files.",
    )
    parser.add_argument("--beta-dependency-resolvers-configuration", default=None)
    parser.add_argument("--beta-dependencies-directory", default=None)
    parser.add_argument("--beta-use-biocontainers", default=None, action="store_true")
    parser.add_argument("--beta-conda-dependencies", default=None, action="store_true")
    parser.add_argument(
        "--tmpdir-prefix",
        type=Text,
        help="Path prefix for temporary directories",
        default="tmp",
    )
    parser.add_argument(
        "--tmp-outdir-prefix",
        type=Text,
        help="Path prefix for intermediate output directories",
        default="tmp",
    )
    parser.add_argument(
        "--force-docker-pull",
        action="store_true",
        default=False,
        dest="force_docker_pull",
        help="Pull latest docker image even if it is locally present",
    )
    parser.add_argument(
        "--no-match-user",
        action="store_true",
        default=False,
        help="Disable passing the current uid to `docker run --user`",
    )
    parser.add_argument(
        "--no-read-only",
        action="store_true",
        default=False,
        help="Do not set root directory in the container as read-only",
    )
    parser.add_argument(
        "--strict-memory-limit",
        action="store_true",
        help="When running with "
        "software containers and the Docker engine, pass either the "
        "calculated memory allocation from ResourceRequirements or the "
        "default of 1 gigabyte to Docker's --memory option.",
    )
    parser.add_argument(
        "--relax-path-checks",
        action="store_true",
        default=False,
        help="Relax requirements on path names to permit "
        "spaces and hash characters.",
        dest="relax_path_checks",
    )
    parser.add_argument(
        "--default-container",
        help="Specify a default docker container that will be "
        "used if the workflow fails to specify one.",
    )
    if args is None:
        args = sys.argv[1:]

    provgroup = parser.add_argument_group(
        "Options for recording provenance " "information of the execution"
    )
    provgroup.add_argument(
        "--provenance",
        help="Save provenance to specified folder as a "
        "Research Object that captures and aggregates "
        "workflow execution and data products.",
        type=Text,
    )

    provgroup.add_argument(
        "--enable-user-provenance",
        default=False,
        action="store_true",
        help="Record user account info as part of provenance.",
        dest="user_provenance",
    )
    provgroup.add_argument(
        "--disable-user-provenance",
        default=False,
        action="store_false",
        help="Do not record user account info in provenance.",
        dest="user_provenance",
    )
    provgroup.add_argument(
        "--enable-host-provenance",
        default=False,
        action="store_true",
        help="Record host info as part of provenance.",
        dest="host_provenance",
    )
    provgroup.add_argument(
        "--disable-host-provenance",
        default=False,
        action="store_false",
        help="Do not record host info in provenance.",
        dest="host_provenance",
    )
    provgroup.add_argument(
        "--orcid",
        help="Record user ORCID identifier as part of "
        "provenance, e.g. https://orcid.org/0000-0002-1825-0097 "
        "or 0000-0002-1825-0097. Alternatively the environment variable "
        "ORCID may be set.",
        dest="orcid",
        default=os.environ.get("ORCID", ""),
        type=Text,
    )
    provgroup.add_argument(
        "--full-name",
        help="Record full name of user as part of provenance, "
        "e.g. Josiah Carberry. You may need to use shell quotes to preserve "
        "spaces. Alternatively the environment variable CWL_FULL_NAME may "
        "be set.",
        dest="cwl_full_name",
        default=os.environ.get("CWL_FULL_NAME", ""),
        type=Text,
    )

    # Problem: we want to keep our job store somewhere auto-generated based on
    # our options, unless overridden by... an option. So we will need to parse
    # options twice, because we need to feed the parser the job store.

    # Propose a local workdir, probably under /tmp.
    # mkdtemp actually creates the directory, but
    # toil requires that the directory not exist,
    # since it is going to be our jobstore,
    # so make it and delete it and allow
    # toil to create it again (!)
    workdir = tempfile.mkdtemp()
    os.rmdir(workdir)

    # we use workdir as default default jobStore:
    options = parser.parse_args([workdir] + args)

    # if tmpdir_prefix is not the default value, set workDir if unset, and move
    # workdir and the job store under it
    if options.tmpdir_prefix != "tmp":
        workdir = cwltool.utils.create_tmp_dir(options.tmpdir_prefix)
        os.rmdir(workdir)
        # Re-parse arguments with the new default jobstore under the temp dir.
        # It still might be overridden by a --jobStore option
        options = parser.parse_args([workdir] + args)
        if options.workDir is None:
            # We need to override workDir because by default Toil will pick
            # somewhere under the system temp directory if unset, ignoring
            # --tmpdir-prefix.
            #
            # If set, workDir needs to exist, so we directly use the prefix
            options.workDir = cwltool.utils.create_tmp_dir(options.tmpdir_prefix)

    if options.provisioner and not options.jobStore:
        raise NoSuchJobStoreException(
            "Please specify a jobstore with the --jobStore option when "
            "specifying a provisioner."
        )

    if options.batchSystem == "kubernetes":
        options.singularity = True

    use_container = not options.no_container

    if options.logLevel:
        # Make sure cwltool uses Toil's log level.
        # Applies only on the leader.
        cwllogger.setLevel(options.logLevel)

    outdir = os.path.abspath(options.outdir)
    tmp_outdir_prefix = os.path.abspath(options.tmp_outdir_prefix)

    fileindex = {}  # type: ignore
    existing = {}  # type: ignore
    conf_file = getattr(options, "beta_dependency_resolvers_configuration", None)
    use_conda_dependencies = getattr(options, "beta_conda_dependencies", None)
    job_script_provider = None
    if conf_file or use_conda_dependencies:
        dependencies_configuration = DependenciesConfiguration(options)
        job_script_provider = dependencies_configuration

    options.default_container = None
    runtime_context = cwltool.context.RuntimeContext(vars(options))
    runtime_context.find_default_container = functools.partial(
<<<<<<< HEAD
        find_default_container, options)
    runtime_context.workdir = workdir
=======
        find_default_container, options
    )
    runtime_context.workdir = workdir  # type: ignore
    runtime_context.move_outputs = "leave"
>>>>>>> 8081a3ea
    runtime_context.rm_tmpdir = False
    loading_context = cwltool.context.LoadingContext(vars(options))

    if options.provenance:
        research_obj = cwltool.provenance.ResearchObject(
            temp_prefix_ro=options.tmp_outdir_prefix,
            orcid=options.orcid,
            full_name=options.cwl_full_name,
            fsaccess=runtime_context.make_fs_access(""),
        )
        runtime_context.research_obj = research_obj

    with Toil(options) as toil:
        if options.restart:
            outobj = toil.restart()
        else:
            loading_context.hints = [
                {
                    "class": "ResourceRequirement",
                    "coresMin": toil.config.defaultCores,
                    "ramMin": toil.config.defaultMemory / (2 ** 20),
                    "outdirMin": toil.config.defaultDisk / (2 ** 20),
                    "tmpdirMin": 0,
                }
            ]
            loading_context.construct_tool_object = toil_make_tool
            loading_context.resolver = cwltool.resolver.tool_resolver
            loading_context.strict = not options.not_strict
            options.workflow = options.cwltool
            options.job_order = options.cwljob
            uri, tool_file_uri = cwltool.load_tool.resolve_tool_uri(
                options.cwltool,
                loading_context.resolver,
                loading_context.fetcher_constructor,
            )
            options.tool_help = None
            options.debug = options.logLevel == "DEBUG"
            job_order_object, options.basedir, jobloader = cwltool.main.load_job_order(
                options,
                sys.stdin,
                loading_context.fetcher_constructor,
                loading_context.overrides_list,
                tool_file_uri,
            )

            loading_context, workflowobj, uri = cwltool.load_tool.fetch_document(
                uri, loading_context
            )
            loading_context, uri = cwltool.load_tool.resolve_and_validate_document(
                loading_context, workflowobj, uri
            )
            loading_context.overrides_list.extend(
                cast(
                    List[CWLObjectType],
                    loading_context.metadata.get("cwltool:overrides", []),
                )
            )

            document_loader = loading_context.loader
            metadata = loading_context.metadata
            processobj = document_loader.idx

            if options.provenance and runtime_context.research_obj:
                runtime_context.research_obj.packed_workflow(
                    cwltool.main.print_pack(loading_context, uri)
                )

            try:
                tool = cwltool.load_tool.make_tool(uri, loading_context)
            except cwltool.process.UnsupportedRequirement as err:
                logging.error(err)
                return 33
            runtime_context.secret_store = SecretStore()
            initialized_job_order = cwltool.main.init_job_order(
                job_order_object,
                options,
                tool,
                jobloader,
                sys.stdout,
                secret_store=runtime_context.secret_store,
            )

            fs_access = cwltool.stdfsaccess.StdFsAccess(options.basedir)
            fill_in_defaults(tool.tool["inputs"], initialized_job_order, fs_access)

            def path_to_loc(obj):
                if "location" not in obj and "path" in obj:
                    obj["location"] = obj["path"]
                    del obj["path"]

            def import_files(inner_tool):
                visit_class(inner_tool, ("File", "Directory"), path_to_loc)
                visit_class(
                    inner_tool, ("File",), functools.partial(add_sizes, fs_access)
                )
                normalizeFilesDirs(inner_tool)

                adjustFileObjs(
                    inner_tool,
                    functools.partial(
                        uploadFile,
                        toil.importFile,
                        fileindex,
                        existing,
                        skip_broken=True,
                    ),
                )  # actually import files into the jobstore

            import_files(tool.tool)

            for inp in tool.tool["inputs"]:

                def set_secondary(fileobj):
                    if isinstance(fileobj, Mapping) and fileobj.get("class") == "File":
                        if "secondaryFiles" not in fileobj:
                            # inits all secondary files with 'file://' schema
                            # later changed to 'toilfs:' when imported into the jobstore
                            fileobj["secondaryFiles"] = [
                                {
                                    "location": cwltool.builder.substitute(
                                        fileobj["location"], sf["pattern"]
                                    ),
                                    "class": "File",
                                }
                                for sf in inp["secondaryFiles"]
                            ]

                    if isinstance(fileobj, MutableSequence):
                        for entry in fileobj:
                            set_secondary(entry)

                if shortname(inp["id"]) in initialized_job_order and inp.get(
                    "secondaryFiles"
                ):
                    set_secondary(initialized_job_order[shortname(inp["id"])])

            runtime_context.use_container = use_container
            runtime_context.tmp_outdir_prefix = os.path.realpath(tmp_outdir_prefix)
            runtime_context.job_script_provider = job_script_provider
            runtime_context.force_docker_pull = options.force_docker_pull
            runtime_context.no_match_user = options.no_match_user
            runtime_context.no_read_only = options.no_read_only
            runtime_context.basedir = options.basedir
            runtime_context.move_outputs = "move" if determine_inplace_update(tool) else "leave"

            # We instantiate an early builder object here to populate indirect
            # secondaryFile references using cwltool's library because we need
            # to resolve them before toil imports them into the filestore.
            # A second builder will be built in the job's run method when toil
            # actually starts the cwl job.
            builder = tool._init_job(initialized_job_order, runtime_context)

            # make sure this doesn't add listing items; if shallow_listing is
            # selected, it will discover dirs one deep and then again later on
            # (producing 2+ deep listings instead of only 1)
            builder.loadListing = "no_listing"

            builder.bind_input(
                tool.inputs_record_schema,
                initialized_job_order,
                discover_secondaryFiles=True,
            )

            # files with the 'file://' uri are imported into the jobstore and
            # changed to 'toilfs:'
            import_files(initialized_job_order)

            visitSteps(tool, import_files)

            for job_name in initialized_job_order:
                if isinstance(initialized_job_order[job_name], list):
                    for job_params in cast(List, initialized_job_order[job_name]):
                        if isinstance(job_params, dict):
                            if "secondaryFiles" in job_params:
                                job_params[
                                    "secondaryFiles"
                                ] = remove_unprocessed_secondary_files(job_params)

            try:
                wf1, _ = makeJob(
                    tool=tool,
                    jobobj={},
                    runtime_context=runtime_context,
                    conditional=None,
                )
            except cwltool.process.UnsupportedRequirement as err:
                logging.error(err)
                return 33
            wf1.cwljob = initialized_job_order
            outobj = toil.start(wf1)

        outobj = resolve_dict_w_promises(outobj)

        # Stage files. Specify destination bucket if specified in CLI
        # options. If destination bucket not passed in,
        # options.destBucket's value will be None.
        toilStageFiles(toil, outobj, outdir, destBucket=options.destBucket)

        if runtime_context.research_obj is not None:
            runtime_context.research_obj.create_job(outobj, True)

            def remove_at_id(doc):
                if isinstance(doc, MutableMapping):
                    for key in list(doc.keys()):
                        if key == "@id":
                            del doc[key]
                        else:
                            value = doc[key]
                            if isinstance(value, MutableMapping):
                                remove_at_id(value)
                            if isinstance(value, MutableSequence):
                                for entry in value:
                                    if isinstance(value, MutableMapping):
                                        remove_at_id(entry)

            remove_at_id(outobj)
            visit_class(
                outobj,
                ("File",),
                functools.partial(add_sizes, runtime_context.make_fs_access("")),
            )
            prov_dependencies = cwltool.main.prov_deps(
                workflowobj, document_loader, uri
            )
            runtime_context.research_obj.generate_snapshot(prov_dependencies)
            runtime_context.research_obj.close(options.provenance)

        if not options.destBucket:
            visit_class(
                outobj,
                ("File",),
                functools.partial(
                    compute_checksums, cwltool.stdfsaccess.StdFsAccess("")
                ),
            )

        visit_class(outobj, ("File",), MutationManager().unset_generation)
        stdout.write(json.dumps(outobj, indent=4))

    return 0


def find_default_container(
    args: argparse.Namespace, builder: cwltool.builder.Builder
) -> str:
    """Find the default constuctor by consulting a Toil.options object."""
    if args.default_container:
        return args.default_container
    if args.beta_use_biocontainers:
        return get_container_from_software_requirements(True, builder)
    return None<|MERGE_RESOLUTION|>--- conflicted
+++ resolved
@@ -44,6 +44,7 @@
 import cwltool.stdfsaccess
 import cwltool.workflow
 import schema_salad.ref_resolver
+from cwltool.builder import content_limit_respected_read
 from cwltool.loghandler import _logger as cwllogger
 from cwltool.loghandler import defaultStreamHandler
 from cwltool.mutation import MutationManager
@@ -53,19 +54,13 @@
 from cwltool.secrets import SecretStore
 from cwltool.software_requirements import (
     DependenciesConfiguration, get_container_from_software_requirements)
-<<<<<<< HEAD
-from cwltool.utils import aslist, convert_pathsep_to_unix, get_listing, normalizeFilesDirs, CWLObjectType, CWLOutputAtomType
-from cwltool.mutation import MutationManager
-from cwltool.builder import content_limit_respected_read
-=======
-from cwltool.utils import (CWLObjectType, adjustDirObjs, adjustFileObjs,
-                           aslist, convert_pathsep_to_unix, get_listing,
-                           normalizeFilesDirs, visit_class)
+from cwltool.utils import (CWLOutputAtomType, CWLObjectType, adjustDirObjs,
+                           adjustFileObjs, aslist, convert_pathsep_to_unix,
+                           get_listing, normalizeFilesDirs, visit_class)
 from ruamel.yaml.comments import CommentedMap
 from schema_salad import validate
 from schema_salad.schema import Names
 from schema_salad.sourceline import SourceLine
->>>>>>> 8081a3ea
 
 from toil.common import Config, Toil, addOptions
 from toil.fileStores import FileID
@@ -687,26 +682,15 @@
 
         Overwrites cwltool.stdfsaccess.StdFsAccess._abs() to account for toil specific schema.
         """
-<<<<<<< HEAD
-        # Used to fetch a path to determine if a file exists in the inherited cwltool.stdfsaccess.StdFsAccess,
-        # (among other things) so this should not error on missing files.
-        # See: https://github.com/common-workflow-language/cwltool/blob/beab66d649dd3ee82a013322a5e830875e8556ba/cwltool/stdfsaccess.py#L43
-=======
         # Used to fetch a path to determine if a file exists in the inherited
         # cwltool.stdfsaccess.StdFsAccess, (among other things) so this should
         # not error on missing files.
         # See: https://github.com/common-workflow-language/cwltool/blob/beab66d649dd3ee82a013322a5e830875e8556ba/cwltool/stdfsaccess.py#L43  # noqa B950
->>>>>>> 8081a3ea
         if path.startswith("toilfs:"):
             logger.debug("Need to download file to get a local absolute path.")
             destination = self.file_store.readGlobalFile(FileID.unpack(path[7:]))
-<<<<<<< HEAD
             logger.debug('Downloaded %s to %s', path, destination)
             assert os.path.exists(destination), f'{destination} does not exist after file store import.'
-=======
-            logger.debug("Downloaded %s to %s", path, destination)
-            assert os.path.exists(destination)
->>>>>>> 8081a3ea
             return destination
         else:
             result = super(ToilFsAccess, self)._abs(path)
@@ -811,9 +795,6 @@
     skip_broken: bool = False,
 ) -> None:
     """
-<<<<<<< HEAD
-    if file_metadata["location"].startswith("toilfs:") or file_metadata["location"].startswith("_:"):
-=======
     Update a file object so that the location is a reference to the toil file store.
 
     Write the file object to the file store if necessary.
@@ -821,7 +802,6 @@
     if file_metadata["location"].startswith("toilfs:") or file_metadata[
         "location"
     ].startswith("_:"):
->>>>>>> 8081a3ea
         return
     if file_metadata["location"] in fileindex:
         file_metadata["location"] = fileindex[file_metadata["location"]]
@@ -867,16 +847,11 @@
 
 
 class ResolveIndirect(Job):
-<<<<<<< HEAD
-    """A helper Job which accepts an unresolved dict (containing promises) and
-    produces a dictionary of actual values.
-=======
     """
     Helper Job.
 
     Accepts an unresolved dict (containing promises) and produces a dictionary
     of actual values.
->>>>>>> 8081a3ea
     """
     def __init__(self, cwljob: dict):
         """Store the dictionary of promises for later resolution."""
@@ -1178,16 +1153,10 @@
             toil_get_file, file_store, index, existing
         )
 
-<<<<<<< HEAD
-        process_uuid = uuid.uuid4()
-        started_at = datetime.datetime.now()
-        logger.debug('Running CWL job: %s', cwljob)
-=======
         process_uuid = uuid.uuid4()  # noqa F841
         started_at = datetime.datetime.now()  # noqa F841
 
         logger.debug("Running CWL job: %s", cwljob)
->>>>>>> 8081a3ea
 
         output, status = cwltool.executors.SingleJobExecutor().execute(
             process=self.cwltool,
@@ -1763,20 +1732,15 @@
     :return str: One of 'no_listing', 'shallow_listing', or 'deep_listing'.
     """
     load_listing_req, _ = tool.get_requirement("LoadListingRequirement")
-<<<<<<< HEAD
-    load_listing_tool_req = load_listing_req.get("loadListing", "no_listing") if load_listing_req else "no_listing"
-    load_listing = tool.tool.get("loadListing", None) or load_listing_tool_req
-
-    listing_choices = ('no_listing', 'shallow_listing', 'deep_listing')
-    assert load_listing in listing_choices, f'Unknown loadListing specified: "{load_listing}".  Valid choices: {listing_choices}'
-=======
     load_listing_tool_req = (
         load_listing_req.get("loadListing", "no_listing")
         if load_listing_req
         else "no_listing"
     )
-    load_listing = tool.tool.get("loadListing") or load_listing_tool_req
->>>>>>> 8081a3ea
+    load_listing = tool.tool.get("loadListing", None) or load_listing_tool_req
+
+    listing_choices = ('no_listing', 'shallow_listing', 'deep_listing')
+    assert load_listing in listing_choices, f'Unknown loadListing specified: "{load_listing}".  Valid choices: {listing_choices}'
     return load_listing
 
 
@@ -2038,15 +2002,9 @@
     options.default_container = None
     runtime_context = cwltool.context.RuntimeContext(vars(options))
     runtime_context.find_default_container = functools.partial(
-<<<<<<< HEAD
-        find_default_container, options)
-    runtime_context.workdir = workdir
-=======
         find_default_container, options
     )
     runtime_context.workdir = workdir  # type: ignore
-    runtime_context.move_outputs = "leave"
->>>>>>> 8081a3ea
     runtime_context.rm_tmpdir = False
     loading_context = cwltool.context.LoadingContext(vars(options))
 
