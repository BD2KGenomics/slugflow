--- conflicted
+++ resolved
@@ -3900,16 +3900,13 @@
             if options.restart:
                 outobj = toil.restart()
             else:
-<<<<<<< HEAD
                 # Before showing the options to any cwltool stuff that wants to
                 # load the workflow, transform options.cwltool, where our
                 # argument for what to run is, to handle Dockstore workflows.
                 options.cwltool = resolve_workflow(options.cwltool)
 
-=======
                 # TODO: why are we doing this? Does this get applied to all
                 # tools as a default or something?
->>>>>>> 631ae0ce
                 loading_context.hints = [
                     {
                         "class": "ResourceRequirement",
