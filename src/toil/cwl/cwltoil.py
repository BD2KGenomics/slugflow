"""Implemented support for Common Workflow Language (CWL) for Toil."""
# Copyright (C) 2015 Curoverse, Inc
# Copyright (C) 2015-2021 Regents of the University of California
# Copyright (C) 2019-2020 Seven Bridges
#
# Licensed under the Apache License, Version 2.0 (the "License");
# you may not use this file except in compliance with the License.
# You may obtain a copy of the License at
#
#     http://www.apache.org/licenses/LICENSE-2.0
#
# Unless required by applicable law or agreed to in writing, software
# distributed under the License is distributed on an "AS IS" BASIS,
# WITHOUT WARRANTIES OR CONDITIONS OF ANY KIND, either express or implied.
# See the License for the specific language governing permissions and
# limitations under the License.

# For an overview of how this all works, see discussion in
# docs/architecture.rst
import base64
import copy
import datetime
import errno
import functools
import glob
import io
import json
import logging
import os
import pprint
import shutil
import socket
import stat
import sys
import textwrap
import uuid
from tempfile import NamedTemporaryFile, gettempdir
from threading import Thread
from typing import (
    IO,
    Any,
    Callable,
    Dict,
    Iterator,
    List,
    Mapping,
    MutableMapping,
    MutableSequence,
    Optional,
    TextIO,
    Tuple,
    Type,
    TypeVar,
    Union,
    cast,
    Sequence,
)
from urllib.parse import quote, unquote, urlparse, urlsplit

import cwl_utils.errors
import cwl_utils.expression
import cwltool.builder
import cwltool.command_line_tool
import cwltool.context
import cwltool.cwlprov
import cwltool.job
import cwltool.load_tool
import cwltool.main
import cwltool.resolver
import schema_salad.ref_resolver
from configargparse import ArgParser, SUPPRESS, Namespace
from cwltool.loghandler import _logger as cwllogger
from cwltool.loghandler import defaultStreamHandler
from cwltool.mpi import MpiConfig
from cwltool.mutation import MutationManager
from cwltool.pathmapper import MapperEnt, PathMapper
from cwltool.process import (
    Process,
    add_sizes,
    compute_checksums,
    fill_in_defaults,
    shortname,
)
from cwltool.secrets import SecretStore
from cwltool.software_requirements import (
    DependenciesConfiguration,
    get_container_from_software_requirements,
)
from cwltool.stdfsaccess import StdFsAccess, abspath
from cwltool.utils import (
    CWLObjectType,
    CWLOutputType,
    DirectoryType,
    adjustDirObjs,
    aslist,
    downloadHttpFile,
    get_listing,
    normalizeFilesDirs,
    visit_class,
)
from ruamel.yaml.comments import CommentedMap, CommentedSeq
from schema_salad.avro.schema import Names
from schema_salad.exceptions import ValidationException
from schema_salad.ref_resolver import file_uri, uri_file_path
from schema_salad.sourceline import SourceLine
from typing_extensions import Literal

from toil.batchSystems.registry import DEFAULT_BATCH_SYSTEM
from toil.common import Toil, addOptions
from toil.cwl import check_cwltool_version

check_cwltool_version()
from toil.cwl.utils import (
    CWL_UNSUPPORTED_REQUIREMENT_EXCEPTION,
    CWL_UNSUPPORTED_REQUIREMENT_EXIT_CODE,
    download_structure,
    get_from_structure,
    visit_cwl_class_and_reduce,
)
from toil.exceptions import FailedJobsException
from toil.fileStores import FileID
from toil.fileStores.abstractFileStore import AbstractFileStore
from toil.job import AcceleratorRequirement, Job, Promise, Promised, unwrap
from toil.jobStores.abstractJobStore import AbstractJobStore, NoSuchFileException
from toil.jobStores.fileJobStore import FileJobStore
from toil.jobStores.utils import JobStoreUnavailableException, generate_locator
from toil.lib.io import mkdtemp
from toil.lib.threading import ExceptionalThread
from toil.statsAndLogging import DEFAULT_LOGLEVEL

logger = logging.getLogger(__name__)

# Find the default temporary directory
DEFAULT_TMPDIR = gettempdir()
# And compose a CWL-style default prefix inside it.
# We used to not put this inside anything and we would drop loads of temp
# directories in the current directory and leave them there.
DEFAULT_TMPDIR_PREFIX = os.path.join(DEFAULT_TMPDIR, "tmp")


def cwltoil_was_removed() -> None:
    """Complain about deprecated entrypoint."""
    raise RuntimeError(
        'Please run with "toil-cwl-runner" instead of "cwltoil" '
        "(which has been removed)."
    )


# The job object passed into CWLJob and CWLWorkflow
# is a dict mapping to tuple of (key, dict)
# the final dict is derived by evaluating each
# tuple looking up the key in the supplied dict.
#
# This is necessary because Toil jobs return a single value (a dict)
# but CWL permits steps to have multiple output parameters that may
# feed into multiple other steps.  This transformation maps the key in the
# output object to the correct key of the input object.


class UnresolvedDict(Dict[Any, Any]):
    """Tag to indicate a dict contains promises that must be resolved."""


class SkipNull:
    """
    Internal sentinel object.

    Indicates a null value produced by each port of a skipped conditional step.
    The CWL 1.2 specification calls for treating this the exactly the same as a
    null value.
    """


def filter_skip_null(name: str, value: Any) -> Any:
    """
    Recursively filter out SkipNull objects from 'value'.

    :param name: Name of port producing this value.
                 Only used when we find an unhandled null from a conditional step
                 and we print out a warning. The name allows the user to better
                 localize which step/port was responsible for the unhandled null.
    :param value: port output value object
    """
    err_flag = [False]
    value = _filter_skip_null(value, err_flag)
    if err_flag[0]:
        logger.warning(
            f"In {name}, SkipNull result found and cast to None. \n"
            "You had a conditional step that did not run, "
            "but you did not use pickValue to handle the skipped input."
        )
    return value


def _filter_skip_null(value: Any, err_flag: List[bool]) -> Any:
    """
    Private implementation for recursively filtering out SkipNull objects from 'value'.

    :param value: port output value object
    :param err_flag: A pass by reference boolean (passed by enclosing in a list) that
                     allows us to flag, at any level of recursion, that we have
                     encountered a SkipNull.
    """
    if isinstance(value, SkipNull):
        err_flag[0] = True
        value = None
    elif isinstance(value, list):
        return [_filter_skip_null(v, err_flag) for v in value]
    elif isinstance(value, dict):
        return {k: _filter_skip_null(v, err_flag) for k, v in value.items()}
    return value


def ensure_no_collisions(
    directory: DirectoryType, dir_description: Optional[str] = None
) -> None:
    """
    Make sure no items in the given CWL Directory have the same name.

    If any do, raise a WorkflowException about a "File staging conflict".

    Does not recurse into subdirectories.
    """

    if dir_description is None:
        # Work out how to describe the directory we are working on.
        dir_description = f"the directory \"{directory.get('basename')}\""

    seen_names = set()

    for child in directory.get("listing", []):
        if "basename" in child:
            # For each child that actually has a path to go at in its parent
            wanted_name = cast(str, child["basename"])
            if wanted_name in seen_names:
                # We used this name already so bail out
                raise cwl_utils.errors.WorkflowException(
                    f'File staging conflict: Duplicate entries for "{wanted_name}"'
                    f" prevent actually creating {dir_description}"
                )
            seen_names.add(wanted_name)


class Conditional:
    """
    Object holding conditional expression until we are ready to evaluate it.

    Evaluation occurs at the moment the encloses step is ready to run.
    """

    def __init__(
        self,
        expression: Optional[str] = None,
        outputs: Union[Dict[str, CWLOutputType], None] = None,
        requirements: Optional[List[CWLObjectType]] = None,
        container_engine: str = "docker",
    ):
        """
        Instantiate a conditional expression.

        :param expression: Expression from the 'when' field of the step
        :param outputs: The output dictionary for the step. This is needed because
                        if the step is skipped, all the outputs need to be populated
                        with SkipNull values
        :param requirements: The requirements object that is needed for the context the
                             expression will evaluate in.
        """
        self.expression = expression
        self.outputs = outputs or {}
        self.requirements = requirements or []
        self.container_engine = container_engine

    def is_false(self, job: CWLObjectType) -> bool:
        """
        Determine if expression evaluates to False given completed step inputs.

        :param job: job output object
        :return: bool
        """
        if self.expression is None:
            return False

        expr_is_true = cwl_utils.expression.do_eval(
            self.expression,
            {shortname(k): v for k, v in resolve_dict_w_promises(job).items()},
            self.requirements,
            None,
            None,
            {},
            container_engine=self.container_engine,
        )

        if isinstance(expr_is_true, bool):
            return not expr_is_true

        raise cwl_utils.errors.WorkflowException(
            "'%s' evaluated to a non-boolean value" % self.expression
        )

    def skipped_outputs(self) -> Dict[str, SkipNull]:
        """Generate a dict of SkipNull objects corresponding to the output structure."""
        outobj = {}

        def sn(n: Any) -> str:
            if isinstance(n, Mapping):
                return shortname(n["id"])
            if isinstance(n, str):
                return shortname(n)
            return shortname(str(n))

        for k in [sn(o) for o in self.outputs]:
            outobj[k] = SkipNull()

        return outobj


class ResolveSource:
    """Apply linkMerge and pickValue operators to values coming into a port."""

    promise_tuples: Union[List[Tuple[str, Promise]], Tuple[str, Promise]]

    def __init__(
        self,
        name: str,
        input: Dict[str, CWLObjectType],
        source_key: str,
        promises: Dict[str, Job],
    ):
        """
        Construct a container object.

        It will carry what information it can about the input sources and the
        current promises, ready for evaluation when the time comes.

        :param name: human readable name of step/port that this value refers to
        :param input: CWL input object complete with linkMerge and pickValue fields
        :param source_key: "source" or "outputSource" depending on what it is
        :param promises: incident values packed as promises
        """
        self.name, self.input, self.source_key = name, input, source_key

        source_names = aslist(self.input[self.source_key])
        # Rule is that source: [foo] is just foo
        #                      unless it also has linkMerge: merge_nested
        if input.get("linkMerge") or len(source_names) > 1:
            self.promise_tuples = [
                (shortname(s), promises[s].rv()) for s in source_names
            ]
        else:
            # KG: Cargo culting this logic and the reason given from original Toil code:
            # It seems that an input source with a
            # '#' in the name will be returned as a
            # CommentedSeq list by the yaml parser.
            s = str(source_names[0])
            self.promise_tuples = (shortname(s), promises[s].rv())

    def __repr__(self) -> str:
        """Allow for debug printing."""

        parts = [f"source key {self.source_key}"]

        if "pickValue" in self.input:
            parts.append(f"pick value {self.input['pickValue']} from")

        if isinstance(self.promise_tuples, list):
            names = [n for n, _ in self.promise_tuples]
            parts.append(f"names {names} in promises")
        else:
            name, _ = self.promise_tuples
            parts.append(f"name {name} in promise")

        return f"ResolveSource({', '.join(parts)})"

    def resolve(self) -> Any:
        """First apply linkMerge then pickValue if either present."""

        result: Optional[Any] = None
        if isinstance(self.promise_tuples, list):
            result = self.link_merge(
                cast(
                    CWLObjectType, [rv[name] for name, rv in self.promise_tuples]  # type: ignore[index]
                )
            )
        else:
            name, rv = self.promise_tuples
            result = cast(Dict[str, Any], rv).get(name)

        result = self.pick_value(result)
        result = filter_skip_null(self.name, result)
        return result

    def link_merge(
        self, values: CWLObjectType
    ) -> Union[List[CWLOutputType], CWLOutputType]:
        """
        Apply linkMerge operator to `values` object.

        :param values: result of step
        """

        link_merge_type = self.input.get("linkMerge", "merge_nested")

        if link_merge_type == "merge_nested":
            return values

        elif link_merge_type == "merge_flattened":
            result: List[CWLOutputType] = []
            for v in values:
                if isinstance(v, MutableSequence):
                    result.extend(v)
                else:
                    result.append(v)
            return result

        else:
            raise ValidationException(
                f"Unsupported linkMerge '{link_merge_type}' on {self.name}."
            )

    def pick_value(self, values: Union[List[Union[str, SkipNull]], Any]) -> Any:
        """
        Apply pickValue operator to `values` object.

        :param values: Intended to be a list, but other types will be returned
                       without modification.
        :return:
        """

        pick_value_type = cast(str, self.input.get("pickValue"))

        if pick_value_type is None:
            return values

        if isinstance(values, SkipNull):
            return None

        if not isinstance(values, list):
            logger.warning("pickValue used but input %s is not a list." % self.name)
            return values

        result = [v for v in values if not isinstance(v, SkipNull) and v is not None]

        if pick_value_type == "first_non_null":
            if len(result) < 1:
                logger.error(
                    "Could not find non-null entry for %s:\n%s",
                    self.name,
                    pprint.pformat(self.promise_tuples),
                )
                raise cwl_utils.errors.WorkflowException(
                    "%s: first_non_null operator found no non-null values" % self.name
                )
            else:
                return result[0]

        elif pick_value_type == "the_only_non_null":
            if len(result) == 0:
                raise cwl_utils.errors.WorkflowException(
                    "%s: the_only_non_null operator found no non-null values"
                    % self.name
                )
            elif len(result) > 1:
                raise cwl_utils.errors.WorkflowException(
                    "%s: the_only_non_null operator found more than one non-null values"
                    % self.name
                )
            else:
                return result[0]

        elif pick_value_type == "all_non_null":
            return result

        else:
            raise cwl_utils.errors.WorkflowException(
                f"Unsupported pickValue '{pick_value_type}' on {self.name}"
            )


class StepValueFrom:
    """
    A workflow step input which has a valueFrom expression attached to it.

    The valueFrom expression will be evaluated to produce the actual input
    object for the step.
    """

    def __init__(
        self, expr: str, source: Any, req: List[CWLObjectType], container_engine: str
    ):
        """
        Instantiate an object to carry all know about this valueFrom expression.

        :param expr: str: expression as a string
        :param source: the source promise of this step
        :param req: requirements object that is consumed by CWLtool expression evaluator
        :param container_engine: which container engine to use to load nodejs, if needed
        """
        self.expr = expr
        self.source = source
        self.context = None
        self.req = req
        self.container_engine = container_engine

    def __repr__(self) -> str:
        """Allow for debug printing."""

        return f"StepValueFrom({self.expr}, {self.source}, {self.req}, {self.container_engine})"

    def eval_prep(
        self, step_inputs: CWLObjectType, file_store: AbstractFileStore
    ) -> None:
        """
        Resolve the contents of any file in a set of inputs.

        The inputs must be associated with the StepValueFrom object's self.source.

        Called when loadContents is specified.

        :param step_inputs: Workflow step inputs.
        :param file_store: A toil file store, needed to resolve toilfile:// paths.
        """
        for v in step_inputs.values():
            val = cast(CWLObjectType, v)
            source_input = getattr(self.source, "input", {})
            if isinstance(val, dict) and isinstance(source_input, dict):
                if (
                    val.get("contents") is None
                    and source_input.get("loadContents") is True
                ):
                    # This is safe to use even if we're bypassing the file
                    # store for the workflow. In that case, no toilfile:// or
                    # other special URIs will exist in the workflow to be read
                    # from, and ToilFsAccess still supports file:// URIs.
                    fs_access = functools.partial(ToilFsAccess, file_store=file_store)
                    with fs_access("").open(cast(str, val["location"]), "rb") as f:
                        val["contents"] = cwltool.builder.content_limit_respected_read(
                            f
                        )

    def resolve(self) -> Any:
        """
        Resolve the promise in the valueFrom expression's context.

        :return: object that will serve as expression context
        """
        self.context = self.source.resolve()
        return self.context

    def do_eval(self, inputs: CWLObjectType) -> Any:
        """
        Evaluate the valueFrom expression with the given input object.

        :param inputs:
        :return: object
        """
        return cwl_utils.expression.do_eval(
            self.expr,
            inputs,
            self.req,
            None,
            None,
            {},
            context=self.context,
            container_engine=self.container_engine,
        )


class DefaultWithSource:
    """A workflow step input that has both a source and a default value."""

    def __init__(self, default: Any, source: Any):
        """
        Instantiate an object to handle a source that has a default value.

        :param default: the default value
        :param source: the source object
        """
        self.default = default
        self.source = source

    def __repr__(self) -> str:
        """Allow for debug printing."""

        return f"DefaultWithSource({self.default}, {self.source})"

    def resolve(self) -> Any:
        """
        Determine the final input value when the time is right.

        (when the source can be resolved)

        :return: dict
        """
        if self.source:
            result = self.source.resolve()
            if result is not None:
                return result
        return self.default


class JustAValue:
    """A simple value masquerading as a 'resolve'-able object."""

    def __init__(self, val: Any):
        """Store the value."""
        self.val = val

    def __repr__(self) -> str:
        """Allow for debug printing."""

        return f"JustAValue({self.val})"

    def resolve(self) -> Any:
        """Return the value."""
        return self.val


def resolve_dict_w_promises(
    dict_w_promises: Union[
        UnresolvedDict, CWLObjectType, Dict[str, Union[str, StepValueFrom]]
    ],
    file_store: Optional[AbstractFileStore] = None,
) -> CWLObjectType:
    """
    Resolve a dictionary of promises evaluate expressions to produce the actual values.

    :param dict_w_promises: input dict for these values
    :return: dictionary of actual values
    """
    if isinstance(dict_w_promises, UnresolvedDict):
        first_pass_results: CWLObjectType = {
            k: v.resolve() for k, v in dict_w_promises.items()
        }
    else:
        first_pass_results = cast(
            CWLObjectType, {k: v for k, v in dict_w_promises.items()}
        )

    result: CWLObjectType = {}
    for k, v in dict_w_promises.items():
        if isinstance(v, StepValueFrom):
            if file_store:
                v.eval_prep(first_pass_results, file_store)
            result[k] = v.do_eval(inputs=first_pass_results)
        else:
            result[k] = first_pass_results[k]

    return result


def simplify_list(maybe_list: Any) -> Any:
    """
    Turn a length one list loaded by cwltool into a scalar.

    Anything else is passed as-is, by reference.
    """
    if isinstance(maybe_list, MutableSequence):
        is_list = aslist(maybe_list)
        if len(is_list) == 1:
            return is_list[0]
    return maybe_list


class ToilPathMapper(PathMapper):
    """
    Keeps track of files in a Toil way.

    Maps between the symbolic identifier of a file (the Toil FileID), its local
    path on the host (the value returned by readGlobalFile) and the
    location of the file inside the software container.
    """

    def __init__(
        self,
        referenced_files: List[CWLObjectType],
        basedir: str,
        stagedir: str,
        separateDirs: bool = True,
        get_file: Union[Any, None] = None,
        stage_listing: bool = False,
        streaming_allowed: bool = True,
    ):
        """
        Initialize this ToilPathMapper.

        :param stage_listing: Stage files and directories inside directories
               even if we also stage the parent.
        :param get_file: A function that takes a URL, an optional "streamable"
               flag for if a file is supposed to be streamable, and an optional
               "streaming_allowed" flag for whether we are running with
               streaming on, and returns a file: URI to where the file or
               directory has been downloaded to. Meant to be a partially-bound
               version of toil_get_file().
        :param referenced_files: List of CWL File and Directory objects, which can have their locations set as both
               virtualized and absolute local paths
        """
        self.get_file = get_file
        self.stage_listing = stage_listing
        self.streaming_allowed = streaming_allowed

        super().__init__(referenced_files, basedir, stagedir, separateDirs=separateDirs)

    def visit(
        self,
        obj: CWLObjectType,
        stagedir: str,
        basedir: str,
        copy: bool = False,
        staged: bool = False,
    ) -> None:
        """
        Iterate over a CWL object, resolving File and Directory path references.

        This is called on each File or Directory CWL object. The Files and
        Directories all have "location" fields. For the Files, these are from
        upload_file(), and for the Directories, these are from
        upload_directory() or cwltool internally. With upload_directory(), they and their children will be assigned
        locations based on listing the Directories using ToilFsAccess. With cwltool, locations will be set as absolute
        paths.

        :param obj: The CWL File or Directory to process

        :param stagedir: The base path for target paths to be generated under,
            except when a File or Directory has an overriding parent directory in
            dirname

        :param basedir: The directory from which relative paths should be
            resolved; used as the base directory for the StdFsAccess that generated
            the listing being processed.

        :param copy: If set, use writable types for Files and Directories.

        :param staged: Starts as True at the top of the recursion. Set to False
            when entering a directory that we can actually download, so we don't
            stage files and subdirectories separately from the directory as a
            whole. Controls the staged flag on generated mappings, and therefore
            whether files and directories are actually placed at their mapped-to
            target locations. If stage_listing is True, we will leave this True
            throughout and stage everything.

        Produces one MapperEnt for every unique location for a File or
        Directory. These MapperEnt objects are instructions to cwltool's
        stage_files function:
        https://github.com/common-workflow-language/cwltool/blob/a3e3a5720f7b0131fa4f9c0b3f73b62a347278a6/cwltool/process.py#L254

        The MapperEnt has fields:

        resolved: An absolute local path anywhere on the filesystem where the
        file/directory can be found, or the contents of a file to populate it
        with if type is CreateWritableFile or CreateFile. Or, a URI understood
        by the StdFsAccess in use (for example, toilfile:).

        target: An absolute path under stagedir that the file or directory will
        then be placed at by cwltool. Except if a File or Directory has a
        dirname field, giving its parent path, that is used instead.

        type: One of:

            File: cwltool will copy or link the file from resolved to target,
            if possible.

            CreateFile: cwltool will create the file at target, treating
            resolved as the contents.

            WritableFile: cwltool will copy the file from resolved to target,
            making it writable.

            CreateWritableFile: cwltool will create the file at target,
            treating resolved as the contents, and make it writable.

            Directory: cwltool will copy or link the directory from resolved to
            target, if possible. Otherwise, cwltool will make the directory at
            target if resolved starts with "_:". Otherwise it will do nothing.

            WritableDirectory: cwltool will copy the directory from resolved to
            target, if possible. Otherwise, cwltool will make the directory at
            target if resolved starts with "_:". Otherwise it will do nothing.

        staged: if set to False, cwltool will not make or copy anything for this entry
        """
        logger.debug(
            "ToilPathMapper mapping into %s from %s for: %s", stagedir, basedir, obj
        )

        # If the file has a dirname set, we can try and put it there instead of
        # wherever else we would stage it.
        # TODO: why would we do that?
        stagedir = cast(Optional[str], obj.get("dirname")) or stagedir

        # Decide where to put the file or directory, as an absolute path.
        tgt = os.path.join(
            stagedir,
            cast(str, obj["basename"]),
        )

        if obj["class"] == "Directory":
            # Whether or not we've already mapped this path, we need to map all
            # children recursively.

            # Grab its location
            location = cast(str, obj["location"])

            logger.debug("ToilPathMapper visiting directory %s", location)

            # We want to check the directory to make sure it is not
            # self-contradictory in its immediate children and their names.
            ensure_no_collisions(cast(DirectoryType, obj))

            # We may need to copy this directory even if we don't copy things inside it.
            copy_here = False

            # Try and resolve the location to a local path
            if location.startswith("file://"):
                # This is still from the local machine, so go find where it is
                resolved = schema_salad.ref_resolver.uri_file_path(location)
            elif location.startswith("toildir:"):
                # We need to download this directory (or subdirectory)
                if self.get_file:
                    # We can actually go get it and its contents
                    resolved = schema_salad.ref_resolver.uri_file_path(
                        self.get_file(location)
                    )
                else:
                    # We are probably staging final outputs on the leader. We
                    # can't go get the directory. Just pass it through.
                    resolved = location
            elif location.startswith("_:"):
                # cwltool made this up for an empty/synthetic directory it
                # wants to make.

                # If we let cwltool make the directory and stage it, and then
                # stage files inside it, we can end up with Docker creating
                # root-owned files in whatever we mounted for the Docker work
                # directory, somehow. So make a directory ourselves instead.
                if self.get_file:
                    # Ask for an empty directory
                    new_dir_uri = self.get_file("_:")
                    # And get a path for it
                    resolved = schema_salad.ref_resolver.uri_file_path(new_dir_uri)

                    if "listing" in obj and obj["listing"] != []:
                        # If there's stuff inside here to stage, we need to copy
                        # this directory here, because we can't Docker mount things
                        # over top of immutable directories.
                        copy_here = True
                else:
                    # We can't really make the directory. Maybe we are
                    # exporting from the leader and it doesn't matter.
                    resolved = location
            elif location.startswith("/"):
                # Test if path is an absolute local path
                # Does not check if the path is relative
                # While Toil encodes paths into a URL with ToilPathMapper,
                # something called internally in cwltool may return an absolute path
                # ex: if cwltool calls itself internally in command_line_tool.py,
                # it collects outputs with collect_output, and revmap_file will use its own internal pathmapper
                resolved = location
            else:
                raise RuntimeError("Unsupported location: " + location)

            if location in self._pathmap:
                # Don't map the same directory twice
                logger.debug(
                    "ToilPathMapper stopping recursion because we have already "
                    "mapped directory: %s",
                    location,
                )
                return

            logger.debug(
                "ToilPathMapper adding directory mapping %s -> %s", resolved, tgt
            )
            self._pathmap[location] = MapperEnt(
                resolved,
                tgt,
                "WritableDirectory" if (copy or copy_here) else "Directory",
                staged,
            )

            if not location.startswith("_:") and not self.stage_listing:
                # Don't stage anything below here separately, since we are able
                # to copy the whole directory from somewhere and and we can't
                # stage files over themselves.
                staged = False

            # Keep recursing
            self.visitlisting(
                cast(List[CWLObjectType], obj.get("listing", [])),
                tgt,
                basedir,
                copy=copy,
                staged=staged,
            )

        elif obj["class"] == "File":
            path = cast(str, obj["location"])

            logger.debug("ToilPathMapper visiting file %s", path)

            if path in self._pathmap:
                # Don't map the same file twice
                logger.debug(
                    "ToilPathMapper stopping recursion because we have already "
                    "mapped file: %s",
                    path,
                )
                return

            ab = abspath(path, basedir)
            if "contents" in obj and path.startswith("_:"):
                # We are supposed to create this file
                self._pathmap[path] = MapperEnt(
                    cast(str, obj["contents"]),
                    tgt,
                    "CreateWritableFile" if copy else "CreateFile",
                    staged,
                )
            else:
                with SourceLine(
                    obj,
                    "location",
                    ValidationException,
                    logger.isEnabledFor(logging.DEBUG),
                ):
                    # If we have access to the Toil file store, we will have a
                    # get_file set, and it will convert this path to a file:
                    # URI for a local file it downloaded.
                    if self.get_file:
                        deref = self.get_file(
                            path, obj.get("streamable", False), self.streaming_allowed
                        )
                    else:
                        deref = ab
                    if deref.startswith("file:"):
                        deref = schema_salad.ref_resolver.uri_file_path(deref)
                    if urlsplit(deref).scheme in ["http", "https"]:
                        deref = downloadHttpFile(path)
                    elif urlsplit(deref).scheme != "toilfile":
                        # Dereference symbolic links
                        st = os.lstat(deref)
                        while stat.S_ISLNK(st.st_mode):
                            logger.debug("ToilPathMapper following symlink %s", deref)
                            rl = os.readlink(deref)
                            deref = (
                                rl
                                if os.path.isabs(rl)
                                else os.path.join(os.path.dirname(deref), rl)
                            )
                            st = os.lstat(deref)

                    # If we didn't download something that is a toilfile:
                    # reference, we just pass that along.

                    """Link or copy files to their targets. Create them as needed."""
                    targets: Dict[str, str] = {}
                    for _, value in self._pathmap.items():
                        # If the target already exists in the pathmap, it means we have a conflict.  But we didn't change tgt to reflect new name.
                        if value.target == tgt:  # Conflict detected in the pathmap
                            i = 2
                            new_tgt = f"{tgt}_{i}"
                            while new_tgt in targets:
                                i += 1
                                new_tgt = f"{tgt}_{i}"
                            targets[new_tgt] = new_tgt

                    for _, value_conflict in targets.items():
                        logger.debug(
                            "ToilPathMapper adding file mapping for conflict %s -> %s",
                            deref,
                            value_conflict,
                        )
                        self._pathmap[path] = MapperEnt(
                            deref,
                            value_conflict,
                            "WritableFile" if copy else "File",
                            staged,
                        )
                    # No conflicts detected so we can write out the original name.
                    if not targets:
                        logger.debug(
                            "ToilPathMapper adding file mapping %s -> %s", deref, tgt
                        )

                        self._pathmap[path] = MapperEnt(
                            deref, tgt, "WritableFile" if copy else "File", staged
                        )

            # Handle all secondary files that need to be next to this one.
            self.visitlisting(
                cast(List[CWLObjectType], obj.get("secondaryFiles", [])),
                stagedir,
                basedir,
                copy=copy,
                staged=staged,
            )


class ToilSingleJobExecutor(cwltool.executors.SingleJobExecutor):
    """
    A SingleJobExecutor that does not assume it is at the top level of the workflow.

    We need this because otherwise every job thinks it is top level and tries
    to discover secondary files, which may exist when they haven't actually
    been passed at the top level and thus aren't supposed to be visible.
    """

    def run_jobs(
        self,
        process: Process,
        job_order_object: CWLObjectType,
        logger: logging.Logger,
        runtime_context: cwltool.context.RuntimeContext,
    ) -> None:
        """run_jobs from SingleJobExecutor, but not in a top level runtime context."""
        runtime_context.toplevel = False
        return super().run_jobs(process, job_order_object, logger, runtime_context)


class ToilTool:
    """Mixin to hook Toil into a cwltool tool type."""

    def make_path_mapper(
        self,
        reffiles: List[Any],
        stagedir: str,
        runtimeContext: cwltool.context.RuntimeContext,
        separateDirs: bool,
    ) -> cwltool.pathmapper.PathMapper:
        """Create the appropriate PathMapper for the situation."""
        if getattr(runtimeContext, "bypass_file_store", False):
            # We only need to understand cwltool's supported URIs
            return PathMapper(
                reffiles, runtimeContext.basedir, stagedir, separateDirs=separateDirs
            )
        else:
            # We need to be able to read from Toil-provided URIs
            return ToilPathMapper(
                reffiles,
                runtimeContext.basedir,
                stagedir,
                separateDirs,
                get_file=getattr(runtimeContext, "toil_get_file", None),
                streaming_allowed=runtimeContext.streaming_allowed,
            )

    def __str__(self) -> str:
        """Return string representation of this tool type."""
        return f'{self.__class__.__name__}({repr(getattr(self, "tool", {}).get("id", "???"))})'


class ToilCommandLineTool(ToilTool, cwltool.command_line_tool.CommandLineTool):
    """Subclass the cwltool command line tool to provide the custom ToilPathMapper."""

    def _initialworkdir(
        self, j: cwltool.job.JobBase, builder: cwltool.builder.Builder
    ) -> None:
        """
        Hook the InitialWorkDirRequirement setup to make sure that there are no
        name conflicts at the top level of the work directory.
        """

        super()._initialworkdir(j, builder)

        # The initial work dir listing is now in j.generatefiles["listing"]
        # Also j.generatrfiles is a CWL Directory.
        # So check the initial working directory.
        logger.info("Initial work dir: %s", j.generatefiles)
        ensure_no_collisions(
            j.generatefiles,
            "the job's working directory as specified by the InitialWorkDirRequirement",
        )


class ToilExpressionTool(ToilTool, cwltool.command_line_tool.ExpressionTool):
    """Subclass the cwltool expression tool to provide the custom ToilPathMapper."""


def toil_make_tool(
    toolpath_object: CommentedMap,
    loadingContext: cwltool.context.LoadingContext,
) -> Process:
    """
    Emit custom ToilCommandLineTools.

    This factory function is meant to be passed to cwltool.load_tool().
    """
    if isinstance(toolpath_object, Mapping):
        if toolpath_object.get("class") == "CommandLineTool":
            return ToilCommandLineTool(toolpath_object, loadingContext)
        elif toolpath_object.get("class") == "ExpressionTool":
            return ToilExpressionTool(toolpath_object, loadingContext)
    return cwltool.workflow.default_make_tool(toolpath_object, loadingContext)


DirectoryContents = Dict[str, Union[str, "DirectoryContents"]]


def check_directory_dict_invariants(contents: DirectoryContents) -> None:
    """
    Make sure a directory structure dict makes sense. Throws an error
    otherwise.

    Currently just checks to make sure no empty-string keys exist.
    """

    for name, item in contents.items():
        if name == "":
            raise RuntimeError(
                "Found nameless entry in directory: " + json.dumps(contents, indent=2)
            )
        if isinstance(item, dict):
            check_directory_dict_invariants(item)


def decode_directory(
    dir_path: str,
) -> Tuple[DirectoryContents, Optional[str], str]:
    """
    Decode a directory from a "toildir:" path to a directory (or a file in it).

    Returns the decoded directory dict, the remaining part of the path (which may be
    None), and the deduplication key string that uniquely identifies the
    directory.
    """
    if not dir_path.startswith("toildir:"):
        raise RuntimeError(f"Cannot decode non-directory path: {dir_path}")

    # We will decode the directory and then look inside it

    # Since this was encoded by upload_directory we know the
    # next piece is encoded JSON describing the directory structure,
    # and it can't contain any slashes.
    parts = dir_path[len("toildir:") :].split("/", 1)

    # Before the first slash is the encoded data describing the directory contents
    dir_data = parts[0]

    # Decode what to download
    contents = json.loads(
        base64.urlsafe_b64decode(dir_data.encode("utf-8")).decode("utf-8")
    )

    check_directory_dict_invariants(contents)

    if len(parts) == 1 or parts[1] == "/":
        # We didn't have any subdirectory
        return contents, None, dir_data
    else:
        # We have a path below this
        return contents, parts[1], dir_data


def encode_directory(contents: DirectoryContents) -> str:
    """
    Encode a directory from a "toildir:" path to a directory (or a file in it).

    Takes the directory dict, which is a dict from name to URI for a file or
    dict for a subdirectory.
    """

    check_directory_dict_invariants(contents)

    return "toildir:" + base64.urlsafe_b64encode(
        json.dumps(contents).encode("utf-8")
    ).decode("utf-8")


class ToilFsAccess(StdFsAccess):
    """
    Custom filesystem access class which handles toil filestore references.

    Normal file paths will be resolved relative to basedir, but 'toilfile:' and
    'toildir:' URIs will be fulfilled from the Toil file store.

    Also supports URLs supported by Toil job store implementations.
    """

    def __init__(
        self,
        basedir: str,
        file_store: Optional[AbstractFileStore] = None,
    ) -> None:
        """Create a FsAccess object for the given Toil Filestore and basedir."""
        self.file_store = file_store

        # Map encoded directory structures to where we downloaded them, so we
        # don't constantly redownload them.
        # Assumes nobody will touch our files via realpath, or that if they do
        # they know what will happen.
        # Also maps files and directories from external URLs to downloaded
        # locations.
        self.dir_to_download: Dict[str, str] = {}

        super().__init__(basedir)

    def _abs(self, path: str) -> str:
        """
        Return a local absolute path for a file (no schema).

        Overwrites StdFsAccess._abs() to account for toil specific schema.
        """
        # TODO: Both we and the ToilPathMapper relate Toil paths to local
        # paths. But we don't share the same mapping, so accesses through
        # different mechanisms will produce different local copies.

        # Used to fetch a path to determine if a file exists in the inherited
        # StdFsAccess, (among other things) so this should not error on missing
        # files.
        # See: https://github.com/common-workflow-language/cwltool/blob/beab66d649dd3ee82a013322a5e830875e8556ba/cwltool/stdfsaccess.py#L43  # noqa B950

        parse = urlparse(path)
        if parse.scheme == "toilfile":
            # Is a Toil file

            if self.file_store is None:
                raise RuntimeError("URL requires a file store: " + path)

            destination = self.file_store.readGlobalFile(
                FileID.unpack(path[len("toilfile:") :]), symlink=True
            )
            logger.debug("Downloaded %s to %s", path, destination)
            if not os.path.exists(destination):
                raise RuntimeError(
                    f"{destination} does not exist after filestore read."
                )
        elif parse.scheme == "toildir":
            # Is a directory or relative to it

            if self.file_store is None:
                raise RuntimeError("URL requires a file store: " + path)

            # We will download the whole directory and then look inside it

            # Decode its contents, the path inside it to the file (if any), and
            # the key to use for caching the directory.
            contents, subpath, cache_key = decode_directory(path)
            logger.debug("Decoded directory contents: %s", contents)

            if cache_key not in self.dir_to_download:
                # Download to a temp directory.
                temp_dir = self.file_store.getLocalTempDir()
                temp_dir += "/toildownload"
                os.makedirs(temp_dir)

                logger.debug("ToilFsAccess downloading %s to %s", cache_key, temp_dir)

                # Save it all into this new temp directory.
                # Guaranteed to fill it with real files and not symlinks.
                download_structure(self.file_store, {}, {}, contents, temp_dir)

                # Make sure we use the same temp directory if we go traversing
                # around this thing.
                self.dir_to_download[cache_key] = temp_dir
            else:
                logger.debug("ToilFsAccess already has %s", cache_key)

            if subpath is None:
                # We didn't have any subdirectory, so just give back
                # the path to the root
                destination = self.dir_to_download[cache_key]
            else:
                # Navigate to the right subdirectory
                destination = self.dir_to_download[cache_key] + "/" + subpath
        elif parse.scheme == "file":
            # This is a File URL. Decode it to an actual path.
            destination = unquote(parse.path)
        elif parse.scheme == "":
            # This is just a local file and not a URL
            destination = path
        else:
            # The destination is something else.
            if AbstractJobStore.get_is_directory(path):
                # Treat this as a directory
                if path not in self.dir_to_download:
                    logger.debug(
                        "ToilFsAccess fetching directory %s from a JobStore", path
                    )
                    dest_dir = mkdtemp()

                    # Recursively fetch all the files in the directory.
                    def download_to(url: str, dest: str) -> None:
                        if AbstractJobStore.get_is_directory(url):
                            os.mkdir(dest)
                            for part in AbstractJobStore.list_url(url):
                                download_to(
                                    os.path.join(url, part), os.path.join(dest, part)
                                )
                        else:
                            AbstractJobStore.read_from_url(url, open(dest, "wb"))

                    download_to(path, dest_dir)
                    self.dir_to_download[path] = dest_dir

                destination = self.dir_to_download[path]
            else:
                # Treat this as a file.
                if path not in self.dir_to_download:
                    logger.debug("ToilFsAccess fetching file %s from a JobStore", path)
                    # Try to grab it with a jobstore implementation, and save it
                    # somewhere arbitrary.
                    dest_file = NamedTemporaryFile(delete=False)
                    AbstractJobStore.read_from_url(path, dest_file)
                    dest_file.close()
                    self.dir_to_download[path] = dest_file.name
                destination = self.dir_to_download[path]
            logger.debug(
                "ToilFsAccess has JobStore-supported URL %s at %s", path, destination
            )

        # Now destination is a local file, so make sure we really do have an
        # absolute path
        destination = super()._abs(destination)
        return destination

    def glob(self, pattern: str) -> List[str]:
        parse = urlparse(pattern)
        if parse.scheme == "file":
            pattern = os.path.abspath(unquote(parse.path))
        elif parse.scheme == "":
            pattern = os.path.abspath(pattern)
        else:
            raise RuntimeError(f"Cannot efficiently support globbing on {parse.scheme} URIs")

        # Actually do the glob
        return [schema_salad.ref_resolver.file_uri(f) for f in glob.glob(pattern)]

    def open(self, fn: str, mode: str) -> IO[Any]:
        if "w" in mode or "x" in mode or "+" in mode or "a" in mode:
            raise RuntimeError(f"Mode {mode} for opening {fn} involves writing")

        parse = urlparse(fn)
        if parse.scheme in ["", "file"]:
            # Handle local files
            return open(self._abs(fn), mode)
        elif parse.scheme == "toildir":
            contents, subpath, cache_key = decode_directory(fn)
            if cache_key in self.dir_to_download:
                # This is already available locally, so fall back on the local copy
                return open(self._abs(fn), mode)
            else:
                # We need to get the URI out of the virtual directory
                if subpath is None:
                    raise RuntimeError(f"{fn} is a toildir directory")
                uri = get_from_structure(contents, subpath)
                if not isinstance(uri, str):
                    raise RuntimeError(f"{fn} does not point to a file")
                # Recurse on that URI
                return self.open(uri, mode)
        elif parse.scheme == "toilfile":
            if self.file_store is None:
                raise RuntimeError("URL requires a file store: " + fn)
            # Streaming access to Toil file store files requires being inside a
            # context manager, which we can't require. So we need to download
            # the file.
            return open(self._abs(fn), mode)
        else:
            # This should be supported by a job store.
            byte_stream = AbstractJobStore.open_url(fn)
            if 'b' in mode:
                # Pass stream along in binary
                return byte_stream
            else:
                # Wrap it in a text decoder
                return io.TextIOWrapper(byte_stream, encoding='utf-8')

    def exists(self, path: str) -> bool:
        """Test for file existence."""
        parse = urlparse(path)
        if parse.scheme in ["", "file"]:
            # Handle local files
            # toil's _abs() throws errors when files are not found and cwltool's _abs() does not
            try:
                return os.path.exists(self._abs(path))
            except NoSuchFileException:
                return False
        elif parse.scheme == "toildir":
            contents, subpath, cache_key = decode_directory(path)
            if subpath is None:
                # The toildir directory itself exists
                return True
            uri = get_from_structure(contents, subpath)
            if uri is None:
                # It's not in the virtual directory, so it doesn't exist
                return False
            if isinstance(uri, dict):
                # Actually it's a subdirectory, so it exists.
                return True
            # We recurse and poll the URI directly to make sure it really exists
            return self.exists(uri)
        elif parse.scheme == "toilfile":
            # TODO: we assume CWL can't call deleteGlobalFile and so the file always exists
            return True
        else:
            # This should be supported by a job store.
            return AbstractJobStore.url_exists(path)

    def size(self, path: str) -> int:
        parse = urlparse(path)
        if parse.scheme in ["", "file"]:
            return os.stat(self._abs(path)).st_size
        elif parse.scheme == "toildir":
            # Decode its contents, the path inside it to the file (if any), and
            # the key to use for caching the directory.
            contents, subpath, cache_key = decode_directory(path)

            # We can't get the size of just a directory.
            if subpath is None:
                raise RuntimeError(f"Attempted to check size of directory {path}")

            uri = get_from_structure(contents, subpath)

            # We ought to end up with a URI.
            if not isinstance(uri, str):
                raise RuntimeError(f"Did not find a file at {path}")
            return self.size(uri)
        elif parse.scheme == "toilfile":
            if self.file_store is None:
                raise RuntimeError("URL requires a file store: " + path)
            return self.file_store.getGlobalFileSize(
                FileID.unpack(path[len("toilfile:") :])
            )
        else:
            # This should be supported by a job store.
            size = AbstractJobStore.get_size(path)
            if size is None:
                # get_size can be unimplemented or unavailable
                raise RuntimeError(f"Could not get size of {path}")
            return size

    def isfile(self, fn: str) -> bool:
        parse = urlparse(fn)
        if parse.scheme in ["file", ""]:
            return os.path.isfile(self._abs(fn))
        elif parse.scheme == "toilfile":
            # TODO: we assume CWL can't call deleteGlobalFile and so the file always exists
            return True
        elif parse.scheme == "toildir":
            contents, subpath, cache_key = decode_directory(fn)
            if subpath is None:
                # This is the toildir directory itself
                return False
            found = get_from_structure(contents, subpath)
            # If we find a string, that's a file
            # TODO: we assume CWL can't call deleteGlobalFile and so the file always exists
            return isinstance(found, str)
        else:
            return self.exists(fn) and not AbstractJobStore.get_is_directory(fn)

    def isdir(self, fn: str) -> bool:
        logger.debug("ToilFsAccess checking type of %s", fn)
        parse = urlparse(fn)
        if parse.scheme in ["file", ""]:
            return os.path.isdir(self._abs(fn))
        elif parse.scheme == "toilfile":
            return False
        elif parse.scheme == "toildir":
            contents, subpath, cache_key = decode_directory(fn)
            if subpath is None:
                # This is the toildir directory itself.
                # TODO: We assume directories can't be deleted.
                return True
            found = get_from_structure(contents, subpath)
            # If we find a dict, that's a directory.
            # TODO: We assume directories can't be deleted.
            return isinstance(found, dict)
        else:
            status = AbstractJobStore.get_is_directory(fn)
            logger.debug("AbstractJobStore said: %s", status)
            return status

    def listdir(self, fn: str) -> List[str]:
        # This needs to return full URLs for everything in the directory.
        # URLs are not allowed to end in '/', even for subdirectories.
        logger.debug("ToilFsAccess listing %s", fn)

        parse = urlparse(fn)
        if parse.scheme in ["file", ""]:
            # Find the local path
            directory = self._abs(fn)
            # Now list it (it is probably a directory)
            return [abspath(quote(entry), fn) for entry in os.listdir(directory)]
        elif parse.scheme == "toilfile":
            raise RuntimeError(f"Cannot list a file: {fn}")
        elif parse.scheme == "toildir":
            contents, subpath, cache_key = decode_directory(fn)
            here = contents
            if subpath is not None:
                got = get_from_structure(contents, subpath)
                if got is None:
                    raise RuntimeError(f"Cannot list nonexistent directory: {fn}")
                if isinstance(got, str):
                    raise RuntimeError(f"Cannot list file or dubdirectory of a file: {fn}")
                here = got
            # List all the things in here and make full URIs to them
            return [os.path.join(fn, k) for k in here.keys()]
        else:
            return [
                os.path.join(fn, entry.rstrip("/"))
                for entry in AbstractJobStore.list_url(fn)
            ]

    def join(self, path, *paths):  # type: (str, *str) -> str
        # This falls back on os.path.join
        return super().join(path, *paths)

    def realpath(self, fn: str) -> str:
        # This also needs to be able to handle URLs, when cwltool uses it in
        # relocateOutputs and some of the outputs didn't come from a local file
        # but were passed through from inputs.
        return super().realpath(self._abs(fn))


def toil_get_file(
    file_store: AbstractFileStore,
    index: Dict[str, str],
    existing: Dict[str, str],
    uri: str,
    streamable: bool = False,
    streaming_allowed: bool = True,
    pipe_threads: Optional[List[Tuple[Thread, int]]] = None,
) -> str:
    """
    Set up the given file or directory from the Toil jobstore at a file URI
    where it can be accessed locally.

    Run as part of the tool setup, inside jobs on the workers.
    Also used as part of reorganizing files to get them uploaded at the end of
    a tool.

    :param file_store: The Toil file store to download from.

    :param index: Maps from downloaded file path back to input Toil URI.

    :param existing: Maps from URI to downloaded file path.

    :param uri: The URI for the file to download.

    :param streamable: If the file is has 'streamable' flag set

    :param streaming_allowed: If streaming is allowed

    :param pipe_threads: List of threads responsible for streaming the data
        and open file descriptors corresponding to those files. Caller is responsible
        to close the file descriptors (to break the pipes) and join the threads
    """
    pipe_threads_real = pipe_threads or []
    # We can't use urlparse here because we need to handle the '_:' scheme and
    # urlparse sees that as a path and not a URI scheme.
    if uri.startswith("toildir:"):
        # This is a file in a directory, or maybe a directory itself.
        # See ToilFsAccess and upload_directory.
        # We will go look for the actual file in the encoded directory
        # structure which will tell us where the toilfile: name for the file is.

        parts = uri[len("toildir:") :].split("/")
        contents = json.loads(
            base64.urlsafe_b64decode(parts[0].encode("utf-8")).decode("utf-8")
        )

        for component in parts[1:]:
            if component != ".":
                # Index into the contents
                contents = contents[component]

        if isinstance(contents, str):
            # This is a reference to a file, so go get it.
            return toil_get_file(file_store, index, existing, contents)
        else:
            # We actually need to fetch the whole directory to a path somewhere.
            dest_path = file_store.getLocalTempDir()
            # Populate the directory
            download_structure(file_store, index, existing, contents, dest_path)
            # Return where we put it, but as a file:// URI
            return schema_salad.ref_resolver.file_uri(dest_path)
    elif uri.startswith("_:"):
        # Someone is asking us for an empty temp directory.
        # We need to check this before the file path case because urlsplit()
        # will call this a path with no scheme.
        dest_path = file_store.getLocalTempDir()
        return schema_salad.ref_resolver.file_uri(dest_path)
    elif uri.startswith("file:") or urlsplit(uri).scheme == "":
        # There's a file: scheme or no scheme, and we know this isn't a _: URL.

        # We need to support file: URIs and local paths, because we might be
        # involved in moving files around on the local disk when uploading
        # things after a job. We might want to catch cases where a leader
        # filesystem file URI leaks in here, but we can't, so we just rely on
        # the rest of the code to be correct.
        return uri
    else:
        # This is a toilfile: uri or other remote URI
        def write_to_pipe(
            file_store: AbstractFileStore, pipe_name: str, uri: str
        ) -> None:
            try:
                with open(pipe_name, "wb") as pipe:
                    if uri.startswith("toilfile:"):
                        # Stream from the file store
                        file_store_id = FileID.unpack(uri[len("toilfile:") :])
                        with file_store.readGlobalFileStream(file_store_id) as fi:
                            chunk_sz = 1024
                            while True:
                                data = fi.read(chunk_sz)
                                if not data:
                                    break
                                pipe.write(data)
                    else:
                        # Stream from some other URI
                        AbstractJobStore.read_from_url(uri, pipe)
            except OSError as e:
                # The other side of the pipe may have been closed by the
                # reading thread, which is OK.
                if e.errno != errno.EPIPE:
                    raise

        if (
            streaming_allowed
            and streamable
            and not isinstance(file_store.jobStore, FileJobStore)
        ):
            logger.debug(
                "Streaming file %s", uri
            )
            src_path = file_store.getLocalTempFileName()
            os.mkfifo(src_path)
            th = ExceptionalThread(
                target=write_to_pipe,
                args=(
                    file_store,
                    src_path,
                    uri,
                ),
            )
            th.start()
            pipe_threads_real.append((th, os.open(src_path, os.O_RDONLY)))
        else:
            # We need to do a real file
            if uri in existing:
                # Already did it
                src_path = existing[uri]
            else:
                if uri.startswith("toilfile:"):
                    # Download from the file store
                    file_store_id = FileID.unpack(uri[len("toilfile:") :])
                    src_path = file_store.readGlobalFile(
                        file_store_id, symlink=True
                    )
                else:
                    # Download from the URI via the job store.

                    # Figure out where it goes.
                    src_path = file_store.getLocalTempFileName()
                    # Open that path exclusively to make sure we created it
                    with open(src_path, 'xb') as fh:
                        # Download into the file
                       size, executable = AbstractJobStore.read_from_url(uri, fh)
                       if executable:
                           # Set the execute bit in the file's permissions
                           os.chmod(src_path, os.stat(src_path).st_mode | stat.S_IXUSR)

        index[src_path] = uri
        existing[uri] = src_path
        return schema_salad.ref_resolver.file_uri(src_path)

def write_file(
    writeFunc: Callable[[str], FileID],
    index: Dict[str, str],
    existing: Dict[str, str],
    file_uri: str,
) -> str:
    """
    Write a file into the Toil jobstore.

    'existing' is a set of files retrieved as inputs from toil_get_file. This
    ensures they are mapped back as the same name if passed through.

    Returns a toil uri path to the object.
    """
    # Toil fileStore reference
    if file_uri.startswith("toilfile:") or file_uri.startswith("toildir:"):
        return file_uri
    # File literal outputs with no path, we don't write these and will fail
    # with unsupportedRequirement when retrieving later with getFile
    elif file_uri.startswith("_:"):
        return file_uri
    else:
        file_uri = existing.get(file_uri, file_uri)
        if file_uri not in index:
            if not urlparse(file_uri).scheme:
                rp = os.path.realpath(file_uri)
            else:
                rp = file_uri
            try:
                index[file_uri] = "toilfile:" + writeFunc(rp).pack()
                existing[index[file_uri]] = file_uri
            except Exception as e:
                logger.error("Got exception '%s' while copying '%s'", e, file_uri)
                raise
        return index[file_uri]


def path_to_loc(obj: CWLObjectType) -> None:
    """
    Make a path into a location.

    (If a CWL object has a "path" and not a "location")
    """
    if "location" not in obj and "path" in obj:
        obj["location"] = obj["path"]
        del obj["path"]


def import_files(
    import_function: Callable[[str], FileID],
    fs_access: StdFsAccess,
    fileindex: Dict[str, str],
    existing: Dict[str, str],
    cwl_object: Optional[CWLObjectType],
    skip_broken: bool = False,
    skip_remote: bool = False,
    bypass_file_store: bool = False,
    log_level: int = logging.DEBUG
) -> None:
    """
    Prepare all files and directories.

    Will be executed from the leader or worker in the context of the given
    CWL tool, order, or output object to be used on the workers. Make
    sure their sizes are set and import all the files.

    Recurses inside directories using the fs_access to find files to upload and
    subdirectory structure to encode, even if their listings are not set or not
    recursive.

    Preserves any listing fields.

    If a file cannot be found (like if it is an optional secondary file that
    doesn't exist), fails, unless skip_broken is set, in which case it leaves
    the location it was supposed to have been at.

    Also does some miscelaneous normalization.

    :param import_function: The function used to upload a URI and get a
        Toil FileID for it.

    :param fs_access: the CWL FS access object we use to access the filesystem
        to find files to import. Needs to support the URI schemes used.

    :param fileindex: Forward map to fill in from file URI to Toil storage
        location, used by write_file to deduplicate writes.

    :param existing: Reverse map to fill in from Toil storage location to file
        URI. Not read from.

    :param cwl_object: CWL tool (or workflow order) we are importing files for

    :param skip_broken: If True, when files can't be imported because they e.g.
        don't exist, leave their locations alone rather than failing with an error.

    :param skp_remote: If True, leave remote URIs in place instead of importing
        files.

    :param bypass_file_store: If True, leave file:// URIs in place instead of
<<<<<<< HEAD
    importing files and directories.

    :param log_level: Log imported files at the given level.
=======
        importing files and directories.
>>>>>>> 1d6e5346
    """
    tool_id = cwl_object.get("id", str(cwl_object)) if cwl_object else ""

    logger.debug("Importing files for %s", tool_id)
    logger.debug("Importing files in %s", cwl_object)

    def import_and_log(url: str) -> FileID:
        """
        Upload a file and log that we are doing so.
        """
        logger.log(log_level, "Loading %s...", url)
        return import_function(url)

    # We need to upload all files to the Toil filestore, and encode structure
    # recursively into all Directories' locations. But we cannot safely alter
    # the listing fields of Directory objects, because the handling required by
    # the 1.2 conformance tests does not actually match the spec. See
    # <https://github.com/common-workflow-language/cwl-v1.2/issues/75#issuecomment-858477413>.
    #
    # We need to pass the conformance tests, and only cwltool really knows when
    # to make/destroy the listings in order to do that.

    # First do some preliminary preparation of metadata
    visit_class(cwl_object, ("File", "Directory"), path_to_loc)
    visit_class(cwl_object, ("File",), functools.partial(add_sizes, fs_access))
    normalizeFilesDirs(cwl_object)

    if bypass_file_store:
        # Don't go on to actually import files or encode contents for
        # directories.
        return

    # Otherwise we actually want to put the things in the file store.

    def visit_file_or_directory_down(
        rec: CWLObjectType,
    ) -> Optional[List[CWLObjectType]]:
        """
        Visit each CWL File or Directory on the way down.

        For Files, do nothing.

        For Directories, return the listing key's value if present, or None if
        absent.

        Ensures that the directory's listing is filled in for at least the
        current level, so all direct child File and Directory objects will
        exist.

        Ensures that any child File or Directory objects from the original
        listing remain as child objects, so that they will be hit by the
        recursion.

        Ensures that no directory listings have name collisions.
        """
        if rec.get("class", None) == "File":
            # Nothing to do!
            return None
        elif rec.get("class", None) == "Directory":
            # Check the original listing for collisions
            ensure_no_collisions(cast(DirectoryType, rec))

            # Pull out the old listing, if any
            old_listing = cast(Optional[List[CWLObjectType]], rec.get("listing", None))

            if not cast(str, rec["location"]).startswith("_:"):
                # This is a thing we can list and not just a literal, so we
                # want to ensure that we have at least one level of listing.
                if "listing" in rec and rec["listing"] == []:
                    # Drop the existing listing because it is empty
                    del rec["listing"]
                if "listing" not in rec:
                    # Fill in one level of listing, so we can then traverse it.
                    get_listing(fs_access, rec, recursive=False)
                # Otherwise, we preserve the existing listing (including all
                # its original File objects that we need to process)

                # Check the new listing for collisions
                ensure_no_collisions(cast(DirectoryType, rec))

            return old_listing
        return None

    def visit_file_or_directory_up(
        rec: CWLObjectType,
        down_result: Optional[List[CWLObjectType]],
        child_results: List[DirectoryContents],
    ) -> DirectoryContents:
        """
        For a CWL File or Directory, make sure it is uploaded and it has a
        location that describes its contents as visible to fs_access.

        Replaces each Directory's listing with the down result for the
        directory, or removes it if the down result was None.

        Passes up the tree (and consumes as its second argument a list of)
        information about the directory structure. For a file, we get the
        information for all secondary files, and for a directory, we get a list
        of the information for all contained files and directories.

        The format is a dict from filename to either string Toil file URI, or
        contained similar dict for a subdirectory. We can reduce by joining
        everything into a single dict, when no filenames conflict.
        """
        if rec.get("class", None) == "File":
            # This is a CWL File

            result: DirectoryContents = {}

            # Upload the file itself, which will adjust its location.
            upload_file(
                import_and_log, fileindex, existing, rec, skip_broken=skip_broken, skip_remote=skip_remote
            )

            # Make a record for this file under its name
            result[cast(str, rec["basename"])] = cast(str, rec["location"])

            for secondary_file_result in child_results:
                # Glom in the secondary files, if any
                result.update(secondary_file_result)

            return result

        elif rec.get("class", None) == "Directory":
            # This is a CWL Directory

            # Restore the original listing, or its absence
            rec["listing"] = cast(Optional[CWLOutputType], down_result)
            if rec["listing"] is None:
                del rec["listing"]

            # We know we have child results from a fully recursive listing.
            # Build them into a contents dict.
            contents: DirectoryContents = {}
            for child_result in child_results:
                # Keep each child file or directory or child file's secondary
                # file under its name
                contents.update(child_result)

            # Upload the directory itself, which will adjust its location.
            upload_directory(rec, contents, skip_broken=skip_broken)

            # Show those contents as being under our name in our parent.
            return {cast(str, rec["basename"]): contents}

        else:
            raise RuntimeError("Got unexpected class of object: " + str(rec))

    # Process each file and directory in a recursive traversal
    visit_cwl_class_and_reduce(
        cwl_object,
        ("File", "Directory"),
        visit_file_or_directory_down,
        visit_file_or_directory_up,
    )


def upload_directory(
    directory_metadata: CWLObjectType,
    directory_contents: DirectoryContents,
    skip_broken: bool = False,
) -> None:
    """
    Upload a Directory object.

    Ignores the listing (which may not be recursive and isn't safe or efficient
    to touch), and instead uses directory_contents, which is a recursive dict
    structure from filename to file URI or subdirectory contents dict.

    Makes sure the directory actually exists, and rewrites its location to be
    something we can use on another machine.

    We can't rely on the directory's listing as visible to the next tool as a
    complete recursive description of the files we will need to present to the
    tool, since some tools require it to be cleared or single-level but still
    expect to see its contents in the filesystem.
    """
    location = cast(str, directory_metadata["location"])
    if (
        location.startswith("toilfile:")
        or location.startswith("toildir:")
        or location.startswith("_:")
    ):
        # Already in Toil; nothing to do
        return
    if not location and directory_metadata["path"]:
        location = directory_metadata["location"] = schema_salad.ref_resolver.file_uri(
            cast(str, directory_metadata["path"])
        )
    if location.startswith("file://") and not os.path.isdir(
        schema_salad.ref_resolver.uri_file_path(location)
    ):
        if skip_broken:
            return
        else:
            raise cwl_utils.errors.WorkflowException(
                "Directory is missing: %s" % directory_metadata["location"]
            )

    logger.debug(
        "Uploading directory at %s with contents %s",
        directory_metadata["location"],
        directory_contents,
    )

    # Say that the directory location is just its dumped contents.
    # TODO: store these listings as files in the filestore instead?
    directory_metadata["location"] = encode_directory(directory_contents)


def upload_file(
    uploadfunc: Callable[[str], FileID],
    fileindex: Dict[str, str],
    existing: Dict[str, str],
    file_metadata: CWLObjectType,
    skip_broken: bool = False,
    skip_remote: bool = False
) -> None:
    """
    Update a file object so that the file will be accessible from another machine.

    Uploads local files to the Toil file store, and sets their location to a
    reference to the toil file store.
    
    Unless skip_remote is set, downloads remote files into the file store and
    sets their locations to references into the file store as well.
    """
    location = cast(str, file_metadata["location"])
    if (
        location.startswith("toilfile:")
        or location.startswith("toildir:")
        or location.startswith("_:")
    ):
        return
    if location in fileindex:
        file_metadata["location"] = fileindex[location]
        return
    if not location and file_metadata["path"]:
        file_metadata["location"] = location = schema_salad.ref_resolver.file_uri(
            cast(str, file_metadata["path"])
        )
    if location.startswith("file://") and not os.path.isfile(
        schema_salad.ref_resolver.uri_file_path(location)
    ):
        if skip_broken:
            return
        else:
            raise cwl_utils.errors.WorkflowException("File is missing: %s" % location)

    if location.startswith("file://") or not skip_remote:
        # This is a local file, or we also need to download and re-upload remote files
        file_metadata["location"] = write_file(uploadfunc, fileindex, existing, location)

    logger.debug("Sending file at: %s", file_metadata["location"])


def writeGlobalFileWrapper(file_store: AbstractFileStore, fileuri: str) -> FileID:
    """Wrap writeGlobalFile to accept file:// URIs."""
    fileuri = fileuri if ":/" in fileuri else f"file://{fileuri}"
    return file_store.writeGlobalFile(schema_salad.ref_resolver.uri_file_path(fileuri))


def remove_empty_listings(rec: CWLObjectType) -> None:
    if rec.get("class") != "Directory":
        finddirs = []  # type: List[CWLObjectType]
        visit_class(rec, ("Directory",), finddirs.append)
        for f in finddirs:
            remove_empty_listings(f)
        return
    if "listing" in rec and rec["listing"] == []:
        del rec["listing"]
        return


class CWLNamedJob(Job):
    """
    Base class for all CWL jobs that do user work, to give them useful names.
    """

    def __init__(
        self,
        cores: Union[float, None] = 1,
        memory: Union[int, str, None] = "1GiB",
        disk: Union[int, str, None] = "1MiB",
        accelerators: Optional[List[AcceleratorRequirement]] = None,
        preemptible: Optional[bool] = None,
        tool_id: Optional[str] = None,
        parent_name: Optional[str] = None,
        subjob_name: Optional[str] = None,
        local: Optional[bool] = None,
    ) -> None:
        """
        Make a new job and set up its requirements and naming.

        :param tool_id: Full CWL tool ID for the job, if applicable.
        :param parent_name: Shortened name of the parent CWL job, if applicable.
        :param subjob_name: Name qualifier for when one CWL tool becomes multiple jobs.
        """

        # Get the name of the class we are, as a final fallback or a name
        # component.
        class_name = self.__class__.__name__

        name_parts = []

        if parent_name is not None:
            # Scope to parent
            name_parts.append(parent_name)
        if tool_id is not None:
            # Start with the short name of the tool
            name_parts.append(shortname(tool_id))
        if subjob_name is not None:
            # We aren't this whole thing, we're a sub-component
            name_parts.append(subjob_name)
        if tool_id is None and subjob_name is None:
            # We need something. Put the class.
            name_parts.append(class_name)

        # String together the hierarchical name
        unit_name = ".".join(name_parts)

        # Display as that along with the class
        display_name = f"{class_name} {unit_name}"

        # Set up the job with the right requirements and names.
        super().__init__(
            cores=cores,
            memory=memory,
            disk=disk,
            accelerators=accelerators,
            preemptible=preemptible,
            unitName=unit_name,
            displayName=display_name,
            local=local,
        )


class ResolveIndirect(CWLNamedJob):
    """
    Helper Job.

    Accepts an unresolved dict (containing promises) and produces a dictionary
    of actual values.
    """

    def __init__(
        self, cwljob: Promised[CWLObjectType], parent_name: Optional[str] = None
    ):
        """Store the dictionary of promises for later resolution."""
        super().__init__(parent_name=parent_name, subjob_name="_resolve", local=True)
        self.cwljob = cwljob

    def run(self, file_store: AbstractFileStore) -> CWLObjectType:
        """Evaluate the promises and return their values."""
        return resolve_dict_w_promises(unwrap(self.cwljob))


def toilStageFiles(
    toil: Toil,
    cwljob: Union[CWLObjectType, List[CWLObjectType]],
    outdir: str,
    destBucket: Union[str, None] = None,
    log_level: int = logging.DEBUG
) -> None:
    """
    Copy input files out of the global file store and update location and path.

    :param destBucket: If set, export to this base URL instead of to the local
           filesystem.

    :param log_level: Log each file transfered at the given level.
    """

    def _collectDirEntries(
        obj: Union[CWLObjectType, List[CWLObjectType]]
    ) -> Iterator[CWLObjectType]:
        if isinstance(obj, dict):
            if obj.get("class") in ("File", "Directory"):
                yield obj
                yield from _collectDirEntries(obj.get("secondaryFiles", []))
            else:
                for sub_obj in obj.values():
                    yield from _collectDirEntries(sub_obj)
        elif isinstance(obj, list):
            for sub_obj in obj:
                yield from _collectDirEntries(sub_obj)

    # This is all the CWL File and Directory objects we need to export.
    jobfiles = list(_collectDirEntries(cwljob))

    def _realpath(
        ob: CWLObjectType,
    ) -> None:
        location = cast(str, ob["location"])
        if location.startswith("file:"):
            ob["location"] = file_uri(os.path.realpath(uri_file_path(location)))
            logger.debug("realpath %s" % ob["location"])

    visit_class(jobfiles, ("File", "Directory"), _realpath)

    # Now we need to save all the output files and directories.
    # We shall use a ToilPathMapper.
    pm = ToilPathMapper(
        jobfiles,
        "",
        outdir,
        separateDirs=False,
        stage_listing=True,
    )
    for _, p in pm.items():
        if p.staged:
            # We're supposed to copy/expose something.
            # Note that we have to handle writable versions of everything
            # because sometimes we might make them in the PathMapper even if
            # not instructed to copy.
            if destBucket:
                # We are saving to a bucket, directories are fake.
                if p.type in [
                    "File",
                    "CreateFile",
                    "WritableFile",
                    "CreateWritableFile",
                ]:
                    # Directories don't need to be created if we're exporting to a bucket
                    baseName = p.target[len(outdir) :]
                    file_id_or_contents = p.resolved

                    if p.type in [
                        "CreateFile",
                        "CreateWritableFile",
                    ]:  # TODO: CreateFile for buckets is not under testing
                        with NamedTemporaryFile() as f:
                            # Make a file with the right contents
                            f.write(file_id_or_contents.encode("utf-8"))
                            f.close()
                            # Import it and pack up the file ID so we can turn around and export it.
                            file_id_or_contents = (
                                "toilfile:"
                                + toil.import_file(f.name, symlink=False).pack()
                            )

                    if file_id_or_contents.startswith("toildir:"):
                        # Get the directory contents and the path into them, if any
                        here, subpath, _ = decode_directory(file_id_or_contents)
                        if subpath is not None:
                            for part in subpath.split("/"):
                                here = cast(DirectoryContents, here[part])
                        # At the end we should get a direct toilfile: URI
                        file_id_or_contents = cast(str, here)

                    # This might be an e.g. S3 URI now
                    if not file_id_or_contents.startswith("toilfile:"):
                        # We need to import it so we can export it.
                        # TODO: Use direct S3 to S3 copy on exports as well
                        file_id_or_contents = (
                            "toilfile:"
                            + toil.import_file(file_id_or_contents, symlink=False).pack()
                        )

                    if file_id_or_contents.startswith("toilfile:"):
                        # This is something we can export
                        # TODO: Do we need to urlencode the parts before sending them to S3?
                        dest_url = "/".join(s.strip("/") for s in [destBucket, baseName])
                        logger.log(log_level, "Saving %s...", dest_url)
                        toil.export_file(
                            FileID.unpack(file_id_or_contents[len("toilfile:") :]),
                            dest_url,
                        )
                    # TODO: can a toildir: "file" get here?
            else:
                # We are saving to the filesystem.
                dest_url = "file://" + quote(p.target)

                # We only really need export_file for actual files.
                if not os.path.exists(p.target) and p.type in [
                    "Directory",
                    "WritableDirectory",
                ]:
                    os.makedirs(p.target)
                if p.type in ["File", "WritableFile"]:
                    if p.resolved.startswith("/"):
                        # Probably staging and bypassing file store. Just copy.
                        logger.log(log_level, "Saving %s...", dest_url)
                        os.makedirs(os.path.dirname(p.target), exist_ok=True)
                        shutil.copyfile(p.resolved, p.target)
                    else:
                        uri = p.resolved
                        if not uri.startswith("toilfile:"):
                            # We need to import so we can export
                            uri = (
                                "toilfile:"
                                + toil.import_file(uri, symlink=False).pack()
                            )

                        # Actually export from the file store
                        logger.log(log_level, "Saving %s...", dest_url)
                        os.makedirs(os.path.dirname(p.target), exist_ok=True)
                        toil.export_file(
                            FileID.unpack(uri[len("toilfile:") :]),
                            dest_url,
                        )
                if p.type in [
                    "CreateFile",
                    "CreateWritableFile",
                ]:
                    # We just need to make a file with particular contents
                    logger.log(log_level, "Saving %s...", dest_url)
                    os.makedirs(os.path.dirname(p.target), exist_ok=True)
                    with open(p.target, "wb") as n:
                        n.write(p.resolved.encode("utf-8"))

    def _check_adjust(f: CWLObjectType) -> CWLObjectType:
        # Figure out where the path mapper put this
        mapped_location: MapperEnt = pm.mapper(cast(str, f["location"]))
        if destBucket:
            # Make the location point to the destination bucket.
            # Reconstruct the path we exported to.
            base_name = mapped_location.target[len(outdir) :]
            dest_url = "/".join(s.strip("/") for s in [destBucket, base_name])
            # And apply it
            f["location"] = dest_url
        else:
            # Make the location point to the place we put this thing on the
            # local filesystem.
            f["location"] = schema_salad.ref_resolver.file_uri(mapped_location.target)
            f["path"] = mapped_location.target

        if "contents" in f:
            del f["contents"]
        return f

    visit_class(cwljob, ("File", "Directory"), _check_adjust)


class CWLJobWrapper(CWLNamedJob):
    """
    Wrap a CWL job that uses dynamic resources requirement.

    When executed, this creates a new child job which has the correct resource
    requirement set.
    """

    def __init__(
        self,
        tool: Process,
        cwljob: CWLObjectType,
        runtime_context: cwltool.context.RuntimeContext,
        parent_name: Optional[str],
        conditional: Union[Conditional, None] = None,
    ):
        """Store our context for later evaluation."""
        super().__init__(
            tool_id=tool.tool.get("id"),
            parent_name=parent_name,
            subjob_name="_wrapper",
            local=True,
        )
        self.cwltool = remove_pickle_problems(tool)
        self.cwljob = cwljob
        self.runtime_context = runtime_context
        self.conditional = conditional
        self.parent_name = parent_name

    def run(self, file_store: AbstractFileStore) -> Any:
        """Create a child job with the correct resource requirements set."""
        cwljob = resolve_dict_w_promises(self.cwljob, file_store)
        fill_in_defaults(
            self.cwltool.tool["inputs"],
            cwljob,
            self.runtime_context.make_fs_access(self.runtime_context.basedir or ""),
        )
        realjob = CWLJob(
            tool=self.cwltool,
            cwljob=cwljob,
            runtime_context=self.runtime_context,
            parent_name=self.parent_name,
            conditional=self.conditional,
        )
        self.addChild(realjob)
        return realjob.rv()


class CWLJob(CWLNamedJob):
    """Execute a CWL tool using cwltool.executors.SingleJobExecutor."""

    def __init__(
        self,
        tool: Process,
        cwljob: CWLObjectType,
        runtime_context: cwltool.context.RuntimeContext,
        parent_name: Optional[str] = None,
        conditional: Union[Conditional, None] = None,
    ):
        """Store the context for later execution."""
        self.cwltool = remove_pickle_problems(tool)
        self.conditional = conditional or Conditional()

        if runtime_context.builder:
            self.builder = runtime_context.builder
        else:
            self.builder = cwltool.builder.Builder(
                job=cwljob,
                files=[],
                bindings=[],
                schemaDefs={},
                names=Names(),
                requirements=self.cwltool.requirements,
                hints=[],
                resources={},
                mutation_manager=runtime_context.mutation_manager,
                formatgraph=tool.formatgraph,
                make_fs_access=cast(Type[StdFsAccess], runtime_context.make_fs_access),
                fs_access=runtime_context.make_fs_access(""),
                job_script_provider=runtime_context.job_script_provider,
                timeout=runtime_context.eval_timeout,
                debug=runtime_context.debug,
                js_console=runtime_context.js_console,
                force_docker_pull=False,
                loadListing=determine_load_listing(tool),
                outdir="",
                tmpdir=DEFAULT_TMPDIR,
                stagedir="/var/lib/cwl",  # TODO: use actual defaults here
                cwlVersion=cast(str, self.cwltool.metadata["cwlVersion"]),
                container_engine=get_container_engine(runtime_context),
            )

        req = tool.evalResources(self.builder, runtime_context)

        accelerators: Optional[List[AcceleratorRequirement]] = None
        if req.get("cudaDeviceCount", 0) > 0:
            # There's a CUDARequirement, which cwltool processed for us
            # TODO: How is cwltool deciding what value to use between min and max?
            accelerators = [
                {
                    "kind": "gpu",
                    "api": "cuda",
                    "count": cast(int, req["cudaDeviceCount"]),
                }
            ]

        # cwltool doesn't handle http://arvados.org/cwl#UsePreemptible as part
        # of its resource logic so we have to do it manually.
        #
        # Note that according to
        # https://github.com/arvados/arvados/blob/48a0d575e6de34bcda91c489e4aa98df291a8cca/sdk/cwl/arvados_cwl/arv-cwl-schema-v1.1.yml#L345
        # this can only be a literal boolean! cwltool doesn't want to evaluate
        # expressions in the value for us like it does for CUDARequirement
        # which has a schema which allows for CWL expressions:
        # https://github.com/common-workflow-language/cwltool/blob/1573509eea2faa3cd1dc959224e52ff1d796d3eb/cwltool/extensions.yml#L221
        #
        # By default we have default preemptibility.
        preemptible: Optional[bool] = None
        preemptible_req, _ = tool.get_requirement(
            "http://arvados.org/cwl#UsePreemptible"
        )
        if preemptible_req:
            if "usePreemptible" not in preemptible_req:
                # If we have a requirement it has to have the value
                raise ValidationException(
                    f"Unacceptable syntax for http://arvados.org/cwl#UsePreemptible: "
                    f"expected key usePreemptible but got: {preemptible_req}"
                )
            parsed_value = preemptible_req["usePreemptible"]
            if isinstance(parsed_value, str) and (
                "$(" in parsed_value or "${" in parsed_value
            ):
                # Looks like they tried to use an expression
                raise ValidationException(
                    f"Unacceptable value for usePreemptible in http://arvados.org/cwl#UsePreemptible: "
                    f"expected true or false but got what appears to be an expression: {repr(parsed_value)}. "
                    f"Note that expressions are not allowed here by Arvados's schema."
                )
            if not isinstance(parsed_value, bool):
                # If we have a value it has to be a bool flag
                raise ValidationException(
                    f"Unacceptable value for usePreemptible in http://arvados.org/cwl#UsePreemptible: "
                    f"expected true or false but got: {repr(parsed_value)}"
                )
            preemptible = parsed_value

        # We always need space for the temporary files for the job
        total_disk = cast(int, req["tmpdirSize"]) * (2**20)
        if not getattr(runtime_context, "bypass_file_store", False):
            # If using the Toil file store, we also need space for the output
            # files, which may need to be stored locally and copied off the
            # node.
            total_disk += cast(int, req["outdirSize"]) * (2**20)
        # If not using the Toil file store, output files just go directly to
        # their final homes their space doesn't need to be accounted per-job.

        super().__init__(
            cores=req["cores"],
            memory=int(req["ram"] * (2**20)),
            disk=int(total_disk),
            accelerators=accelerators,
            preemptible=preemptible,
            tool_id=self.cwltool.tool["id"],
            parent_name=parent_name,
            local=isinstance(tool, cwltool.command_line_tool.ExpressionTool),
        )

        self.cwljob = cwljob
        self.runtime_context = runtime_context
        self.step_inputs = self.cwltool.tool["inputs"]
        self.workdir: str = runtime_context.workdir  # type: ignore[attr-defined]

    def required_env_vars(self, cwljob: Any) -> Iterator[Tuple[str, str]]:
        """Yield environment variables from EnvVarRequirement."""
        if isinstance(cwljob, dict):
            if cwljob.get("class") == "EnvVarRequirement":
                for t in cwljob.get("envDef", {}):
                    yield t["envName"], cast(str, self.builder.do_eval(t["envValue"]))
            for v in cwljob.values():
                yield from self.required_env_vars(v)
        if isinstance(cwljob, list):
            for env_var in cwljob:
                yield from self.required_env_vars(env_var)

    def populate_env_vars(self, cwljob: CWLObjectType) -> Dict[str, str]:
        """
        Prepare environment variables necessary at runtime for the job.

        Env vars specified in the CWL "requirements" section should already be
        loaded in self.cwltool.requirements, however those specified with
        "EnvVarRequirement" take precedence and are only populated here. Therefore,
        this not only returns a dictionary with all evaluated "EnvVarRequirement"
        env vars, but checks self.cwltool.requirements for any env vars with the
        same name and replaces their value with that found in the
        "EnvVarRequirement" env var if it exists.
        """
        self.builder.job = cwljob
        required_env_vars = {}
        # iterate over EnvVarRequirement env vars, if any
        for k, v in self.required_env_vars(cwljob):
            required_env_vars[
                k
            ] = v  # will tell cwltool which env vars to take from the environment
            os.environ[k] = v
            # needs to actually be populated in the environment as well or
            # they're not used

        # EnvVarRequirement env vars take priority over those specified with
        # "requirements" so cwltool.requirements need to be overwritten if an
        # env var with the same name is found
        for req in self.cwltool.requirements:
            if req["class"] == "EnvVarRequirement":
                envDefs = cast(List[Dict[str, str]], req["envDef"])
                for env_def in envDefs:
                    env_name = env_def["envName"]
                    if env_name in required_env_vars:
                        env_def["envValue"] = required_env_vars[env_name]
        return required_env_vars

    def run(self, file_store: AbstractFileStore) -> Any:
        """Execute the CWL document."""
        # Adjust cwltool's logging to conform to Toil's settings.
        # We need to make sure this happens in every worker process before we
        # do CWL things.
        cwllogger.removeHandler(defaultStreamHandler)
        cwllogger.setLevel(logger.getEffectiveLevel())

        logger.debug("Loaded order:\n%s", self.cwljob)

        cwljob = resolve_dict_w_promises(self.cwljob, file_store)

        if self.conditional.is_false(cwljob):
            return self.conditional.skipped_outputs()

        fill_in_defaults(
            self.step_inputs, cwljob, self.runtime_context.make_fs_access("")
        )

        required_env_vars = self.populate_env_vars(cwljob)

        immobile_cwljob_dict = copy.deepcopy(cwljob)
        for inp_id in immobile_cwljob_dict.keys():
            found = False
            for field in cast(
                List[Dict[str, str]], self.cwltool.inputs_record_schema["fields"]
            ):
                if field["name"] == inp_id:
                    found = True
            if not found:
                cwljob.pop(inp_id)

        # Make sure there aren't any empty listings in directories; they might
        # interfere with the generation of listings of the correct depth by
        # cwltool
        adjustDirObjs(
            cwljob,
            functools.partial(remove_empty_listings),
        )

        index: Dict[str, str] = {}
        existing: Dict[str, str] = {}

        # Prepare the run instructions for cwltool
        runtime_context = self.runtime_context.copy()

        runtime_context.basedir = os.getcwd()
        runtime_context.preserve_environment = required_env_vars

        # When the tool makes its own PathMappers with make_path_mapper, they
        # will come and grab this function for fetching files from the Toil
        # file store. pipe_threads is used for keeping track of separate
        # threads launched to stream files around.
        pipe_threads: List[Tuple[Thread, int]] = []
        setattr(
            runtime_context,
            "toil_get_file",
            functools.partial(
                toil_get_file, file_store, index, existing, pipe_threads=pipe_threads
            ),
        )

        if not getattr(runtime_context, "bypass_file_store", False):
            # Exports temporary directory for batch systems that reset TMPDIR
            os.environ["TMPDIR"] = os.path.realpath(file_store.getLocalTempDir())
            # Make sure temporary files and output files are generated in
            # FileStore-provided places that go away when the job ends.
            runtime_context.outdir = os.path.join(file_store.getLocalTempDir(), "out")
            os.mkdir(runtime_context.outdir)
            # Just keep the temporary output prefix under the job's local temp dir.
            #
            # If we maintain our own system of nested temp directories, we won't
            # know when all the jobs using a higher-level directory are ready for
            # it to be deleted. The local temp dir, under Toil's workDir, will be
            # cleaned up by Toil.
            runtime_context.tmp_outdir_prefix = os.path.join(
                file_store.getLocalTempDir(), "tmp-out"
            )

            runtime_context.tmpdir_prefix = file_store.getLocalTempDir()

            # Intercept file and directory access not already done through the
            # tool's make_path_mapper(), and support the URIs we define for
            # stuff in Toil's FileStore. We need to plug in a make_fs_access
            # function and a path_mapper type or factory function.

            runtime_context.make_fs_access = cast(
                Type[StdFsAccess],
                functools.partial(ToilFsAccess, file_store=file_store),
            )

            runtime_context.path_mapper = functools.partial(  # type: ignore[assignment]
                ToilPathMapper,
                get_file=getattr(runtime_context, "toil_get_file"),
                streaming_allowed=runtime_context.streaming_allowed,
            )

        process_uuid = uuid.uuid4()  # noqa F841
        started_at = datetime.datetime.now()  # noqa F841

        logger.debug("Output disposition: %s", runtime_context.move_outputs)

        logger.debug("Running tool %s with order: %s", self.cwltool, self.cwljob)

        runtime_context.name = self.description.unitName
        output, status = ToilSingleJobExecutor().execute(
            process=self.cwltool,
            job_order_object=cwljob,
            runtime_context=runtime_context,
            logger=cwllogger,
        )
        ended_at = datetime.datetime.now()  # noqa F841
        if status != "success":
            raise cwl_utils.errors.WorkflowException(status)

        for t, fd in pipe_threads:
            os.close(fd)
            t.join()

        # Get ahold of the filesystem
        fs_access = runtime_context.make_fs_access(runtime_context.basedir)

        # And a file importer that can go from a file:// URI to a Toil FileID
        file_import_function = functools.partial(writeGlobalFileWrapper, file_store)

        # Upload all the Files and set their and the Directories' locations, if
        # needed.
        import_files(
            file_import_function,
            fs_access,
            index,
            existing,
            output,
            bypass_file_store=getattr(runtime_context, "bypass_file_store", False),
        )

        logger.debug("Emitting output: %s", output)

        file_store.log_to_leader(f"CWL step complete: {runtime_context.name}")

        # metadata[process_uuid] = {
        #     'started_at': started_at,
        #     'ended_at': ended_at,
        #     'job_order': cwljob,
        #     'outputs': output,
        #     'internal_name': self.jobName
        # }
        return output


def get_container_engine(runtime_context: cwltool.context.RuntimeContext) -> str:
    if runtime_context.podman:
        return "podman"
    elif runtime_context.singularity:
        return "singularity"
    return "docker"


def makeJob(
    tool: Process,
    jobobj: CWLObjectType,
    runtime_context: cwltool.context.RuntimeContext,
    parent_name: Optional[str],
    conditional: Union[Conditional, None],
) -> Union[
    Tuple["CWLWorkflow", ResolveIndirect],
    Tuple[CWLJob, CWLJob],
    Tuple[CWLJobWrapper, CWLJobWrapper],
]:
    """
    Create the correct Toil Job object for the CWL tool.

    Types: workflow, job, or job wrapper for dynamic resource requirements.

    :return: "wfjob, followOn" if the input tool is a workflow, and "job, job" otherwise
    """
    logger.debug("Make job for tool: %s", tool.tool["id"])
    scan_for_unsupported_requirements(
        tool, bypass_file_store=getattr(runtime_context, "bypass_file_store", False)
    )
    if tool.tool["class"] == "Workflow":
        wfjob = CWLWorkflow(
            cast(cwltool.workflow.Workflow, tool),
            jobobj,
            runtime_context,
            parent_name=parent_name,
            conditional=conditional,
        )
        followOn = ResolveIndirect(wfjob.rv(), parent_name=wfjob.description.unitName)
        wfjob.addFollowOn(followOn)
        return wfjob, followOn
    else:
        # Decied if we have any requirements we care about that are dynamic
        REQUIREMENT_TYPES = [
            "ResourceRequirement",
            "http://commonwl.org/cwltool#CUDARequirement",
        ]
        for requirement_type in REQUIREMENT_TYPES:
            req, _ = tool.get_requirement(requirement_type)
            if req:
                for r in req.values():
                    if isinstance(r, str) and ("$(" in r or "${" in r):
                        # One of the keys in this requirement has a text substitution in it.
                        # TODO: This is not a real lex!

                        # Found a dynamic resource requirement so use a job wrapper
                        job_wrapper = CWLJobWrapper(
                            cast(ToilCommandLineTool, tool),
                            jobobj,
                            runtime_context,
                            parent_name=parent_name,
                            conditional=conditional,
                        )
                        return job_wrapper, job_wrapper
        # Otherwise, all requirements are known now.
        job = CWLJob(
            tool,
            jobobj,
            runtime_context,
            parent_name=parent_name,
            conditional=conditional,
        )
        return job, job


class CWLScatter(Job):
    """
    Implement workflow scatter step.

    When run, this creates a child job for each parameterization of the scatter.
    """

    def __init__(
        self,
        step: cwltool.workflow.WorkflowStep,
        cwljob: CWLObjectType,
        runtime_context: cwltool.context.RuntimeContext,
        parent_name: Optional[str],
        conditional: Union[Conditional, None],
    ):
        """Store our context for later execution."""
        super().__init__(cores=1, memory="1GiB", disk="1MiB", local=True)
        self.step = step
        self.cwljob = cwljob
        self.runtime_context = runtime_context
        self.conditional = conditional
        self.parent_name = parent_name

    def flat_crossproduct_scatter(
        self,
        joborder: CWLObjectType,
        scatter_keys: List[str],
        outputs: List[Promised[CWLObjectType]],
        postScatterEval: Callable[[CWLObjectType], CWLObjectType],
    ) -> None:
        """Cartesian product of the inputs, then flattened."""
        scatter_key = shortname(scatter_keys[0])
        for n in range(0, len(cast(List[CWLObjectType], joborder[scatter_key]))):
            updated_joborder = copy.copy(joborder)
            updated_joborder[scatter_key] = cast(
                List[CWLObjectType], joborder[scatter_key]
            )[n]
            if len(scatter_keys) == 1:
                updated_joborder = postScatterEval(updated_joborder)
                subjob, followOn = makeJob(
                    tool=self.step.embedded_tool,
                    jobobj=updated_joborder,
                    runtime_context=self.runtime_context,
                    parent_name=f"{self.parent_name}.{n}",
                    conditional=self.conditional,
                )
                self.addChild(subjob)
                outputs.append(followOn.rv())
            else:
                self.flat_crossproduct_scatter(
                    updated_joborder, scatter_keys[1:], outputs, postScatterEval
                )

    def nested_crossproduct_scatter(
        self,
        joborder: CWLObjectType,
        scatter_keys: List[str],
        postScatterEval: Callable[[CWLObjectType], CWLObjectType],
    ) -> List[Promised[CWLObjectType]]:
        """Cartesian product of the inputs."""
        scatter_key = shortname(scatter_keys[0])
        outputs: List[Promised[CWLObjectType]] = []
        for n in range(0, len(cast(List[CWLObjectType], joborder[scatter_key]))):
            updated_joborder = copy.copy(joborder)
            updated_joborder[scatter_key] = cast(
                List[CWLObjectType], joborder[scatter_key]
            )[n]
            if len(scatter_keys) == 1:
                updated_joborder = postScatterEval(updated_joborder)
                subjob, followOn = makeJob(
                    tool=self.step.embedded_tool,
                    jobobj=updated_joborder,
                    runtime_context=self.runtime_context,
                    parent_name=f"{self.parent_name}.{n}",
                    conditional=self.conditional,
                )
                self.addChild(subjob)
                outputs.append(followOn.rv())
            else:
                outputs.append(
                    self.nested_crossproduct_scatter(  # type: ignore
                        updated_joborder, scatter_keys[1:], postScatterEval
                    )
                )
        return outputs

    def run(self, file_store: AbstractFileStore) -> List[Promised[CWLObjectType]]:
        """Generate the follow on scatter jobs."""
        cwljob = resolve_dict_w_promises(self.cwljob, file_store)

        if isinstance(self.step.tool["scatter"], str):
            scatter = [self.step.tool["scatter"]]
        else:
            scatter = self.step.tool["scatter"]

        scatterMethod = self.step.tool.get("scatterMethod", None)
        if len(scatter) == 1:
            scatterMethod = "dotproduct"
        outputs: List[Promised[CWLObjectType]] = []

        valueFrom = {
            shortname(i["id"]): i["valueFrom"]
            for i in self.step.tool["inputs"]
            if "valueFrom" in i
        }

        def postScatterEval(job_dict: CWLObjectType) -> Any:
            shortio = {shortname(k): v for k, v in job_dict.items()}
            for k in valueFrom:
                job_dict.setdefault(k, None)

            def valueFromFunc(k: str, v: Any) -> Any:
                if k in valueFrom:
                    return cwl_utils.expression.do_eval(
                        valueFrom[k],
                        shortio,
                        self.step.requirements,
                        None,
                        None,
                        {},
                        context=v,
                        container_engine=get_container_engine(self.runtime_context),
                    )
                else:
                    return v

            return {k: valueFromFunc(k, v) for k, v in list(job_dict.items())}

        if scatterMethod == "dotproduct":
            for i in range(
                0, len(cast(List[CWLObjectType], cwljob[shortname(scatter[0])]))
            ):
                copyjob = copy.copy(cwljob)
                for sc in [shortname(x) for x in scatter]:
                    copyjob[sc] = cast(List[CWLObjectType], cwljob[sc])[i]
                copyjob = postScatterEval(copyjob)
                subjob, follow_on = makeJob(
                    tool=self.step.embedded_tool,
                    jobobj=copyjob,
                    runtime_context=self.runtime_context,
                    parent_name=f"{self.parent_name}.{i}",
                    conditional=self.conditional,
                )
                self.addChild(subjob)
                outputs.append(follow_on.rv())
        elif scatterMethod == "nested_crossproduct":
            outputs = self.nested_crossproduct_scatter(cwljob, scatter, postScatterEval)
        elif scatterMethod == "flat_crossproduct":
            self.flat_crossproduct_scatter(cwljob, scatter, outputs, postScatterEval)
        else:
            if scatterMethod:
                raise ValidationException(
                    "Unsupported complex scatter type '%s'" % scatterMethod
                )
            else:
                raise ValidationException(
                    "Must provide scatterMethod to scatter over multiple inputs."
                )

        return outputs


class CWLGather(Job):
    """
    Follows on to a scatter Job.

    This gathers the outputs of each job in the scatter into an array for each
    output parameter.
    """

    def __init__(
        self,
        step: cwltool.workflow.WorkflowStep,
        outputs: Promised[Union[CWLObjectType, List[CWLObjectType]]],
    ):
        """Collect our context for later gathering."""
        super().__init__(cores=1, memory="1GiB", disk="1MiB", local=True)
        self.step = step
        self.outputs = outputs

    @staticmethod
    def extract(
        obj: Union[CWLObjectType, List[CWLObjectType]], k: str
    ) -> Union[CWLOutputType, List[CWLObjectType]]:
        """
        Extract the given key from the obj.

        If the object is a list, extract it from all members of the list.
        """
        if isinstance(obj, Mapping):
            return cast(Union[CWLOutputType, List[CWLObjectType]], obj.get(k))
        elif isinstance(obj, MutableSequence):
            cp: List[CWLObjectType] = []
            for item in obj:
                cp.append(cast(CWLObjectType, CWLGather.extract(item, k)))
            return cp
        else:
            return cast(List[CWLObjectType], [])

    def run(self, file_store: AbstractFileStore) -> Dict[str, Any]:
        """Gather all the outputs of the scatter."""
        outobj = {}

        def sn(n: Union[Mapping[str, Any], str]) -> str:
            if isinstance(n, Mapping):
                return shortname(n["id"])
            if isinstance(n, str):
                return shortname(n)

        # TODO: MyPy can't understand that this is the type we should get by unwrapping the promise
        outputs: Union[CWLObjectType, List[CWLObjectType]] = cast(
            Union[CWLObjectType, List[CWLObjectType]], unwrap(self.outputs)
        )
        for k in [sn(i) for i in self.step.tool["out"]]:
            outobj[k] = self.extract(outputs, k)

        return outobj


class SelfJob(Job):
    """Fake job object to facilitate implementation of CWLWorkflow.run()."""

    def __init__(self, j: "CWLWorkflow", v: CWLObjectType):
        """Record the workflow and dictionary."""
        super().__init__(cores=1, memory="1GiB", disk="1MiB")
        self.j = j
        self.v = v

    def rv(self, *path: Any) -> Any:
        """Return our properties dictionary."""
        return self.v

    def addChild(self, c: Job) -> Any:
        """Add a child to our workflow."""
        return self.j.addChild(c)

    def hasChild(self, c: Job) -> Any:
        """Check if the given child is in our workflow."""
        return self.j.hasChild(c)


ProcessType = TypeVar(
    "ProcessType",
    ToilCommandLineTool,
    cwltool.workflow.WorkflowStep,
    cwltool.workflow.Workflow,
    cwltool.command_line_tool.CommandLineTool,
    cwltool.command_line_tool.ExpressionTool,
    Process,
)


def remove_pickle_problems(obj: ProcessType) -> ProcessType:
    """Doc_loader does not pickle correctly, causing Toil errors, remove from objects."""
    if hasattr(obj, "doc_loader"):
        obj.doc_loader = None
    if isinstance(obj, cwltool.workflow.WorkflowStep):
        obj.embedded_tool = remove_pickle_problems(obj.embedded_tool)
    elif isinstance(obj, cwltool.workflow.Workflow):
        obj.steps = [remove_pickle_problems(s) for s in obj.steps]
    return obj


class CWLWorkflow(CWLNamedJob):
    """
    Toil Job to convert a CWL workflow graph into a Toil job graph.

    The Toil job graph will include the appropriate dependencies.
    """

    def __init__(
        self,
        cwlwf: cwltool.workflow.Workflow,
        cwljob: CWLObjectType,
        runtime_context: cwltool.context.RuntimeContext,
        parent_name: Optional[str] = None,
        conditional: Union[Conditional, None] = None,
    ):
        """Gather our context for later execution."""
        super().__init__(
            tool_id=cwlwf.tool.get("id"), parent_name=parent_name, local=True
        )
        self.cwlwf = cwlwf
        self.cwljob = cwljob
        self.runtime_context = runtime_context
        self.cwlwf = remove_pickle_problems(self.cwlwf)
        self.conditional = conditional or Conditional()

    def run(
        self, file_store: AbstractFileStore
    ) -> Union[UnresolvedDict, Dict[str, SkipNull]]:
        """
        Convert a CWL Workflow graph into a Toil job graph.

        Always runs on the leader, because the batch system knows to schedule
        it as a local job.
        """
        cwljob = resolve_dict_w_promises(self.cwljob, file_store)

        if self.conditional.is_false(cwljob):
            return self.conditional.skipped_outputs()

        # Apply default values set in the workflow
        fs_access = ToilFsAccess(self.runtime_context.basedir, file_store=file_store)
        fill_in_defaults(self.cwlwf.tool["inputs"], cwljob, fs_access)

        # `promises` dict
        # from: each parameter (workflow input or step output)
        #   that may be used as a "source" for a step input workflow output
        #   parameter
        # to: the job that will produce that value.
        promises: Dict[str, Job] = {}

        parent_name = shortname(self.cwlwf.tool["id"])

        # `jobs` dict from step id to job that implements that step.
        jobs = {}

        for inp in self.cwlwf.tool["inputs"]:
            promises[inp["id"]] = SelfJob(self, cwljob)

        all_outputs_fulfilled = False
        while not all_outputs_fulfilled:
            # Iteratively go over the workflow steps, scheduling jobs as their
            # dependencies can be fulfilled by upstream workflow inputs or
            # step outputs. Loop exits when the workflow outputs
            # are satisfied.

            all_outputs_fulfilled = True

            for step in self.cwlwf.steps:
                step_id = step.tool["id"]
                if step_id not in jobs:
                    stepinputs_fufilled = True
                    for inp in step.tool["inputs"]:
                        for s in aslist(inp.get("source", [])):
                            if s not in promises:
                                stepinputs_fufilled = False
                    if stepinputs_fufilled:
                        logger.debug("Ready to make job for workflow step %s", step_id)
                        jobobj: Dict[
                            str, Union[ResolveSource, DefaultWithSource, StepValueFrom]
                        ] = {}

                        for inp in step.tool["inputs"]:
                            logger.debug("Takes input: %s", inp["id"])
                            key = shortname(inp["id"])
                            if "source" in inp:
                                jobobj[key] = ResolveSource(
                                    name=f"{step_id}/{key}",
                                    input=inp,
                                    source_key="source",
                                    promises=promises,
                                )

                            if "default" in inp:
                                jobobj[key] = DefaultWithSource(
                                    copy.copy(inp["default"]), jobobj.get(key)
                                )

                            if "valueFrom" in inp and "scatter" not in step.tool:
                                jobobj[key] = StepValueFrom(
                                    inp["valueFrom"],
                                    jobobj.get(key, JustAValue(None)),
                                    self.cwlwf.requirements,
                                    get_container_engine(self.runtime_context),
                                )

                            logger.debug(
                                "Value will come from %s", jobobj.get(key, None)
                            )

                        conditional = Conditional(
                            expression=step.tool.get("when"),
                            outputs=step.tool["out"],
                            requirements=self.cwlwf.requirements,
                            container_engine=get_container_engine(self.runtime_context),
                        )

                        if "scatter" in step.tool:
                            wfjob: Union[
                                CWLScatter, CWLWorkflow, CWLJob, CWLJobWrapper
                            ] = CWLScatter(
                                step,
                                UnresolvedDict(jobobj),
                                self.runtime_context,
                                parent_name=parent_name,
                                conditional=conditional,
                            )
                            followOn: Union[
                                CWLGather, ResolveIndirect, CWLJob, CWLJobWrapper
                            ] = CWLGather(step, wfjob.rv())
                            wfjob.addFollowOn(followOn)
                            logger.debug(
                                "Is scatter with job %s and follow-on %s",
                                wfjob,
                                followOn,
                            )
                        else:
                            wfjob, followOn = makeJob(
                                tool=step.embedded_tool,
                                jobobj=UnresolvedDict(jobobj),
                                runtime_context=self.runtime_context,
                                parent_name=f"{parent_name}.{shortname(step_id)}",
                                conditional=conditional,
                            )
                            logger.debug(
                                "Is non-scatter with %s and follow-on %s",
                                wfjob,
                                followOn,
                            )

                        jobs[step_id] = followOn

                        connected = False
                        for inp in step.tool["inputs"]:
                            for s in aslist(inp.get("source", [])):
                                if (
                                    isinstance(promises[s], (CWLJobWrapper, CWLGather))
                                    and not promises[s].hasFollowOn(wfjob)
                                    # promises[s] job has already added wfjob as a followOn prior
                                    and not wfjob.hasPredecessor(promises[s])
                                ):
                                    promises[s].addFollowOn(wfjob)
                                    logger.debug(
                                        "Connect as follow-on based on need for %s from %s",
                                        s,
                                        promises[s],
                                    )
                                    connected = True
                                if not isinstance(
                                    promises[s], (CWLJobWrapper, CWLGather)
                                ) and not promises[s].hasChild(wfjob):
                                    logger.debug(
                                        "Connect as child based on need for %s from %s",
                                        s,
                                        promises[s],
                                    )
                                    promises[s].addChild(wfjob)
                                    connected = True
                        if not connected:
                            # Workflow step is default inputs only & isn't connected
                            # to other jobs, so add it as child of this workflow.
                            self.addChild(wfjob)
                            logger.debug("Run as direct child")

                        for out in step.tool["outputs"]:
                            logger.debug("Provides %s from %s", out["id"], followOn)
                            promises[out["id"]] = followOn

                for inp in step.tool["inputs"]:
                    for source in aslist(inp.get("source", [])):
                        if source not in promises:
                            all_outputs_fulfilled = False

            # may need a test
            for out in self.cwlwf.tool["outputs"]:
                if "source" in out:
                    if out["source"] not in promises:
                        all_outputs_fulfilled = False

        outobj = {}
        for out in self.cwlwf.tool["outputs"]:
            key = shortname(out["id"])
            outobj[key] = ResolveSource(
                name="Workflow output '%s'" % key,
                input=out,
                source_key="outputSource",
                promises=promises,
            )

        return UnresolvedDict(outobj)


def visitSteps(
    cmdline_tool: Process,
    op: Callable[[CommentedMap], None],
) -> None:
    """
    Iterate over a CWL Process object, running the op on each tool description
    CWL object.
    """
    if isinstance(cmdline_tool, cwltool.workflow.Workflow):
        # For workflows we need to dispatch on steps
        for step in cmdline_tool.steps:
            # Handle the step's tool
            op(step.tool)
            # Recures on the embedded tool; maybe it's a workflow.
            visitSteps(step.embedded_tool, op)
    elif isinstance(cmdline_tool, cwltool.process.Process):
        # All CWL Process objects (including CommandLineTool) will have tools
        # if they bothered to run the Process __init__.
        op(cmdline_tool.tool)
    else:
        raise RuntimeError(
            f"Unsupported type encountered in workflow "
            f"traversal: {type(cmdline_tool)}"
        )


def rm_unprocessed_secondary_files(job_params: Any) -> None:
    if isinstance(job_params, list):
        for j in job_params:
            rm_unprocessed_secondary_files(j)
    if isinstance(job_params, dict) and "secondaryFiles" in job_params:
        job_params["secondaryFiles"] = filtered_secondary_files(job_params)


def filtered_secondary_files(
    unfiltered_secondary_files: CWLObjectType,
) -> List[CWLObjectType]:
    """
    Remove unprocessed secondary files.

    Interpolated strings and optional inputs in secondary files were added to
    CWL in version 1.1.

    The CWL libraries we call do successfully resolve the interpolated strings,
    but add the resolved fields to the list of unresolved fields so we remove
    them here after the fact.

    We keep secondary files using the 'toildir:', or '_:' protocols, or using
    the 'file:' protocol and indicating files or directories that actually
    exist. The 'required' logic seems to be handled deeper in
    cwltool.builder.Builder(), and correctly determines which files should be
    imported. Therefore we remove the files here and if this file is SUPPOSED
    to exist, it will still give the appropriate file does not exist error, but
    just a bit further down the track.
    """
    intermediate_secondary_files = []
    final_secondary_files = []
    # remove secondary files still containing interpolated strings
    for sf in cast(List[CWLObjectType], unfiltered_secondary_files["secondaryFiles"]):
        sf_bn = cast(str, sf.get("basename", ""))
        sf_loc = cast(str, sf.get("location", ""))
        if ("$(" not in sf_bn) and ("${" not in sf_bn):
            if ("$(" not in sf_loc) and ("${" not in sf_loc):
                intermediate_secondary_files.append(sf)
    # remove secondary files that are not present in the filestore or pointing
    # to existant things on disk
    for sf in intermediate_secondary_files:
        sf_loc = cast(str, sf.get("location", ""))
        if (
            sf_loc.startswith("toilfile:")
            or sf_loc.startswith("toildir:")
            or sf_loc.startswith("_:")
            or sf.get("class", "") == "Directory"
        ):
            # Pass imported files, and all Directories
            final_secondary_files.append(sf)
        elif sf_loc.startswith("file:") and os.path.exists(
            schema_salad.ref_resolver.uri_file_path(sf_loc)
        ):
            # Pass things that exist on disk (which we presumably declined to
            # import because we aren't using the file store)
            final_secondary_files.append(sf)
    return final_secondary_files


def scan_for_unsupported_requirements(
    tool: Process, bypass_file_store: bool = False
) -> None:
    """
    Scan the given CWL tool for any unsupported optional features.

    If it has them, raise an informative UnsupportedRequirement.

    :param tool: The CWL tool to check for unsupported requirements.

    :param bypass_file_store: True if the Toil file store is not being used to
        transport files between nodes, and raw origin node file:// URIs are exposed
        to tools instead.

    """

    # We only actually have one unsupported requirement right now, and even
    # that we have a way to support, which we shall explain.
    if not bypass_file_store:
        # If we are using the Toil FileStore we can't do InplaceUpdateRequirement
        req, is_mandatory = tool.get_requirement("InplaceUpdateRequirement")
        if req:
            # The tool actually uses this one. Complain and explain.
            msg = (
                "Toil cannot support InplaceUpdateRequirement when using the Toil file store. "
                "If you are running on a single machine, or a cluster with a shared filesystem, "
                "use the --bypass-file-store option to keep intermediate files on the filesystem. "
                "You can use the --tmp-outdir-prefix, --tmpdir-prefix, --outdir, and --jobStore "
                "options to control where on the filesystem files are placed, if only some parts of "
                "the filesystem are shared."
            )
            if is_mandatory:
                # The requirement cannot be fulfilled. Raise an exception.
                raise CWL_UNSUPPORTED_REQUIREMENT_EXCEPTION(msg)
            else:
                # The hint cannot be fulfilled. Issue a warning.
                logger.warning(msg)


def determine_load_listing(
    tool: Process,
) -> Literal["no_listing", "shallow_listing", "deep_listing"]:
    """
    Determine the directory.listing feature in CWL.

    In CWL, any input directory can have a DIRECTORY_NAME.listing (where
    DIRECTORY_NAME is any variable name) set to one of the following three
    options:

    1. no_listing: DIRECTORY_NAME.listing will be undefined.
        e.g.
            
            inputs.DIRECTORY_NAME.listing == unspecified

    2. shallow_listing: DIRECTORY_NAME.listing will return a list one level
        deep of DIRECTORY_NAME's contents.
        e.g. 

            inputs.DIRECTORY_NAME.listing == [items in directory]
             inputs.DIRECTORY_NAME.listing[0].listing == undefined
             inputs.DIRECTORY_NAME.listing.length == # of items in directory

    3. deep_listing: DIRECTORY_NAME.listing will return a list of the entire
        contents of DIRECTORY_NAME.
        e.g.

            inputs.DIRECTORY_NAME.listing == [items in directory]
            inputs.DIRECTORY_NAME.listing[0].listing == [items in subdirectory
            if it exists and is the first item listed]
            inputs.DIRECTORY_NAME.listing.length == # of items in directory

    See
    https://www.commonwl.org/v1.1/CommandLineTool.html#LoadListingRequirement
    and https://www.commonwl.org/v1.1/CommandLineTool.html#LoadListingEnum

    DIRECTORY_NAME.listing should be determined first from loadListing.
    If that's not specified, from LoadListingRequirement.
    Else, default to "no_listing" if unspecified.

    :param tool: ToilCommandLineTool
    :return str: One of 'no_listing', 'shallow_listing', or 'deep_listing'.
    """
    load_listing_req, _ = tool.get_requirement("LoadListingRequirement")
    load_listing_tool_req = (
        load_listing_req.get("loadListing", "no_listing")
        if load_listing_req
        else "no_listing"
    )
    load_listing = cast(str, tool.tool.get("loadListing", load_listing_tool_req))

    listing_choices = ("no_listing", "shallow_listing", "deep_listing")
    if load_listing not in listing_choices:
        raise ValueError(
            f"Unknown loadListing specified: {load_listing!r}.  Valid choices: {listing_choices}"
        )
    return cast(Literal["no_listing", "shallow_listing", "deep_listing"], load_listing)


class NoAvailableJobStoreException(Exception):
    """Indicates that no job store name is available."""

    pass


def generate_default_job_store(
    batch_system_name: Optional[str],
    provisioner_name: Optional[str],
    local_directory: str,
) -> str:
    """
    Choose a default job store appropriate to the requested batch system and
    provisioner, and installed modules. Raises an error if no good default is
    available and the user must choose manually.

    :param batch_system_name: Registry name of the batch system the user has
           requested, if any. If no name has been requested, should be None.
    :param provisioner_name: Name of the provisioner the user has requested,
           if any. Recognized provisioners include 'aws' and 'gce'. None
           indicates that no provisioner is in use.
    :param local_directory: Path to a nonexistent local directory suitable for
           use as a file job store.

    :return str: Job store specifier for a usable job store.
    """

    # Apply default batch system
    batch_system_name = batch_system_name or DEFAULT_BATCH_SYSTEM

    # Work out how to describe where we are
    situation = f"the '{batch_system_name}' batch system"
    if provisioner_name:
        situation += f" with the '{provisioner_name}' provisioner"

    # Default to local job store
    job_store_type = "file"

    try:
        if provisioner_name == "gce":
            # With GCE, always use the Google job store
            job_store_type = "google"
        elif provisioner_name == "aws" or batch_system_name in {"mesos", "kubernetes"}:
            # With AWS or these batch systems, always use the AWS job store
            job_store_type = "aws"
        elif provisioner_name is not None and provisioner_name not in ["aws", "gce"]:
            # We 've never heard of this provisioner and don't know what kind
            # of job store to use with it.
            raise NoAvailableJobStoreException()

        # Then if we get here a job store type has been selected, so try and
        # make it
        return generate_locator(
            job_store_type, local_suggestion=local_directory, decoration="cwl"
        )

    except JobStoreUnavailableException as e:
        raise NoAvailableJobStoreException(
            f"Could not determine a job store appropriate for "
            f"{situation} because: {e}. Please specify a jobstore with the "
            f"--jobStore option."
        )
    except (ImportError, NoAvailableJobStoreException):
        raise NoAvailableJobStoreException(
            f"Could not determine a job store appropriate for "
            f"{situation}. Please specify a jobstore with the "
            f"--jobStore option."
        )


usage_message = "\n\n" + textwrap.dedent(
    """
            * All positional arguments [cwl, yml_or_json] must always be specified last for toil-cwl-runner.
              Note: If you're trying to specify a jobstore, please use --jobStore.

                  Usage: toil-cwl-runner [options] example.cwl example-job.yaml
                  Example: toil-cwl-runner \\
                           --jobStore aws:us-west-2:jobstore \\
                           --realTimeLogging \\
                           --logInfo \\
                           example.cwl \\
                           example-job.yaml
            """[
        1:
    ]
)

def get_options(args: List[str]) -> Namespace:
    """
    Parse given args and properly add non-Toil arguments into the cwljob of the Namespace.
    :param args: List of args from command line
    :return: options namespace
    """
    parser = ArgParser()
    addOptions(parser, jobstore_as_flag=True, cwl=True)
    options: Namespace
    options, cwl_options = parser.parse_known_args(args)
    options.cwljob.extend(cwl_options)

    return options


def main(args: Optional[List[str]] = None, stdout: TextIO = sys.stdout) -> int:
    """Run the main loop for toil-cwl-runner."""
    # Remove cwltool logger's stream handler so it uses Toil's
    cwllogger.removeHandler(defaultStreamHandler)

    if args is None:
        args = sys.argv[1:]

    options = get_options(args)

    # Do cwltool setup
    cwltool.main.setup_schema(args=options, custom_schema_callback=None)
    tmpdir_prefix = options.tmpdir_prefix = options.tmpdir_prefix or DEFAULT_TMPDIR_PREFIX

    # We need a workdir for the CWL runtime contexts.
    if tmpdir_prefix != DEFAULT_TMPDIR_PREFIX:
        # if tmpdir_prefix is not the default value, move
        # workdir and the default job store under it
        workdir = cwltool.utils.create_tmp_dir(tmpdir_prefix)
    else:
        # Use a directory in the default tmpdir
        workdir = mkdtemp()
    # Make sure workdir doesn't exist so it can be a job store
    os.rmdir(workdir)

    if options.jobStore is None:
        # Pick a default job store specifier appropriate to our choice of batch
        # system and provisioner and installed modules, given this available
        # local directory name. Fail if no good default can be used.
        options.jobStore = generate_default_job_store(
            options.batchSystem, options.provisioner, workdir
        )

    options.doc_cache = True
    options.disable_js_validation = False
    options.do_validate = True
    options.pack = False
    options.print_subgraph = False
    if tmpdir_prefix != DEFAULT_TMPDIR_PREFIX and options.workDir is None:
        # We need to override workDir because by default Toil will pick
        # somewhere under the system temp directory if unset, ignoring
        # --tmpdir-prefix.
        #
        # If set, workDir needs to exist, so we directly use the prefix
        options.workDir = cwltool.utils.create_tmp_dir(tmpdir_prefix)

    if options.batchSystem == "kubernetes":
        # Containers under Kubernetes can only run in Singularity
        options.singularity = True

    if (not options.logLevel or options.logLevel == DEFAULT_LOGLEVEL) and options.quiet:
        # --quiet can override only the default log level, so if you have
        # --logLevel=DEBUG (and debug isn't the default) it beats --quiet.
        options.logLevel = "ERROR"
    if options.logLevel:
        # Make sure cwltool uses Toil's log level.
        # Applies only on the leader.
        cwllogger.setLevel(options.logLevel.upper())

    logger.debug(f"Final job store {options.jobStore} and workDir {options.workDir}")

    outdir = os.path.abspath(options.outdir or os.getcwd())
    tmp_outdir_prefix = os.path.abspath(
        options.tmp_outdir_prefix or DEFAULT_TMPDIR_PREFIX
    )

    fileindex: Dict[str, str] = {}
    existing: Dict[str, str] = {}
    conf_file = getattr(options, "beta_dependency_resolvers_configuration", None)
    use_conda_dependencies = getattr(options, "beta_conda_dependencies", None)
    job_script_provider = None
    if conf_file or use_conda_dependencies:
        dependencies_configuration = DependenciesConfiguration(options)
        job_script_provider = dependencies_configuration

    options.default_container = None
    runtime_context = cwltool.context.RuntimeContext(vars(options))
    runtime_context.toplevel = True  # enable discovery of secondaryFiles
    runtime_context.find_default_container = functools.partial(
        find_default_container, options
    )
    runtime_context.workdir = workdir  # type: ignore[attr-defined]
    runtime_context.outdir = outdir
    runtime_context.move_outputs = "leave"
    runtime_context.rm_tmpdir = False
    runtime_context.streaming_allowed = not options.disable_streaming
    if options.mpi_config_file is not None:
        runtime_context.mpi_config = MpiConfig.load(options.mpi_config_file)
    setattr(runtime_context, "bypass_file_store", options.bypass_file_store)
    if options.bypass_file_store and options.destBucket:
        # We use the file store to write to buckets, so we can't do this (yet?)
        logger.error("Cannot export outputs to a bucket when bypassing the file store")
        return 1
    if not options.bypass_file_store:
        # If we're using Toil's filesystem wrappers and the ability to access
        # URLs implemented by Toil, we need to hook up our own StdFsAccess
        # replacement early, before we try and set up the main CWL document.
        # Otherwise, if it takes a File with loadContents from a URL, we won't
        # be able to load the contents when we need to.
        runtime_context.make_fs_access = ToilFsAccess
    if options.reference_inputs and options.bypass_file_store:
        # We can't do both of these at the same time.
        logger.error("Cannot reference inputs when bypassing the file store")
        return 1

    loading_context = cwltool.main.setup_loadingContext(None, runtime_context, options)

    if options.provenance:
        research_obj = cwltool.cwlprov.ro.ResearchObject(
            temp_prefix_ro=tmp_outdir_prefix,
            orcid=options.orcid,
            full_name=options.cwl_full_name,
            fsaccess=runtime_context.make_fs_access(""),
        )
        runtime_context.research_obj = research_obj

    with Toil(options) as toil:
        if options.restart:
            try:
                outobj = toil.restart()
            except FailedJobsException as err:
                if err.exit_code == CWL_UNSUPPORTED_REQUIREMENT_EXIT_CODE:
                    # We figured out that we can't support this workflow.
                    logging.error(err)
                    logging.error(
                        "Your workflow uses a CWL requirement that Toil does not support!"
                    )
                    return CWL_UNSUPPORTED_REQUIREMENT_EXIT_CODE
                else:
                    raise
        else:
            loading_context.hints = [
                {
                    "class": "ResourceRequirement",
                    "coresMin": toil.config.defaultCores,
                    "ramMin": toil.config.defaultMemory / (2**20),
                    "outdirMin": toil.config.defaultDisk / (2**20),
                    "tmpdirMin": 0,
                }
            ]
            loading_context.construct_tool_object = toil_make_tool
            loading_context.strict = not options.not_strict
            options.workflow = options.cwltool
            options.job_order = options.cwljob

            try:
                uri, tool_file_uri = cwltool.load_tool.resolve_tool_uri(
                    options.cwltool,
                    loading_context.resolver,
                    loading_context.fetcher_constructor,
                )
            except ValidationException:
                print(
                    "\nYou may be getting this error because your arguments are incorrect or out of order."
                    + usage_message,
                    file=sys.stderr,
                )
                raise

            options.tool_help = None
            options.debug = options.logLevel == "DEBUG"
            job_order_object, options.basedir, jobloader = cwltool.main.load_job_order(
                options,
                sys.stdin,
                loading_context.fetcher_constructor,
                loading_context.overrides_list,
                tool_file_uri,
            )
            if options.overrides:
                loading_context.overrides_list.extend(
                    cwltool.load_tool.load_overrides(
                        schema_salad.ref_resolver.file_uri(
                            os.path.abspath(options.overrides)
                        ),
                        tool_file_uri,
                    )
                )

            loading_context, workflowobj, uri = cwltool.load_tool.fetch_document(
                uri, loading_context
            )
            loading_context, uri = cwltool.load_tool.resolve_and_validate_document(
                loading_context, workflowobj, uri
            )
            if not loading_context.loader:
                raise RuntimeError("cwltool loader is not set.")
            processobj, metadata = loading_context.loader.resolve_ref(uri)
            processobj = cast(Union[CommentedMap, CommentedSeq], processobj)

            document_loader = loading_context.loader

            if options.provenance and runtime_context.research_obj:
                cwltool.cwlprov.writablebagfile.packed_workflow(
                    runtime_context.research_obj,
                    cwltool.main.print_pack(loading_context, uri),
                )

            try:
                tool = cwltool.load_tool.make_tool(uri, loading_context)
                scan_for_unsupported_requirements(
                    tool, bypass_file_store=options.bypass_file_store
                )
            except CWL_UNSUPPORTED_REQUIREMENT_EXCEPTION as err:
                logging.error(err)
                return CWL_UNSUPPORTED_REQUIREMENT_EXIT_CODE
            runtime_context.secret_store = SecretStore()

            try:
                # Get the "order" for the execution of the root job. CWLTool
                # doesn't document this much, but this is an "order" in the
                # sense of a "specification" for running a single job. It
                # describes the inputs to the workflow.
                initialized_job_order = cwltool.main.init_job_order(
                    job_order_object,
                    options,
                    tool,
                    jobloader,
                    sys.stdout,
                    make_fs_access=runtime_context.make_fs_access,
                    input_basedir=options.basedir,
                    secret_store=runtime_context.secret_store,
                    input_required=True,
                )
            except SystemExit as e:
                if e.code == 2:  # raised by argparse's parse_args() function
                    print(
                        "\nIf both a CWL file and an input object (YAML/JSON) file were "
                        "provided, this may be the argument order." + usage_message,
                        file=sys.stderr,
                    )
                raise

            # Leave the defaults un-filled in the top-level order. The tool or
            # workflow will fill them when it runs

            for inp in tool.tool["inputs"]:
                if (
                    shortname(inp["id"]) in initialized_job_order
                    and inp["type"] == "File"
                ):
                    cast(CWLObjectType, initialized_job_order[shortname(inp["id"])])[
                        "streamable"
                    ] = inp.get("streamable", False)
                    # TODO also for nested types that contain streamable Files

            runtime_context.use_container = not options.no_container
            runtime_context.tmp_outdir_prefix = os.path.realpath(tmp_outdir_prefix)
            runtime_context.job_script_provider = job_script_provider
            runtime_context.force_docker_pull = options.force_docker_pull
            runtime_context.no_match_user = options.no_match_user
            runtime_context.no_read_only = options.no_read_only
            runtime_context.basedir = options.basedir
            if not options.bypass_file_store:
                # If we're using the file store we need to start moving output
                # files now.
                runtime_context.move_outputs = "move"

            # We instantiate an early builder object here to populate indirect
            # secondaryFile references using cwltool's library because we need
            # to resolve them before toil imports them into the filestore.
            # A second builder will be built in the job's run method when toil
            # actually starts the cwl job.
            # Note that this accesses input files for tools, so the
            # ToilFsAccess needs to be set up if we want to be able to use
            # URLs.
            builder = tool._init_job(initialized_job_order, runtime_context)

            # make sure this doesn't add listing items; if shallow_listing is
            # selected, it will discover dirs one deep and then again later on
            # (probably when the cwltool builder gets ahold of the job in the
            # CWL job's run()), producing 2+ deep listings instead of only 1.
            builder.loadListing = "no_listing"

            builder.bind_input(
                tool.inputs_record_schema,
                initialized_job_order,
                discover_secondaryFiles=True,
            )

            # Define something we can call to import a file and get its file
            # ID.
            # We cast this because import_file is overloaded depending on if we
            # pass a shared file name or not, and we know the way we call it we
            # always get a FileID out.
            file_import_function = cast(
                Callable[[str], FileID],
                functools.partial(toil.import_file, symlink=True),
            )
            
            # Import all the input files, some of which may be missing optional
            # files.
            logger.info("Importing input files...")
            fs_access = ToilFsAccess(options.basedir)
            import_files(
                file_import_function,
                fs_access,
                fileindex,
                existing,
                initialized_job_order,
                skip_broken=True,
                skip_remote=options.reference_inputs,
                bypass_file_store=options.bypass_file_store,
                log_level=logging.INFO,
            )
            # Import all the files associated with tools (binaries, etc.).
            # Not sure why you would have an optional secondary file here, but
            # the spec probably needs us to support them.
            logger.info("Importing tool-associated files...")
            visitSteps(
                tool,
                functools.partial(
                    import_files,
                    file_import_function,
                    fs_access,
                    fileindex,
                    existing,
                    skip_broken=True,
                    skip_remote=options.reference_inputs,
                    bypass_file_store=options.bypass_file_store,
                    log_level=logging.INFO,
                ),
            )

            # We always expect to have processed all files that exist
            for param_name, param_value in initialized_job_order.items():
                # Loop through all the parameters for the workflow overall.
                # Drop any files that aren't either imported (for when we use
                # the file store) or available on disk (for when we don't).
                # This will properly make them cause an error later if they
                # were required.
                rm_unprocessed_secondary_files(param_value)

            logger.info("Creating root job")
            logger.debug("Root tool: %s", tool)
            try:
                wf1, _ = makeJob(
                    tool=tool,
                    jobobj={},
                    runtime_context=runtime_context,
                    parent_name=None,  # toplevel, no name needed
                    conditional=None,
                )
            except CWL_UNSUPPORTED_REQUIREMENT_EXCEPTION as err:
                logging.error(err)
                return CWL_UNSUPPORTED_REQUIREMENT_EXIT_CODE
            wf1.cwljob = initialized_job_order
            logger.info("Starting workflow")
            try:
                outobj = toil.start(wf1)
            except FailedJobsException as err:
                if err.exit_code == CWL_UNSUPPORTED_REQUIREMENT_EXIT_CODE:
                    # We figured out that we can't support this workflow.
                    logging.error(err)
                    logging.error(
                        "Your workflow uses a CWL requirement that Toil does not support!"
                    )
                    return CWL_UNSUPPORTED_REQUIREMENT_EXIT_CODE
                else:
                    raise

        # Now the workflow has completed. We need to make sure the outputs (and
        # inputs) end up where the user wants them to be.
        logger.info("Collecting workflow outputs...")
        outobj = resolve_dict_w_promises(outobj)

        # Stage files. Specify destination bucket if specified in CLI
        # options. If destination bucket not passed in,
        # options.destBucket's value will be None.
        toilStageFiles(
            toil,
            outobj,
            outdir,
            destBucket=options.destBucket,
            log_level=logging.INFO
        )
        logger.info("Stored workflow outputs")

        if runtime_context.research_obj is not None:
            cwltool.cwlprov.writablebagfile.create_job(
                runtime_context.research_obj, outobj, True
            )

            def remove_at_id(doc: Any) -> None:
                if isinstance(doc, MutableMapping):
                    for key in list(doc.keys()):
                        if key == "@id":
                            del doc[key]
                        else:
                            value = doc[key]
                            if isinstance(value, MutableMapping):
                                remove_at_id(value)
                            if isinstance(value, MutableSequence):
                                for entry in value:
                                    if isinstance(value, MutableMapping):
                                        remove_at_id(entry)

            remove_at_id(outobj)
            visit_class(
                outobj,
                ("File",),
                functools.partial(add_sizes, runtime_context.make_fs_access("")),
            )
            if not document_loader:
                raise RuntimeError("cwltool loader is not set.")
            prov_dependencies = cwltool.main.prov_deps(
                workflowobj, document_loader, uri
            )
            runtime_context.research_obj.generate_snapshot(prov_dependencies)
            cwltool.cwlprov.writablebagfile.close_ro(
                runtime_context.research_obj, options.provenance
            )

        if not options.destBucket and options.compute_checksum:
            logger.info("Computing output file checksums...")
            visit_class(
                outobj,
                ("File",),
                functools.partial(compute_checksums, StdFsAccess("")),
            )

        visit_class(outobj, ("File",), MutationManager().unset_generation)
        stdout.write(json.dumps(outobj, indent=4, default=str))
        stdout.write("\n")
        logger.info("CWL run complete!")

    return 0


def find_default_container(
    args: Namespace, builder: cwltool.builder.Builder
) -> Optional[str]:
    """Find the default constructor by consulting a Toil.options object."""
    if args.default_container:
        return str(args.default_container)
    if args.beta_use_biocontainers:
        return get_container_from_software_requirements(True, builder)
    return None<|MERGE_RESOLUTION|>--- conflicted
+++ resolved
@@ -1761,13 +1761,9 @@
         files.
 
     :param bypass_file_store: If True, leave file:// URIs in place instead of
-<<<<<<< HEAD
-    importing files and directories.
+        importing files and directories.
 
     :param log_level: Log imported files at the given level.
-=======
-        importing files and directories.
->>>>>>> 1d6e5346
     """
     tool_id = cwl_object.get("id", str(cwl_object)) if cwl_object else ""
 
