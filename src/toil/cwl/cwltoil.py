--- conflicted
+++ resolved
@@ -3217,6 +3217,8 @@
 class NoAvailableJobStoreException(Exception):
     """Indicates that no job store name is available."""
 
+    pass
+
 
 def generate_default_job_store(
     batch_system_name: Optional[str],
@@ -3302,22 +3304,11 @@
 
 def add_cwl_options(parser: argparse.ArgumentParser) -> None:
     parser.add_argument("cwltool", type=str, help="CWL file to run.")
-<<<<<<< HEAD
     parser.add_argument("cwljob", nargs="*", help="Input file or CWL options. If CWL workflow takes an input, "
                                                   "the name of the input can be used as an option. "
                                                   "For example: \"%(prog)s workflow.cwl --file1 file\". "
                                                   "If an input has the same name as a Toil option, pass '--' before it.")
 
-=======
-    parser.add_argument(
-        "cwljob",
-        nargs="*",
-        help="Input file or CWL options. If CWL workflow takes an input, "
-        "the name of the input can be used as an option. "
-        'For example: "%(prog)s workflow.cwl --file1 file". '
-        "If an input has the same name as a Toil option, pass '--' before it.",
-    )
->>>>>>> ff5bacc7
     parser.add_argument("--not-strict", action="store_true")
     parser.add_argument(
         "--enable-dev",
