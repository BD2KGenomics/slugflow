--- conflicted
+++ resolved
@@ -1618,11 +1618,7 @@
 
     def __init__(self, cwljob: dict):
         """Store the dictionary of promises for later resolution."""
-<<<<<<< HEAD
-        super().__init__(cores=1, memory=1024 ^ 2, disk=0)
-=======
-        super(ResolveIndirect, self).__init__(cores=1, memory="1GiB", disk="1MiB")
->>>>>>> 0e7d1547
+        super().__init__(cores=1, memory="1GiB", disk="1MiB")
         self.cwljob = cwljob
 
     def run(self, file_store: AbstractFileStore) -> dict:
@@ -1771,11 +1767,7 @@
         conditional: Union[Conditional, None] = None,
     ):
         """Store our context for later evaluation."""
-<<<<<<< HEAD
-        super().__init__(cores=1, memory=1024 * 1024, disk=8 * 1024)
-=======
-        super(CWLJobWrapper, self).__init__(cores=1, memory="1GiB", disk="1MiB")
->>>>>>> 0e7d1547
+        super().__init__(cores=1, memory="1GiB", disk="1MiB")
         self.cwltool = remove_pickle_problems(tool)
         self.cwljob = cwljob
         self.runtime_context = runtime_context
@@ -2128,11 +2120,7 @@
         conditional: Union[Conditional, None],
     ):
         """Store our context for later execution."""
-<<<<<<< HEAD
-        super().__init__(cores=1, memory=100 * 1024 ^ 2, disk=0)
-=======
-        super(CWLScatter, self).__init__(cores=1, memory="1GiB", disk="1MiB")
->>>>>>> 0e7d1547
+        super().__init__(cores=1, memory="1GiB", disk="1MiB")
         self.step = step
         self.cwljob = cwljob
         self.runtime_context = runtime_context
@@ -2275,11 +2263,7 @@
         outputs: Union[Mapping, MutableSequence],
     ):
         """Collect our context for later gathering."""
-<<<<<<< HEAD
-        super().__init__(cores=1, memory=10 * 1024 ^ 2, disk=0)
-=======
-        super(CWLGather, self).__init__(cores=1, memory="1GiB", disk="1MiB")
->>>>>>> 0e7d1547
+        super().__init__(cores=1, memory="1GiB", disk="1MiB")
         self.step = step
         self.outputs = outputs
 
@@ -2321,11 +2305,7 @@
 
     def __init__(self, j: "CWLWorkflow", v: dict):
         """Record the workflow and dictionary."""
-<<<<<<< HEAD
-        super().__init__(cores=1, memory=1024 ^ 2, disk=0)
-=======
-        super(SelfJob, self).__init__(cores=1, memory="1GiB", disk="1MiB")
->>>>>>> 0e7d1547
+        super().__init__(cores=1, memory="1GiB", disk="1MiB")
         self.j = j
         self.v = v
 
@@ -2379,11 +2359,7 @@
         conditional: Union[Conditional, None] = None,
     ):
         """Gather our context for later execution."""
-<<<<<<< HEAD
-        super().__init__(cores=1, memory=100 * 1024 ^ 2, disk=0)
-=======
-        super(CWLWorkflow, self).__init__(cores=1, memory="1GiB", disk="1MiB")
->>>>>>> 0e7d1547
+        super().__init__(cores=1, memory="1GiB", disk="1MiB")
         self.cwlwf = cwlwf
         self.cwljob = cwljob
         self.runtime_context = runtime_context
