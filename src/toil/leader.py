# Copyright (C) 2015-2021 Regents of the University of California
#
# Licensed under the Apache License, Version 2.0 (the "License");
# you may not use this file except in compliance with the License.
# You may obtain a copy of the License at
#
#     http://www.apache.org/licenses/LICENSE-2.0
#
# Unless required by applicable law or agreed to in writing, software
# distributed under the License is distributed on an "AS IS" BASIS,
# WITHOUT WARRANTIES OR CONDITIONS OF ANY KIND, either express or implied.
# See the License for the specific language governing permissions and
# limitations under the License.

"""The leader script (of the leader/worker pair) for running jobs."""

import base64
import glob
import logging
import os
import pickle
import sys
import time
from typing import Any, Dict, List, Optional, Set, Union

import enlighten

from toil import resolveEntryPoint
from toil.batchSystems import DeadlockException
from toil.batchSystems.abstractBatchSystem import (AbstractBatchSystem,
                                                   BatchJobExitReason)
from toil.bus import (JobAnnotationMessage,
                      JobCompletedMessage,
                      JobFailedMessage,
                      JobIssuedMessage,
                      JobMissingMessage,
                      JobUpdatedMessage,
                      QueueSizeMessage)
from toil.common import Config, Toil, ToilMetrics
from toil.cwl.utils import (CWL_INTERNAL_JOBS,
                            CWL_UNSUPPORTED_REQUIREMENT_EXIT_CODE)
from toil.job import (CheckpointJobDescription,
                      JobDescription,
                      ServiceJobDescription,
                      TemporaryID)
from toil.jobStores.abstractJobStore import (AbstractJobStore,
                                             NoSuchFileException,
                                             NoSuchJobException)
from toil.lib.throttle import LocalThrottle
from toil.provisioners.abstractProvisioner import AbstractProvisioner
from toil.provisioners.clusterScaler import ScalerThread
from toil.serviceManager import ServiceManager
from toil.statsAndLogging import StatsAndLogging
from toil.toilState import ToilState

logger = logging.getLogger(__name__)

###############################################################################
# Implementation Notes
#
# Multiple predecessors:
#   There is special-case handling for jobs with multiple predecessors as a
#   performance optimization. This minimize number of expensive loads of
#   JobDescriptions from jobStores.  However, this special case could be unnecessary.
#   The JobDescription is loaded to update predecessorsFinished, in
#   _checkSuccessorReadyToRunMultiplePredecessors, however it doesn't appear to
#   write the JobDescription back the jobStore.  Thus predecessorsFinished may really
#   be leader state and could moved out of the JobDescription.  This would make this
#   special-cases handling unnecessary and simplify the leader.
#   Issue #2136
###############################################################################


class FailedJobsException(Exception):
    def __init__(
        self,
        job_store: AbstractJobStore,
        failed_jobs: List[JobDescription],
        exit_code: int = 1,
    ):
        """
        Make an exception to report failed jobs.

        :param job_store: The job store with the failed jobs in it.
        :param failed_jobs: All the failed jobs.
        :param exit_code: Recommended process exit code.
        """
        self.msg = (
            f"The job store '{job_store.locator}' contains "
            f"{len(failed_jobs)} failed jobs"
        )
        self.exit_code = exit_code
        try:
            self.msg += ": %s" % ", ".join(str(failedJob) for failedJob in failed_jobs)
            for job_desc in failed_jobs:
                if job_desc.logJobStoreFileID:
                    with job_desc.getLogFileHandle(job_store) as f:
                        self.msg += "\n" + StatsAndLogging.formatLogStream(f, job_desc)
        # catch failures to prepare more complex details and only return the basics
        except Exception:
            logger.exception("Exception when compiling information about failed jobs")
        self.msg = self.msg.rstrip("\n")
        super().__init__()

        # Save fields that catchers can look at
        self.jobStoreLocator = job_store.locator
        self.numberOfFailedJobs = len(failed_jobs)

    def __str__(self) -> str:
        """Stringify the exception, including the message."""
        return self.msg


class Leader:
    """
    Represents the Toil leader.

    Responsible for determining what jobs are ready to be scheduled, by
    consulting the job store, and issuing them in the batch system.
    """

    def __init__(self,
                 config: Config,
                 batchSystem: AbstractBatchSystem,
                 provisioner: Optional[AbstractProvisioner],
                 jobStore: AbstractJobStore,
                 rootJob: JobDescription,
                 jobCache: Optional[Dict[Union[str, TemporaryID], JobDescription]] = None) -> None:
        """
        Create a Toil Leader object.

        If jobCache is passed, it must be a dict from job ID to pre-existing
        JobDescription objects. Jobs will be loaded from the cache (which can be
        downloaded from the jobStore in a batch) when loading into the ToilState object.

        :param config:      A Config object holding the original user options/settings/args.
        :param batchSystem: The Batch System object containing functions to communicate with the
                            specific batch system (run jobs, check jobs, etc.).
        :param provisioner: Only for environments where we need to provision our own compute
                            resources prior to launching jobs, for example, spin up an AWS instance.
                            This is a Provisioner object with functions to create/remove resources.
        :param jobStore:    The Jobstore object for storage, containing functions to talk to a
                            central location where we store all of our files (jobs, inputs, etc.).
        :param rootJob:     The first job of the workflow that the leader will run.
        """
        # Object containing parameters for the run
        self.config = config

        # The job store
        self.jobStore = jobStore
        self.jobStoreLocator = config.jobStore

        # The ToilState will be the authority on the current state of the jobs
        # in the jobStore, and its bus is the one true place to listen for
        # state change information about jobs.
        self.toilState = ToilState(self.jobStore)

        if self.config.write_messages is not None:
            # Message bus messages need to go to the given file.
            # Keep a reference to the return value so the listener stays alive.
            self._message_subscription = self.toilState.bus.connect_output_file(self.config.write_messages)

        # Connect to the message bus, so we will get all the messages of these
        # types in an inbox.
        self._messages = self.toilState.bus.connect([JobUpdatedMessage])

        # Connect the batch system to the bus so it can e.g. annotate jobs
        batchSystem.set_message_bus(self.toilState.bus)

        # Load the jobs into the ToilState, now that we are able to receive any
        # resulting messages.
        # TODO: Give other components a chance to connect to the bus before
        # this, somehow, so they can also see messages from this?
        self.toilState.load_workflow(rootJob, jobCache=jobCache)

        logger.debug("Found %s jobs to start and %i jobs with successors to run",
                     self._messages.count(JobUpdatedMessage), len(self.toilState.successorCounts))

        # Batch system
        self.batchSystem = batchSystem
        assert len(self.batchSystem.getIssuedBatchJobIDs()) == 0  # Batch system must start with no active jobs!
        logger.debug("Checked batch system has no running jobs and no updated jobs")

        # Map of batch system IDs to job store IDs
        self.issued_jobs_by_batch_system_id: Dict[int, str] = {}

        # Number of preemptible jobs currently being run by batch system
        self.preemptibleJobsIssued = 0

        # Tracking the number service jobs issued,
        # this is used limit the number of services issued to the batch system
        self.serviceJobsIssued = 0
        self.serviceJobsToBeIssued: List[str] = [] # A queue of IDs of service jobs that await scheduling
        # Equivalents for service jobs to be run on preemptible nodes
        self.preemptibleServiceJobsIssued = 0
        self.preemptibleServiceJobsToBeIssued: List[str] = []

        # Timing of the rescuing method
        self.timeSinceJobsLastRescued = None

        # For each issued job's batch system ID, how many times did we not see
        # it when we should have? If this hits a threshold, the job is declared
        # missing and killed and possibly retried.
        self.reissueMissingJobs_missingHash: Dict[int, int] = {}

        # Class used to create/destroy nodes in the cluster, may be None if
        # using a statically defined cluster
        self.provisioner = provisioner

        # Create cluster scaling thread if the provisioner is not None
        self.clusterScaler = None
        if self.provisioner is not None and self.provisioner.hasAutoscaledNodeTypes():
            self.clusterScaler = ScalerThread(self.provisioner, self, self.config)

        # A service manager thread to start and terminate services
        self.serviceManager = ServiceManager(jobStore, self.toilState)

        # A thread to manage the aggregation of statistics and logging from the run
        self.statsAndLogging = StatsAndLogging(self.jobStore, self.config)

        # Set used to monitor deadlocked jobs
        self.potentialDeadlockedJobs: Set[str] = set()
        self.potentialDeadlockTime = 0

        # A dashboard that runs on the leader node in AWS clusters to track the state
        # of the cluster
        self.toilMetrics: Optional[ToilMetrics] = None

        # internal jobs we should not expose at top level debugging
        self.debugJobNames = ("CWLJob", "CWLWorkflow", "CWLScatter", "CWLGather",
                              "ResolveIndirect")

        self.deadlockThrottler = LocalThrottle(self.config.deadlockCheckInterval)

        self.statusThrottler = LocalThrottle(self.config.statusWait)

        # Control how often to poll the job store to see if we have been killed
        self.kill_throttler = LocalThrottle(self.config.kill_polling_interval)

        # For fancy console UI, we use an Enlighten counter that displays running / queued jobs
        # This gets filled in in run() and updated periodically.
        self.progress_overall = None
        # Also count failed/killed jobs
        self.progress_failed = None
        # Assign colors for them
        self.GOOD_COLOR = (0, 60, 108)
        self.BAD_COLOR = (253, 199, 0)
        # And set a format that shows failures
        self.PROGRESS_BAR_FORMAT = ('{desc}{desc_pad}{percentage:3.0f}%|{bar}| {count:{len_total}d}/{total:d} '
                                    '({count_1:d} failures) [{elapsed}<{eta}, {rate:.2f}{unit_pad}{unit}/s]')
        # TODO: No way to set background color on the terminal for the bar.

        # What exit code should the process use if the workflow failed?
        # Needed in case a worker detects a CWL issue that a CWL runner must
        # report to its caller.
        self.recommended_fail_exit_code = 1

    def run(self) -> Any:
        """
        Run the leader process to issue and manage jobs.

        :raises: toil.leader.FailedJobsException if failed jobs remain after running.

        :return: The return value of the root job's run function.
        """
        self.jobStore.write_kill_flag(kill=False)

        with enlighten.get_manager(stream=sys.stderr, enabled=not self.config.disableProgress) as manager:
            # Set up the fancy console UI if desirable
            self.progress_overall = manager.counter(total=0, desc='Workflow Progress', unit='jobs',
                                                    color=self.GOOD_COLOR, bar_format=self.PROGRESS_BAR_FORMAT)
            self.progress_failed = self.progress_overall.add_subcounter(self.BAD_COLOR)

            # Start the stats/logging aggregation thread
            self.statsAndLogging.start()
            if self.config.metrics:
                self.toilMetrics = ToilMetrics(self.toilState.bus, provisioner=self.provisioner)

            try:

                # Start service manager thread
                self.serviceManager.start()
                try:

                    # Create cluster scaling processes if not None
                    if self.clusterScaler is not None:
                        self.clusterScaler.start()

                    try:
                        # Run the main loop
                        self.innerLoop()
                    finally:
                        if self.clusterScaler is not None:
                            logger.debug('Waiting for workers to shutdown.')
                            startTime = time.time()
                            self.clusterScaler.shutdown()
                            logger.debug('Worker shutdown complete in %s seconds.', time.time() - startTime)

                finally:
                    # Ensure service manager thread is properly shutdown
                    self.serviceManager.shutdown()

            finally:
                # Ensure the stats and logging thread is properly shutdown
                self.statsAndLogging.shutdown()
                if self.toilMetrics:
                    self.toilMetrics.shutdown()

            # Filter the failed jobs
            self.toilState.totalFailedJobs = [j for j in self.toilState.totalFailedJobs if self.toilState.job_exists(j)]

            try:
                self.create_status_sentinel_file(self.toilState.totalFailedJobs)
            except OSError as e:
                logger.debug(f'Error from importFile with hardlink=True: {e}')

            logger.info("Finished toil run %s" %
                         ("successfully." if not self.toilState.totalFailedJobs \
                    else ("with %s failed jobs." % len(self.toilState.totalFailedJobs))))

            if len(self.toilState.totalFailedJobs):
                failed_jobs = []
                for job_id in self.toilState.totalFailedJobs:
                    # Refresh all the failed jobs to get e.g. the log file IDs that the workers wrote
                    self.toilState.reset_job(job_id)
                    failed_jobs.append(self.toilState.get_job(job_id))

                logger.info("Failed jobs at end of the run: %s", ' '.join(str(j) for j in failed_jobs))
                raise FailedJobsException(self.jobStore, failed_jobs, exit_code=self.recommended_fail_exit_code)

            return self.jobStore.get_root_job_return_value()

    def create_status_sentinel_file(self, fail: bool) -> None:
        """Create a file in the jobstore indicating failure or success."""
        logName = 'failed.log' if fail else 'succeeded.log'
        localLog = os.path.join(os.getcwd(), logName)
        open(localLog, 'w').close()
        self.jobStore.import_file('file://' + localLog, logName, hardlink=True)

        if os.path.exists(localLog):  # Bandaid for Jenkins tests failing stochastically and unexplainably.
            os.remove(localLog)

    def _handledFailedSuccessor(self, successor_id: str, predecessor_id: str) -> bool:
        """
        Deal with the successor having failed.

        :param successor_id: The successor which has failed.
        :param predecessor_id: The job which the successor comes after.
        :returns: True if there are still active successors. 
                  False if all successors have failed and the job is queued to run to handle the failed successors.
        """
        logger.debug("Successor job: %s of job: %s has failed """
                     "predecessors", self.toilState.get_job(successor_id), self.toilState.get_job(predecessor_id))

        # Add the job to the set having failed successors
        self.toilState.hasFailedSuccessors.add(predecessor_id)

        # Reduce active successor count and remove the successor as an active successor of the job
        self.toilState.successor_returned(predecessor_id)
        self.toilState.successor_to_predecessors[successor_id].remove(predecessor_id)
        if len(self.toilState.successor_to_predecessors[successor_id]) == 0:
            self.toilState.successor_to_predecessors.pop(successor_id)

        # If the job now has no active successors, add to active jobs
        # so it can be processed as a job with failed successors.
        if self.toilState.count_pending_successors(predecessor_id) == 0:
            logger.debug("Job: %s has no successors to run "
                         "and some are failed, adding to list of jobs "
                         "with failed successors", self.toilState.get_job(predecessor_id))
            self._messages.publish(JobUpdatedMessage(predecessor_id, 0))
            # Report no successors are running
            return False
        else:
            # Some successors are still active
            return True

    def _checkSuccessorReadyToRunMultiplePredecessors(self, successor_id: str, predecessor_id: str) -> bool:
        """
        Check if a successor job is ready to run when there are multiple predecessors.

        :param successor_id: The successor which has failed.
        :param predecessor_id: The job which the successor comes after.

        :returns: True if the successor is ready to run now, and False otherwise.
        """
        # See implementation note at the top of this file for discussion of multiple predecessors

        # Remember that we have multiple predecessors, if we haven't already
        # TODO: do we ever consult this after building the ToilState?
        self.toilState.jobsToBeScheduledWithMultiplePredecessors.add(successor_id)

        # Grab the cached version of the job, where we have the in-memory finished predecessor info.
        successor = self.toilState.get_job(successor_id)

        # Grab the predecessor for reporting
        predecessor = self.toilState.get_job(predecessor_id)

        logger.debug("Successor job: %s of job: %s has multiple "
                     "predecessors", successor, predecessor)

        # Add the predecessor as a finished predecessor to the successor
        successor.predecessorsFinished.add(predecessor_id)
        # TODO: commit back???

        # If the successor is in the set of successors of failed jobs
        if successor_id in self.toilState.failedSuccessors:
            if not self._handledFailedSuccessor(successor_id, predecessor_id):
                # The job is not ready to run
                return False

        # If the successor job's predecessors have all not all completed then
        # ignore the successor as is not yet ready to run
        assert len(successor.predecessorsFinished) <= successor.predecessorNumber
        if len(successor.predecessorsFinished) == successor.predecessorNumber:
            # All the successor's predecessors are done now.
            # Remove the successor job from the set of waiting multi-predecessor jobs.
            self.toilState.jobsToBeScheduledWithMultiplePredecessors.remove(successor_id)
            return True
        else:
            # The job is not ready to run
            return False

    def _makeJobSuccessorReadyToRun(self, successor_id: str, predecessor_id: str) -> bool:
        """
        Make a successor job ready to run if possible.

        :param successor_id: The successor which should become ready.
        :param predecessor_id: The job which the successor comes after.
        :returns: False if the successor job should not yet be run or True otherwise.
        """
        #Build map from successor to predecessors.
        if successor_id not in self.toilState.successor_to_predecessors:
            self.toilState.successor_to_predecessors[successor_id] = set()
        assert isinstance(successor_id, str)
        assert isinstance(predecessor_id, str)
        self.toilState.successor_to_predecessors[successor_id].add(predecessor_id)

        # Grab the successor
        successor = self.toilState.get_job(successor_id)
        logger.debug("Added job %s as coming after job %s", successor, self.toilState.get_job(predecessor_id))
        if successor.predecessorNumber > 1:
            return self._checkSuccessorReadyToRunMultiplePredecessors(successor_id, predecessor_id)
        else:
            return True

    def _runJobSuccessors(self, predecessor_id: str) -> None:
        """
        Issue the successors of a job.

        :param predecessor_id: The ID of the job which the successors come after.
        """
        # TODO: rewrite!

        # Grab the predecessor's JobDescription
        predecessor = self.toilState.get_job(predecessor_id)

        assert len(predecessor.stack[-1]) > 0
        logger.debug("Job: %s has %i successors to schedule",
                     predecessor_id, len(predecessor.stack[-1]))
        #Record the number of successors that must be completed before
        #the job can be considered again
        assert self.toilState.count_pending_successors(predecessor_id) == 0, 'Attempted to schedule successors of the same job twice!'
        self.toilState.successors_pending(predecessor_id, len(predecessor.stack[-1]))

        # For each successor schedule if all predecessors have been completed
        successors = []
        for successor_id in predecessor.stack[-1]:
            try:
                successor = self.toilState.get_job(successor_id)
            except NoSuchJobException:
                # Job already done and gone, but probably shouldn't be. Or maybe isn't visible yet.
                # TODO: Shouldn't this be an error?
                logger.warning("Job %s is a successor of %s but is already done and gone.", successor_id, predecessor_id)
                # Don't try and run it
                continue
            if self._makeJobSuccessorReadyToRun(successor_id, predecessor_id):
                successors.append(successor)
        self.issueJobs(successors)

    def _processFailedSuccessors(self, predecessor_id: str):
        # Some of the jobs successors failed then either fail the job
        # or restart it if it has retries left and is a checkpoint job

        # Get the description
        predecessor = self.toilState.get_job(predecessor_id)

        if predecessor_id in self.toilState.servicesIssued:
            # The job has services running; signal for them to be killed.
            # Once they are killed, then the job will be updated again and then
            # scheduled to be removed.
            logger.warning("Telling job %s to terminate its services due to successor failure",
                           predecessor)
            self.serviceManager.kill_services(self.toilState.servicesIssued[predecessor_id],
                                              error=True)
        elif self.toilState.count_pending_successors(predecessor_id) > 0:
            # The job has non-service jobs running; wait for them to finish.
            # the job will be re-added to the updated jobs when these jobs
            # are done
            logger.debug("Job %s with ID: %s with failed successors still has successor jobs running",
                         predecessor, predecessor_id)
        elif (isinstance(predecessor, CheckpointJobDescription) and
              predecessor.checkpoint is not None and
              predecessor.remainingTryCount > 1):
            # If the job is a checkpoint and has remaining retries...
            # The logic behind using > 1 rather than > 0 here: Since this job has
            # been tried once (without decreasing its try count as the job
            # itself was successful), and its subtree failed, it shouldn't be retried
            # unless it has more than 1 try.
            if predecessor_id in self.toilState.jobs_issued:
                logger.debug('Checkpoint job %s was updated while issued', predecessor_id)
            else:
                # It hasn't already been reissued.
                # This check lets us be robust against repeated job update
                # messages (such as from services starting *and* failing), by
                # making sure that we don't stay in a state that where we
                # reissue the job every time we get one.
                logger.warning('Job: %s is being restarted as a checkpoint after the total '
                               'failure of jobs in its subtree.', predecessor_id)
                self.issueJob(predecessor)
        else:
            # Mark it totally failed
            logger.debug("Job %s is being processed as completely failed", predecessor_id)
            self.processTotallyFailedJob(predecessor_id)

    def _processReadyJob(self, job_id: str, result_status: int):
        # We operate on the JobDescription mostly.
        readyJob = self.toilState.get_job(job_id)

        logger.debug('Updating status of job %s with result status: %s',
                     readyJob, result_status)
        
        # TODO: Filter out nonexistent successors/services now, so we can tell
        # if they are all done and the job needs deleting?

        if self.serviceManager.services_are_starting(readyJob.jobStoreID):
            # This stops a job with services being issued by the serviceManager
            # from being considered further in this loop. This catch is
            # necessary because the job's service's can fail while being
            # issued, causing the job to be sent an update message. We don't
            # want to act on it; we want to wait until it gets the update it
            # gets when the service manager is done trying to start its
            # services.
            logger.debug("Got a job to update which is still owned by the service "
                         "manager: %s", readyJob.jobStoreID)
        elif readyJob.jobStoreID in self.toilState.hasFailedSuccessors:
            self._processFailedSuccessors(job_id)
        elif readyJob.command is not None or result_status != 0:
            # The job has a command it must be run before any successors.
            # Similarly, if the job previously failed we rerun it, even if it doesn't have a
            # command to run, to eliminate any parts of the stack now completed.
            isServiceJob = readyJob.jobStoreID in self.toilState.service_to_client

            # We want to run the job, and expend one of its "tries" (possibly
            # the initial one)

            # If the job has run out of tries or is a service job whose error flag has
            # been indicated, fail the job.
            if (readyJob.remainingTryCount == 0 or
                (isServiceJob and not self.jobStore.file_exists(readyJob.errorJobStoreID))):
                self.processTotallyFailedJob(job_id)
                logger.warning("Job %s is completely failed", readyJob)
            else:
                # Otherwise try the job again
                self.issueJob(readyJob)
        elif next(readyJob.serviceHostIDsInBatches(), None) is not None:
            # the job has services to run, which have not been started, start them
            # Build a map from the service jobs to the job and a map
            # of the services created for the job
            assert readyJob.jobStoreID not in self.toilState.servicesIssued
            self.toilState.servicesIssued[readyJob.jobStoreID] = set()
            for serviceJobList in readyJob.serviceHostIDsInBatches():
                for serviceID in serviceJobList:
                    assert serviceID not in self.toilState.service_to_client
                    self.toilState.reset_job(serviceID)
                    serviceHost = self.toilState.get_job(serviceID)
                    self.toilState.service_to_client[serviceID] = readyJob.jobStoreID
                    self.toilState.servicesIssued[readyJob.jobStoreID].add(serviceID)

            logger.debug("Giving job: %s to service manager to schedule its jobs", readyJob)
            # Use the service manager to start the services
            self.serviceManager.put_client(job_id)
        elif len(readyJob.stack) > 0:
            # There are successors to run
            self._runJobSuccessors(job_id)
        elif readyJob.jobStoreID in self.toilState.servicesIssued:
            logger.debug("Telling job: %s to terminate its services due to the "
                         "successful completion of its successor jobs",
                         readyJob)
            self.serviceManager.kill_services(self.toilState.servicesIssued[readyJob.jobStoreID], error=False)
        else:
            # There are no remaining tasks to schedule within the job.
            #
            # We want it to go away. Usually the worker is responsible for
            # deleting completed jobs. But when the job has a
            # child/followOn/service dependents that have to finish first, it
            # gets kicked back here when they are done.
            #
            # We don't want to just issueJob() again because then we will
            # forget that this job is actually done and not a retry. A
            # successful-subtree checkpoint job can't be distinguished from a
            # being-retried one.
            #
            # So we do the cleanup here, to avoid reserving any real resources.
            # See: https://github.com/DataBiosphere/toil/issues/4158 and
            # https://github.com/DataBiosphere/toil/issues/3188
            #
            # TODO: Does this want to happen in another thread? What if we
            # don't manage to do all the jobstore file deletes and need to
            # retry them? What if there are 1000 of them?

            if readyJob.remainingTryCount > 0:
                # add attribute to let issueJob know that this is an empty job and should be deleted
                logger.debug("Job: %s is empty, we are cleaning it up", readyJob)
                
                try:
                    self.toilState.delete_job(readyJob.jobStoreID)
                except Exception as e:
                    logger.exception("Re-processing success for job we could not remove: %s", readyJob)
                    # Kick it back to being handled as succeeded again. We
                    # don't want to have a failure here cause a Toil-level
                    # retry which causes more actual jobs to try to run.
                    # TODO: If there's some kind of permanent failure deleting
                    # from the job store, we will loop on this job forever!
                    self.process_finished_job_description(readyJob, 0)
                else:
                    # No exception during removal. Note that the job is removed.
                    self.processRemovedJob(readyJob, 0)
            else:
                self.processTotallyFailedJob(job_id)
                logger.error("Job: %s is empty but completely failed - something is very wrong", readyJob.jobStoreID)

    def _processReadyJobs(self):
        """Process jobs that are ready to be scheduled/have successors to schedule."""
        logger.debug('Built the jobs list, currently have %i jobs to update and %i jobs issued',
                     self._messages.count(JobUpdatedMessage), self.getNumberOfJobsIssued())

        # Now go through and, for each job that has updated this tick, process it.

        # We are in trouble if the same job is updated with multiple statuses,
        # and we want to coalesce multiple updates with the same status in the
        # same tick, so we remember what we've done so far in this dict from
        # job ID to status.
        handled_with_status = {}
        for message in self._messages.for_each(JobUpdatedMessage):
            # Handle all the job update messages that came in.

            if message.job_id in handled_with_status:
                if handled_with_status[message.job_id] == message.result_status:
                    # This is a harmless duplicate
                    logger.debug("Job %s already updated this tick with status %s and "
                                 "we've received duplicate message %s", message.job_id,
                                 handled_with_status[message.job_id], message)
                else:
                    # This is a conflicting update. We may have already treated
                    # a job as succeeding but now we've heard it's failed, or
                    # visa versa.
                    # This probably shouldn't happen, but does because the
                    # scheduler is not correct somehow and hasn't been for a
                    # long time. Complain about it.
                    logger.warning("Job %s already updated this tick with status %s "
                                   "but we've now received %s", message.job_id,
                                   handled_with_status[message.job_id], message)
                # Either way, we only want to handle one update per tick, like
                # the old dict-based implementation.
                continue
            else:
                # New job for this tick so actually handle that it is updated
                self._processReadyJob(message.job_id, message.result_status)
                handled_with_status[message.job_id] = message.result_status

    def _startServiceJobs(self):
        """Start any service jobs available from the service manager."""
        self.issueQueingServiceJobs()
        while True:
            service_id = self.serviceManager.get_startable_service(0)
            # Stop trying to get jobs when function returns None
            if service_id is None:
                break

            logger.debug('Launching service job: %s', self.toilState.get_job(service_id))
            self.issueServiceJob(service_id)

    def _processJobsWithRunningServices(self):
        """Get jobs whose services have started."""
        while True:
            client_id = self.serviceManager.get_ready_client(0)
            if client_id is None: # Stop trying to get jobs when function returns None
                break
            logger.debug('Job: %s has established its services; all services are running', client_id)

            # Grab the client job description
            client = self.toilState.get_job(client_id)

            # Drop all service relationships
            client.filterServiceHosts(lambda ignored: False)
            self._messages.publish(JobUpdatedMessage(client_id, 0))

    def _processJobsWithFailedServices(self):
        """Get jobs whose services have failed to start."""
        while True:
            client_id = self.serviceManager.get_unservable_client(0)
            if client_id is None: # Stop trying to get jobs when function returns None
                break
            logger.debug('Job: %s has failed to establish its services.', client_id)

            # Grab the client job description
            client = self.toilState.get_job(client_id)

            # Make sure services still want to run
            assert next(client.serviceHostIDsInBatches(), None) is not None

            # Mark the service job updated so we don't stop here.
            self._messages.publish(JobUpdatedMessage(client_id, 1))

    def _gatherUpdatedJobs(self, updatedJobTuple):
        """Gather any new, updated JobDescriptions from the batch system."""
        bsID, exitStatus, exitReason, wallTime = (
            updatedJobTuple.jobID, updatedJobTuple.exitStatus, updatedJobTuple.exitReason,
            updatedJobTuple.wallTime)
        # easy, track different state
        try:
            updatedJob = self.toilState.get_job(self.issued_jobs_by_batch_system_id[bsID])
        except KeyError:
            logger.warning("A result seems to already have been processed for job %s", bsID)
        else:
            if exitStatus == 0:
                logger.debug('Job ended: %s', updatedJob)
            else:
                logger.warning(f'Job failed with exit value {exitStatus}: {updatedJob}\n'
                               f'Exit reason: {exitReason}')
                if exitStatus == CWL_UNSUPPORTED_REQUIREMENT_EXIT_CODE:
                    # This is a CWL job informing us that the workflow is
                    # asking things of us that Toil can't do. When we raise an
                    # exception because of this, make sure to forward along
                    # this exit code.
                    logger.warning("This indicates an unsupported CWL requirement!")
                    self.recommended_fail_exit_code = CWL_UNSUPPORTED_REQUIREMENT_EXIT_CODE
            # Tell everyone it stopped running.
            self._messages.publish(JobCompletedMessage(updatedJob.get_job_kind(), updatedJob.jobStoreID, exitStatus))
            self.process_finished_job(bsID, exitStatus, wall_time=wallTime, exit_reason=exitReason)

    def _processLostJobs(self):
        """Process jobs that have gone awry."""
        # In the case that there is nothing happening (no updated jobs to
        # gather for rescueJobsFrequency seconds) check if there are any jobs
        # that have run too long (see self.reissueOverLongJobs) or which have
        # gone missing from the batch system (see self.reissueMissingJobs)
        if ((time.time() - self.timeSinceJobsLastRescued) >= self.config.rescueJobsFrequency):
            # We only rescue jobs every N seconds, and when we have apparently
            # exhausted the current job supply
            self.reissueOverLongJobs()

            hasNoMissingJobs = self.reissueMissingJobs()
            if hasNoMissingJobs:
                self.timeSinceJobsLastRescued = time.time()
            else:
                # This means we'll try again in a minute, providing things are quiet
                self.timeSinceJobsLastRescued += 60

    def innerLoop(self):
        """Process jobs by the leader."""
        self.timeSinceJobsLastRescued = time.time()

        while self._messages.count(JobUpdatedMessage) > 0 or \
              self.getNumberOfJobsIssued() or \
              self.serviceManager.get_job_count():

            if self._messages.count(JobUpdatedMessage) > 0:
                self._processReadyJobs()

            # deal with service-related jobs
            self._startServiceJobs()
            self._processJobsWithRunningServices()
            self._processJobsWithFailedServices()

            # check in with the batch system
            updatedJobTuple = self.batchSystem.getUpdatedBatchJob(maxWait=2)
            if updatedJobTuple is not None:
                # Collect and process all the updates
                self._gatherUpdatedJobs(updatedJobTuple)
                # As long as we are getting updates we definitely can't be
                # deadlocked.
                self.feed_deadlock_watchdog()
            else:
                # If nothing is happening, see if any jobs have wandered off
                self._processLostJobs()

                if self.deadlockThrottler.throttle(wait=False):
                    # Nothing happened this round and it's been long
                    # enough since we last checked. Check for deadlocks.
                    self.checkForDeadlocks()

            # Check on the associated threads and exit if a failure is detected
            self.statsAndLogging.check()
            self.serviceManager.check()
            # the cluster scaler object will only be instantiated if autoscaling is enabled
            if self.clusterScaler is not None:
                self.clusterScaler.check()

            if self.statusThrottler.throttle(wait=False):
                # Time to tell the user how things are going
                self._reportWorkflowStatus()

            if self.kill_throttler.throttle(wait=False):
                if self.jobStore.read_kill_flag():
                    logger.warning("Received kill via job store. Shutting down.")
                    raise KeyboardInterrupt("killed via job store")

            # Make sure to keep elapsed time and ETA up to date even when no jobs come in
            self.progress_overall.update(incr=0)

        logger.debug("Finished the main loop: no jobs left to run.")

        # Consistency check the toil state
        assert self._messages.empty(), f"Pending messages at shutdown: {self._messages}"
        assert self.toilState.successorCounts == {}, f"Jobs waiting on successors at shutdown: {self.toilState.successorCounts}"
        assert self.toilState.successor_to_predecessors == {}, f"Successors pending for their predecessors at shutdown: {self.toilState.successor_to_predecessors}"
        assert self.toilState.service_to_client == {}, f"Services pending for their clients at shutdown: {self.toilState.service_to_client}"
        assert self.toilState.servicesIssued == {}, f"Services running at shutdown: {self.toilState.servicesIssued}"
        # assert self.toilState.jobsToBeScheduledWithMultiplePredecessors # These are not properly emptied yet
        # assert self.toilState.hasFailedSuccessors == set() # These are not properly emptied yet

    def checkForDeadlocks(self):
        """Check if the system is deadlocked running service jobs."""
        totalRunningJobs = len(self.batchSystem.getRunningBatchJobIDs())
        totalServicesIssued = self.serviceJobsIssued + self.preemptibleServiceJobsIssued

        # If there are no updated jobs and at least some jobs running
        if totalServicesIssued >= totalRunningJobs and totalRunningJobs > 0:
            # Collect all running service job store IDs into a set to compare with the deadlock set
            running_service_ids: Set[str] = set()
            for js_id in self.issued_jobs_by_batch_system_id.values():
                job = self.toilState.get_job(js_id)
                if isinstance(job, ServiceJobDescription) and self.serviceManager.is_running(js_id):
                    running_service_ids.add(js_id)

            if len(running_service_ids) > totalRunningJobs:
                # This is too many services.
                # TODO: couldn't more jobs have started since we polled the
                # running job count?
                raise RuntimeError(f"Supposedly running {len(running_service_ids)} services, which is"
                                   f"more than the {totalRunningJobs} currently running jobs overall.")

            # If all the running jobs are active services then we have a potential deadlock
            if len(running_service_ids) == totalRunningJobs:
                # There could be trouble; we are 100% services.
                # See if the batch system has anything to say for itself about its failure to run our jobs.
                message = self.batchSystem.getSchedulingStatusMessage()
                if message is not None:
                    # Prepend something explaining the message
                    message = f"The batch system reports: {message}"
                else:
                    # Use a generic message if none is available
                    message = "Cluster may be too small."


                # See if this is a new potential deadlock
                if self.potentialDeadlockedJobs != running_service_ids:
                    logger.warning(("Potential deadlock detected! All %s running jobs are service jobs, "
                                    "with no normal jobs to use them! %s"), totalRunningJobs, message)
                    self.potentialDeadlockedJobs = running_service_ids
                    self.potentialDeadlockTime = time.time()
                else:
                    # We wait self.config.deadlockWait seconds before declaring the system deadlocked
                    stuckFor = time.time() - self.potentialDeadlockTime
                    if stuckFor >= self.config.deadlockWait:
                        logger.error("We have been deadlocked since %s on these service jobs: %s",
                                     self.potentialDeadlockTime, self.potentialDeadlockedJobs)
                        raise DeadlockException(("The workflow is service deadlocked - all %d running jobs "
                                                 "have been the same active services for at least %s seconds") % (totalRunningJobs, self.config.deadlockWait))
                    else:
                        # Complain that we are still stuck.
                        waitingNormalJobs = self.getNumberOfJobsIssued() - totalServicesIssued
                        logger.warning(("Potentially deadlocked for %.0f seconds. Waiting at most %.0f more seconds "
                                        "for any of %d issued non-service jobs to schedule and start. %s"),
                                       stuckFor, self.config.deadlockWait - stuckFor, waitingNormalJobs, message)
            else:
                # We have observed non-service jobs running, so reset the potential deadlock
                self.feed_deadlock_watchdog()
        else:
            # We have observed non-service jobs running, so reset the potential deadlock.
            self.feed_deadlock_watchdog()

    def feed_deadlock_watchdog(self) -> None:
        """Note that progress has been made and any pending deadlock checks should be reset."""
        if len(self.potentialDeadlockedJobs) > 0:
            # We thought we had a deadlock. Tell the user it is fixed.
            logger.warning("Potential deadlock has been resolved; detected progress")

        self.potentialDeadlockedJobs = set()
        self.potentialDeadlockTime = 0

    def issueJob(self, jobNode: JobDescription) -> None:
        """Add a job to the queue of jobs currently trying to run."""
        # Never issue the same job multiple times simultaneously
        assert jobNode.jobStoreID not in self.toilState.jobs_issued, \
            f"Attempted to issue {jobNode} multiple times simultaneously!"
            
        workerCommand = [resolveEntryPoint('_toil_worker'),
                         jobNode.jobName,
                         self.jobStoreLocator,
                         jobNode.jobStoreID]

        for context in self.batchSystem.getWorkerContexts():
            # For each context manager hook the batch system wants to run in
            # the worker, serialize and send it.
            workerCommand.append('--context')
            workerCommand.append(base64.b64encode(pickle.dumps(context)).decode('utf-8'))

        # We locally override the command. This shouldn't get persisted back to
        # the job store, or we will detach the job body from the job
        # description. TODO: Don't do it this way! It's weird!
        jobNode.command = ' '.join(workerCommand)

        omp_threads = os.environ.get('OMP_NUM_THREADS') \
            or str(max(1, int(jobNode.cores)))  # make sure OMP_NUM_THREADS is a positive integer

        job_environment = {
            # Set the number of cores used by OpenMP applications
            'OMP_NUM_THREADS': omp_threads,
        }

        # jobBatchSystemID is an int for each job
        jobBatchSystemID = self.batchSystem.issueBatchJob(jobNode, job_environment=job_environment)
        # Record the job by the ID the batch system will use to talk about it with us
        self.issued_jobs_by_batch_system_id[jobBatchSystemID] = jobNode.jobStoreID
        # Record that this job is issued right now and shouldn't e.g. be issued again.
        self.toilState.jobs_issued.add(jobNode.jobStoreID)
        if jobNode.preemptible:
            # len(issued_jobs_by_batch_system_id) should always be greater than or equal to preemptibleJobsIssued,
            # so increment this value after the job is added to the issuedJob dict
            self.preemptibleJobsIssued += 1
        cur_logger = logger.debug if jobNode.jobName.startswith(CWL_INTERNAL_JOBS) else logger.info
        cur_logger("Issued job %s with job batch system ID: "
                   "%s and %s",
                   jobNode, str(jobBatchSystemID), jobNode.requirements_string())
        # Tell everyone it is issued and the queue size changed
        self._messages.publish(JobIssuedMessage(jobNode.get_job_kind(), jobNode.jobStoreID, jobBatchSystemID))
        self._messages.publish(QueueSizeMessage(self.getNumberOfJobsIssued()))
        # Tell the user there's another job to do
        self.progress_overall.total += 1
        self.progress_overall.update(incr=0)

    def issueJobs(self, jobs):
        """Add a list of jobs, each represented as a jobNode object."""
        for job in jobs:
            self.issueJob(job)

    def issueServiceJob(self, service_id: str) -> None:
        """
        Issue a service job.

        Put it on a queue if the maximum number of service jobs to be scheduled has been reached.
        """
        # Grab the service job description
        service = self.toilState.get_job(service_id)
        assert isinstance(service, ServiceJobDescription)

        if service.preemptible:
            self.preemptibleServiceJobsToBeIssued.append(service_id)
        else:
            self.serviceJobsToBeIssued.append(service_id)
        self.issueQueingServiceJobs()

    def issueQueingServiceJobs(self):
        """Issues any queuing service jobs up to the limit of the maximum allowed."""
        while len(self.serviceJobsToBeIssued) > 0 and self.serviceJobsIssued < self.config.maxServiceJobs:
            self.issueJob(self.toilState.get_job(self.serviceJobsToBeIssued.pop()))
            self.serviceJobsIssued += 1
        while len(self.preemptibleServiceJobsToBeIssued) > 0 and self.preemptibleServiceJobsIssued < self.config.maxPreemptibleServiceJobs:
            self.issueJob(self.toilState.get_job(self.preemptibleServiceJobsToBeIssued.pop()))
            self.preemptibleServiceJobsIssued += 1

<<<<<<< HEAD
    def getNumberOfJobsIssued(self, preemptable: Optional[bool]=None) -> int:
=======
    def getNumberOfJobsIssued(self, preemptible=None):
>>>>>>> d6564095
        """
        Get number of jobs that have been added by issueJob(s) and not removed by removeJob.

<<<<<<< HEAD
        :param preemptable: If none, return all types of jobs.
          If true, return just the number of preemptable jobs. If false, return
          just the number of non-preemptable jobs.
=======
        :param None or boolean preemptible: If none, return all types of jobs.
          If true, return just the number of preemptible jobs. If false, return
          just the number of non-preemptible jobs.
>>>>>>> d6564095
        """
        if preemptible is None:
            return len(self.issued_jobs_by_batch_system_id)
        elif preemptible:
            return self.preemptibleJobsIssued
        else:
            assert len(self.issued_jobs_by_batch_system_id) >= self.preemptibleJobsIssued
            return len(self.issued_jobs_by_batch_system_id) - self.preemptibleJobsIssued

    def _getStatusHint(self) -> str:
        """
        Get a short string describing the current state of the workflow for a human.

        Should include number of currently running jobs, number of issued jobs, etc.

        Don't call this too often; it will talk to the batch system, which may
        make queries of the backing scheduler.

        :return: A one-line description of the current status of the workflow.
        """
        # Grab a snapshot of everything. May be inconsistent since it's not atomic.
        issued_job_count = self.getNumberOfJobsIssued()
        running_job_count = len(self.batchSystem.getRunningBatchJobIDs())
        # TODO: When a job stops running but has yet to be collected from the
        # batch system, it will show up here as waiting to run.
        return f"{running_job_count} jobs are running, {issued_job_count - running_job_count} jobs are issued and waiting to run"

    def _reportWorkflowStatus(self) -> None:
        """Report the current status of the workflow to the user."""
        # For now just log our scheduling status message to the log.
        # TODO: make this update fast enough to put it in the progress
        # bar/status line.
        logger.info(self._getStatusHint())

    def removeJob(self, jobBatchSystemID: int) -> JobDescription:
        """
        Remove a job from the system by batch system ID.

        :return: Job description as it was issued.
        """
        assert jobBatchSystemID in self.issued_jobs_by_batch_system_id
        issuedDesc = self.toilState.get_job(self.issued_jobs_by_batch_system_id[jobBatchSystemID])
        if issuedDesc.preemptible:
            # len(issued_jobs_by_batch_system_id) should always be greater than or equal to preemptibleJobsIssued,
            # so decrement this value before removing the job from the issuedJob map
            assert self.preemptibleJobsIssued > 0
            self.preemptibleJobsIssued -= 1
        # It's not issued anymore.
        del self.issued_jobs_by_batch_system_id[jobBatchSystemID]
        assert issuedDesc.jobStoreID in self.toilState.jobs_issued, f"Job {issuedDesc} came back without being issued"
        self.toilState.jobs_issued.remove(issuedDesc.jobStoreID)
        # If service job
        if issuedDesc.jobStoreID in self.toilState.service_to_client:
            # Decrement the number of services
            if issuedDesc.preemptible:
                self.preemptibleServiceJobsIssued -= 1
            else:
                self.serviceJobsIssued -= 1

        # Tell the user that job is done, for progress purposes.
        self.progress_overall.update(incr=1)

        return issuedDesc

    def getJobs(self, preemptible: Optional[bool] = None) -> List[JobDescription]:
        """
        Get all issued jobs.

        :param preemptible: If specified, select only preemptible or only non-preemptible jobs.
        """
        jobs = [self.toilState.get_job(job_store_id) for job_store_id in self.issued_jobs_by_batch_system_id.values()]
        if preemptible is not None:
            jobs = [job for job in jobs if job.preemptible == preemptible]
        return jobs

    def killJobs(self, jobsToKill):
        """
        Kills the given set of jobs and then sends them for processing.

        Returns the jobs that, upon processing, were reissued.
        """
        # If we are rerunning a job we put the ID in this list.
        jobsRerunning = []

        if len(jobsToKill) > 0:
            # Kill the jobs with the batch system. They will now no longer come in as updated.
            self.batchSystem.killBatchJobs(jobsToKill)
            for jobBatchSystemID in jobsToKill:
                # Reissue immediately, noting that we killed the job
                willRerun = self.process_finished_job(jobBatchSystemID, 1, exit_reason=BatchJobExitReason.KILLED)

                if willRerun:
                    # Compose a list of all the jobs that will run again
                    jobsRerunning.append(jobBatchSystemID)

        return jobsRerunning


    #Following functions handle error cases for when jobs have gone awry with the batch system.

    def reissueOverLongJobs(self) -> None:
        """
        Check each issued job.

        If a job is running for longer than desirable issue a kill instruction.
        Wait for the job to die then we pass the job to process_finished_job.
        """
        maxJobDuration = self.config.maxJobDuration
        jobsToKill = []
        if maxJobDuration < 10000000:  # We won't bother doing anything if rescue time > 16 weeks.
            runningJobs = self.batchSystem.getRunningBatchJobIDs()
            for jobBatchSystemID in list(runningJobs.keys()):
                if runningJobs[jobBatchSystemID] > maxJobDuration:
                    logger.warning("The job: %s has been running for: %s seconds, more than the "
                                "max job duration: %s, we'll kill it",
                                self.issued_jobs_by_batch_system_id[jobBatchSystemID],
                                str(runningJobs[jobBatchSystemID]),
                                str(maxJobDuration))
                    jobsToKill.append(jobBatchSystemID)
            reissued = self.killJobs(jobsToKill)
            if len(jobsToKill) > 0:
                # Summarize our actions
                logger.info("Killed %d over long jobs and reissued %d of them", len(jobsToKill), len(reissued))

    def reissueMissingJobs(self, killAfterNTimesMissing=3):
        """
        Check all the current job ids are in the list of currently issued batch system jobs.

        If a job is missing, we mark it as so, if it is missing for a number of runs of
        this function (say 10).. then we try deleting the job (though its probably lost), we wait
        then we pass the job to process_finished_job.
        """
        issuedJobs = set(self.batchSystem.getIssuedBatchJobIDs())
        jobBatchSystemIDsSet = set(list(self.issued_jobs_by_batch_system_id.keys()))
        #Clean up the reissueMissingJobs_missingHash hash, getting rid of jobs that have turned up
        missingJobIDsSet = set(list(self.reissueMissingJobs_missingHash.keys()))
        for jobBatchSystemID in missingJobIDsSet.difference(jobBatchSystemIDsSet):
            self.reissueMissingJobs_missingHash.pop(jobBatchSystemID)
            logger.warning("Batch system id: %s is no longer missing", str(jobBatchSystemID))
        assert issuedJobs.issubset(jobBatchSystemIDsSet) #Assert checks we have
        #no unexpected jobs running
        jobsToKill = []
        for jobBatchSystemID in set(jobBatchSystemIDsSet.difference(issuedJobs)):
            jobStoreID = self.issued_jobs_by_batch_system_id[jobBatchSystemID]
            if jobBatchSystemID in self.reissueMissingJobs_missingHash:
                self.reissueMissingJobs_missingHash[jobBatchSystemID] += 1
            else:
                self.reissueMissingJobs_missingHash[jobBatchSystemID] = 1
            timesMissing = self.reissueMissingJobs_missingHash[jobBatchSystemID]
            logger.warning("Job store ID %s with batch system id %s is missing for the %i time",
                        jobStoreID, str(jobBatchSystemID), timesMissing)
            # Tell everyone it is missing
            self._messages.publish(JobMissingMessage(jobStoreID))
            if timesMissing == killAfterNTimesMissing:
                self.reissueMissingJobs_missingHash.pop(jobBatchSystemID)
                jobsToKill.append(jobBatchSystemID)
        self.killJobs(jobsToKill)
        return len( self.reissueMissingJobs_missingHash ) == 0 #We use this to inform
        #if there are missing jobs

    def processRemovedJob(self, issuedJob, result_status):
        if result_status != 0:
            logger.warning("Despite the batch system claiming failure the "
                        "job %s seems to have finished and been removed", issuedJob)
        self._updatePredecessorStatus(issuedJob.jobStoreID)

    def process_finished_job(self, batch_system_id, result_status, wall_time=None, exit_reason=None) -> bool:
        """
        Process finished jobs.

        Called when an attempt to run a job finishes, either successfully or otherwise.
        
        Takes the job out of the issued state, and then works out what
        to do about the fact that it succeeded or failed.

        :returns: True if the job is going to run again, and False if the job is
                  fully done or completely failed.
        """
        # De-issue the job.
        issued_job = self.removeJob(batch_system_id)
        
        if result_status != 0:
            # Show job as failed in progress (and take it from completed)
            self.progress_overall.update(incr=-1)
            self.progress_failed.update(incr=1)
        
        # Delegate to the vers
        return self.process_finished_job_description(issued_job, result_status, wall_time, exit_reason, batch_system_id)
    
    def process_finished_job_description(self, finished_job: JobDescription, result_status: int,
                                         wall_time: Optional[float] = None,
                                         exit_reason: Optional[BatchJobExitReason] = None,
                                         batch_system_id: Optional[int] = None) -> bool:
        """
        Process a finished JobDescription based upon its succees or failure.
        
        If wall-clock time is available, informs the cluster scaler about the
        job finishing.
        
        If the job failed and a batch system ID is available, checks for and
        reports batch system logs.
        
        Checks if it succeeded and was removed, or if it failed and needs to be
        set up after failure, and dispatches to the appropriate function.

        :returns: True if the job is going to run again, and False if the job is
                  fully done or completely failed.
        """
        job_store_id = finished_job.jobStoreID
        if wall_time is not None and self.clusterScaler is not None:
            # Tell the cluster scaler a job finished.
            # TODO: Use message bus?
            self.clusterScaler.addCompletedJob(finished_job, wall_time)
        if self.toilState.job_exists(job_store_id):
            logger.debug("Job %s continues to exist (i.e. has more to do)", finished_job)
            try:
                # Reload the job as modified by the worker
                self.toilState.reset_job(job_store_id)
                replacement_job = self.toilState.get_job(job_store_id)
            except NoSuchJobException:
                # We have a ghost job - the job has been deleted but a stale
                # read from e.g. a non-POSIX-compliant filesystem gave us a
                # false positive when we checked for its existence. Process the
                # job from here as any other job removed from the job store.
                # This is a hack until we can figure out how to actually always
                # have a strongly-consistent communications channel. See
                # https://github.com/BD2KGenomics/toil/issues/1091
                logger.warning('Got a stale read for job %s; caught its '
                'completion in time, but other jobs may try to run twice! Fix '
                'the consistency of your job store storage!', finished_job)
                self.processRemovedJob(finished_job, result_status)
                return False
            if replacement_job.logJobStoreFileID is not None:
                with replacement_job.getLogFileHandle(self.jobStore) as log_stream:
                    # more memory efficient than read().striplines() while leaving off the
                    # trailing \n left when using readlines()
                    # http://stackoverflow.com/a/15233739
                    StatsAndLogging.logWithFormatting(job_store_id, log_stream, method=logger.warning,
                                                      message='The job seems to have left a log file, indicating failure: %s' % replacement_job)
                if self.config.writeLogs or self.config.writeLogsGzip:
                    with replacement_job.getLogFileHandle(self.jobStore) as log_stream:
                        StatsAndLogging.writeLogFiles(replacement_job.chainedJobs, log_stream, self.config, failed=True)
            if result_status != 0:
                # If the batch system returned a non-zero exit code then the worker
                # is assumed not to have captured the failure of the job, so we
                # reduce the try count here.
                if replacement_job.logJobStoreFileID is None:
                    logger.warning("No log file is present, despite job failing: %s", replacement_job)
                
                if batch_system_id is not None:
                    # Look for any standard output/error files created by the batch system.
                    # They will only appear if the batch system actually supports
                    # returning logs to the machine that submitted jobs, or if
                    # --workDir / TOIL_WORKDIR is on a shared file system.
                    # They live directly in the Toil work directory because that is
                    # guaranteed to exist on the leader and workers.
                    file_list = glob.glob(self.batchSystem.format_std_out_err_glob(batch_system_id))
                    for log_file in file_list:
                        try:
                            log_stream = open(log_file, 'rb')
                        except:
                            logger.warning('The batch system left a file %s, but it could not be opened' % log_file)
                        else:
                            with log_stream:
                                if os.path.getsize(log_file) > 0:
                                    StatsAndLogging.logWithFormatting(job_store_id, log_stream, method=logger.warning,
                                                                      message='The batch system left a non-empty file %s:' % log_file)
                                    if self.config.writeLogs or self.config.writeLogsGzip:
                                        file_root, _ = os.path.splitext(os.path.basename(log_file))
                                        job_names = replacement_job.chainedJobs
                                        if job_names is None:   # For jobs that fail this way, replacement_job.chainedJobs is not guaranteed to be set
                                            job_names = [str(replacement_job)]
                                        job_names = [j + '_' + file_root for j in job_names]
                                        log_stream.seek(0)
                                        StatsAndLogging.writeLogFiles(job_names, log_stream, self.config, failed=True)
                                else:
                                    logger.warning('The batch system left an empty file %s' % log_file)

                # Tell the job to reset itself after a failure.
                # It needs to know the failure reason if available; some are handled specially.
                replacement_job.setupJobAfterFailure(exit_status=result_status, exit_reason=exit_reason)
                self.toilState.commit_job(job_store_id)

            elif job_store_id in self.toilState.hasFailedSuccessors:
                # If the job has completed okay, we can remove it from the list of jobs with failed successors
                self.toilState.hasFailedSuccessors.remove(job_store_id)

            # Now that we know the job is done we can add it to the list of updated jobs
            self._messages.publish(JobUpdatedMessage(replacement_job.jobStoreID, result_status))
            logger.debug("Added job: %s to updated jobs", replacement_job)

            # Return True if it will rerun (still has retries) and false if it
            # is completely failed.
            return replacement_job.remainingTryCount > 0
        else:  #The job is done
            self.processRemovedJob(finished_job, result_status)
            # Being done, it won't run again.
            return False

    def getSuccessors(self, job_id: str, alreadySeenSuccessors: Set[str]) -> Set[str]:
        """
        Get successors of the given job by walking the job graph recursively.

        :param alreadySeenSuccessors: any successor seen here is ignored and not traversed.
        :returns: The set of found successors. This set is added to alreadySeenSuccessors.
        """
        successors = set()
        def successorRecursion(job_id: str) -> None:
            # TODO: do we need to reload from the job store here, or is the cache OK?
            jobDesc = self.toilState.get_job(job_id)

            # For lists of successors
            for successorList in jobDesc.stack:

                # For each successor in list of successors
                for successorID in successorList:

                    # If successor not already visited
                    if successorID not in alreadySeenSuccessors:

                        # Add to set of successors
                        successors.add(successorID)
                        alreadySeenSuccessors.add(successorID)

                        # Recurse if job exists
                        # (job may not exist if already completed)
                        if self.toilState.job_exists(successorID):
                            successorRecursion(successorID)

        successorRecursion(job_id)  # Recurse from passed job

        return successors

    def processTotallyFailedJob(self, job_id: str) -> None:
        """Process a totally failed job."""
        # Mark job as a totally failed job
        self.toilState.totalFailedJobs.add(job_id)

        job_desc = self.toilState.get_job(job_id)

        # Tell everyone it failed

        self._messages.publish(JobFailedMessage(job_desc.get_job_kind(), job_id))

        if job_id in self.toilState.service_to_client:
            # Is a service job
            logger.debug("Service job is being processed as a totally failed job: %s", job_desc)

            assert isinstance(job_desc, ServiceJobDescription)

            # Grab the client, which is the predecessor.
            client_id = self.toilState.service_to_client[job_id]

            assert client_id in self.toilState.servicesIssued

            # Leave the service job as a service of its predecessor, because it
            # didn't work.

            # Poke predecessor job that had the service to kill its services,
            # and drop predecessor relationship from ToilState.
            self._updatePredecessorStatus(job_id)

            # Signal to all other services in the group that they should
            # terminate. We do this to prevent other services in the set
            # of services from deadlocking waiting for this service to start
            # properly, and to remember that this service failed with an error
            # and possibly never started.
            if client_id in self.toilState.servicesIssued:
                self.serviceManager.kill_services(self.toilState.servicesIssued[client_id], error=True)
                logger.warning("Job: %s is instructing all other services of its parent job to quit", job_desc)

            # This ensures that the job will not attempt to run any of it's
            # successors on the stack
            self.toilState.hasFailedSuccessors.add(client_id)

            # Remove the start flag, if it still exists. This indicates
            # to the service manager that the job has "started", and prevents
            # the service manager from waiting for it to start forever. It also
            # lets it continue, now that we have issued kill orders for them,
            # to start dependent services, which all need to actually fail
            # before we can finish up with the services' predecessor job.
            self.jobStore.delete_file(job_desc.startJobStoreID)
        else:
            # Is a non-service job
            assert job_id not in self.toilState.servicesIssued
            assert not isinstance(job_desc, ServiceJobDescription)

            # Traverse failed job's successor graph and get the jobStoreID of new successors.
            # Any successor already in toilState.failedSuccessors will not be traversed
            # All successors traversed will be added to toilState.failedSuccessors and returned
            # as a set (unseenSuccessors).
            unseenSuccessors = self.getSuccessors(job_id, self.toilState.failedSuccessors)
            logger.debug("Found new failed successors: %s of job: %s", " ".join(
                         unseenSuccessors), job_desc)

            # For each newly found successor
            for successorJobStoreID in unseenSuccessors:

                # If the successor is a successor of other jobs that have already tried to schedule it
                if successorJobStoreID in self.toilState.successor_to_predecessors:

                    # For each such predecessor job
                    # (we remove the successor from toilState.successor_to_predecessors to avoid doing
                    # this multiple times for each failed predecessor)
                    for predecessor_id in self.toilState.successor_to_predecessors.pop(successorJobStoreID):

                        predecessor = self.toilState.get_job(predecessor_id)

                        # Reduce the predecessor job's successor count.
                        self.toilState.successor_returned(predecessor_id)

                        # Indicate that it has failed jobs.
                        self.toilState.hasFailedSuccessors.add(predecessor_id)
                        logger.debug("Marking job: %s as having failed successors (found by "
                                     "reading successors failed job)", predecessor)

                        # If the predecessor has no remaining successors, add to list of updated jobs
                        if self.toilState.count_pending_successors(predecessor_id) == 0:
                            self._messages.publish(JobUpdatedMessage(predecessor_id, 0))

            # If the job has predecessor(s)
            if job_id in self.toilState.successor_to_predecessors:

                # For each predecessor of the job
                for predecessor_id in self.toilState.successor_to_predecessors[job_id]:

                    # Mark the predecessor as failed
                    self.toilState.hasFailedSuccessors.add(predecessor_id)
                    logger.debug("Totally failed job: %s is marking direct predecessor: %s "
                                 "as having failed jobs", job_desc, self.toilState.get_job(predecessor_id))

                self._updatePredecessorStatus(job_id)

    def _updatePredecessorStatus(self, jobStoreID: str) -> None:
        """Update status of predecessors for finished (possibly failed) successor job."""
        if jobStoreID in self.toilState.service_to_client:
            # Is a service host job, so its predecessor is its client
            client_id = self.toilState.service_to_client.pop(jobStoreID)
            self.toilState.servicesIssued[client_id].remove(jobStoreID)
            if len(self.toilState.servicesIssued[client_id]) == 0: # Predecessor job has
                # all its services terminated
                self.toilState.servicesIssued.pop(client_id) # The job has no running services

                logger.debug('Job %s is no longer waiting on services; all services have stopped', self.toilState.get_job(client_id))

                # Now we know the job is done we can add it to the list of
                # updated job files
                self._messages.publish(JobUpdatedMessage(client_id, 0))
            else:
                logger.debug('Job %s is still waiting on %d services',
                             self.toilState.get_job(client_id),
                             len(self.toilState.servicesIssued[client_id]))
        elif jobStoreID not in self.toilState.successor_to_predecessors:
            #We have reach the root job
            assert self._messages.count(JobUpdatedMessage) == 0, "Root job is done but other jobs are still updated"
            assert len(self.toilState.successor_to_predecessors) == 0, \
                ("Job {} is finished and had no predecessor, but we have other outstanding jobs "
                 "with predecessors: {}".format(jobStoreID, self.toilState.successor_to_predecessors.keys()))
            assert len(self.toilState.successorCounts) == 0, f"Root job is done but jobs waiting on successors: {self.toilState.successorCounts}"
            logger.debug("Reached root job %s so no predecessors to clean up" % jobStoreID)

        else:
            # Is a non-root, non-service job
            logger.debug("Cleaning the predecessors of %s" % jobStoreID)

            # For each predecessor
            for predecessor_id in self.toilState.successor_to_predecessors.pop(jobStoreID):
                assert isinstance(predecessor_id, str), f"Predecessor ID should be str but is {type(predecessor_id)}"
                predecessor = self.toilState.get_job(predecessor_id)

                # Tell the predecessor that this job is done (keep only other successor jobs)
                predecessor.filterSuccessors(lambda jID: jID != jobStoreID)

                # Reduce the predecessor's number of successors by one, as
                # tracked by us, to indicate the completion of the jobStoreID
                # job
                self.toilState.successor_returned(predecessor_id)

                # If the predecessor job is done and all the successors are complete
                if self.toilState.count_pending_successors(predecessor_id) == 0:
                    # Now we know the job is done we can add it to the list of updated job files
                    self._messages.publish(JobUpdatedMessage(predecessor_id, 0))<|MERGE_RESOLUTION|>--- conflicted
+++ resolved
@@ -185,15 +185,15 @@
         self.issued_jobs_by_batch_system_id: Dict[int, str] = {}
 
         # Number of preemptible jobs currently being run by batch system
-        self.preemptibleJobsIssued = 0
+        self.preemptableJobsIssued = 0
 
         # Tracking the number service jobs issued,
         # this is used limit the number of services issued to the batch system
         self.serviceJobsIssued = 0
         self.serviceJobsToBeIssued: List[str] = [] # A queue of IDs of service jobs that await scheduling
         # Equivalents for service jobs to be run on preemptible nodes
-        self.preemptibleServiceJobsIssued = 0
-        self.preemptibleServiceJobsToBeIssued: List[str] = []
+        self.preemptableServiceJobsIssued = 0
+        self.preemptableServiceJobsToBeIssued: List[str] = []
 
         # Timing of the rescuing method
         self.timeSinceJobsLastRescued = None
@@ -823,7 +823,7 @@
     def checkForDeadlocks(self):
         """Check if the system is deadlocked running service jobs."""
         totalRunningJobs = len(self.batchSystem.getRunningBatchJobIDs())
-        totalServicesIssued = self.serviceJobsIssued + self.preemptibleServiceJobsIssued
+        totalServicesIssued = self.serviceJobsIssued + self.preemptableServiceJobsIssued
 
         # If there are no updated jobs and at least some jobs running
         if totalServicesIssued >= totalRunningJobs and totalRunningJobs > 0:
@@ -926,10 +926,10 @@
         self.issued_jobs_by_batch_system_id[jobBatchSystemID] = jobNode.jobStoreID
         # Record that this job is issued right now and shouldn't e.g. be issued again.
         self.toilState.jobs_issued.add(jobNode.jobStoreID)
-        if jobNode.preemptible:
-            # len(issued_jobs_by_batch_system_id) should always be greater than or equal to preemptibleJobsIssued,
+        if jobNode.preemptable:
+            # len(issued_jobs_by_batch_system_id) should always be greater than or equal to preemptableJobsIssued,
             # so increment this value after the job is added to the issuedJob dict
-            self.preemptibleJobsIssued += 1
+            self.preemptableJobsIssued += 1
         cur_logger = logger.debug if jobNode.jobName.startswith(CWL_INTERNAL_JOBS) else logger.info
         cur_logger("Issued job %s with job batch system ID: "
                    "%s and %s",
@@ -956,8 +956,8 @@
         service = self.toilState.get_job(service_id)
         assert isinstance(service, ServiceJobDescription)
 
-        if service.preemptible:
-            self.preemptibleServiceJobsToBeIssued.append(service_id)
+        if service.preemptable:
+            self.preemptableServiceJobsToBeIssued.append(service_id)
         else:
             self.serviceJobsToBeIssued.append(service_id)
         self.issueQueingServiceJobs()
@@ -967,27 +967,17 @@
         while len(self.serviceJobsToBeIssued) > 0 and self.serviceJobsIssued < self.config.maxServiceJobs:
             self.issueJob(self.toilState.get_job(self.serviceJobsToBeIssued.pop()))
             self.serviceJobsIssued += 1
-        while len(self.preemptibleServiceJobsToBeIssued) > 0 and self.preemptibleServiceJobsIssued < self.config.maxPreemptibleServiceJobs:
-            self.issueJob(self.toilState.get_job(self.preemptibleServiceJobsToBeIssued.pop()))
-            self.preemptibleServiceJobsIssued += 1
-
-<<<<<<< HEAD
-    def getNumberOfJobsIssued(self, preemptable: Optional[bool]=None) -> int:
-=======
-    def getNumberOfJobsIssued(self, preemptible=None):
->>>>>>> d6564095
+        while len(self.preemptableServiceJobsToBeIssued) > 0 and self.preemptableServiceJobsIssued < self.config.maxPreemptableServiceJobs:
+            self.issueJob(self.toilState.get_job(self.preemptableServiceJobsToBeIssued.pop()))
+            self.preemptableServiceJobsIssued += 1
+
+    def getNumberOfJobsIssued(self, preemptible: Optional[bool]=None) -> int:
         """
         Get number of jobs that have been added by issueJob(s) and not removed by removeJob.
 
-<<<<<<< HEAD
-        :param preemptable: If none, return all types of jobs.
-          If true, return just the number of preemptable jobs. If false, return
-          just the number of non-preemptable jobs.
-=======
-        :param None or boolean preemptible: If none, return all types of jobs.
+        :param preemptible: If none, return all types of jobs.
           If true, return just the number of preemptible jobs. If false, return
           just the number of non-preemptible jobs.
->>>>>>> d6564095
         """
         if preemptible is None:
             return len(self.issued_jobs_by_batch_system_id)
@@ -1030,11 +1020,11 @@
         """
         assert jobBatchSystemID in self.issued_jobs_by_batch_system_id
         issuedDesc = self.toilState.get_job(self.issued_jobs_by_batch_system_id[jobBatchSystemID])
-        if issuedDesc.preemptible:
-            # len(issued_jobs_by_batch_system_id) should always be greater than or equal to preemptibleJobsIssued,
+        if issuedDesc.preemptable:
+            # len(issued_jobs_by_batch_system_id) should always be greater than or equal to preemptableJobsIssued,
             # so decrement this value before removing the job from the issuedJob map
-            assert self.preemptibleJobsIssued > 0
-            self.preemptibleJobsIssued -= 1
+            assert self.preemptableJobsIssued > 0
+            self.preemptableJobsIssued -= 1
         # It's not issued anymore.
         del self.issued_jobs_by_batch_system_id[jobBatchSystemID]
         assert issuedDesc.jobStoreID in self.toilState.jobs_issued, f"Job {issuedDesc} came back without being issued"
@@ -1042,8 +1032,8 @@
         # If service job
         if issuedDesc.jobStoreID in self.toilState.service_to_client:
             # Decrement the number of services
-            if issuedDesc.preemptible:
-                self.preemptibleServiceJobsIssued -= 1
+            if issuedDesc.preemptable:
+                self.preemptableServiceJobsIssued -= 1
             else:
                 self.serviceJobsIssued -= 1
 
@@ -1052,15 +1042,15 @@
 
         return issuedDesc
 
-    def getJobs(self, preemptible: Optional[bool] = None) -> List[JobDescription]:
+    def getJobs(self, preemptable: Optional[bool] = None) -> List[JobDescription]:
         """
         Get all issued jobs.
 
-        :param preemptible: If specified, select only preemptible or only non-preemptible jobs.
+        :param preemptable: If specified, select only preemptable or only non-preemptable jobs.
         """
         jobs = [self.toilState.get_job(job_store_id) for job_store_id in self.issued_jobs_by_batch_system_id.values()]
-        if preemptible is not None:
-            jobs = [job for job in jobs if job.preemptible == preemptible]
+        if preemptable is not None:
+            jobs = [job for job in jobs if job.preemptable == preemptable]
         return jobs
 
     def killJobs(self, jobsToKill):
