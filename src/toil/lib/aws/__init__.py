--- conflicted
+++ resolved
@@ -22,10 +22,6 @@
 from urllib.error import URLError
 from urllib.request import urlopen
 
-<<<<<<< HEAD
-from mypy_boto3_s3.literals import BucketLocationConstraintType
-
-=======
 from botocore.exceptions import ClientError
 
 from mypy_boto3_s3.literals import BucketLocationConstraintType
@@ -39,7 +35,6 @@
     error_codes=[404, 500, 502, 503, 504]
 )
 
->>>>>>> bb768072
 logger = logging.getLogger(__name__)
 
 # This file isn't allowed to import anything that depends on Boto or Boto3,
@@ -149,11 +144,7 @@
         get_aws_zone_from_environment_region() or \
         get_aws_zone_from_boto()
 
-<<<<<<< HEAD
-def zone_to_region(zone: str) -> Union["BucketLocationConstraintType", Literal["us-east-1"]]:
-=======
 def zone_to_region(zone: str) -> AWSRegionName:
->>>>>>> bb768072
     """Get a region (e.g. us-west-2) from a zone (e.g. us-west-1c)."""
     # re.compile() caches the regex internally so we don't have to
     availability_zone = re.compile(r'^([a-z]{2}-[a-z]+-[1-9][0-9]*)([a-z])$')
