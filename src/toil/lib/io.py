--- conflicted
+++ resolved
@@ -9,11 +9,7 @@
 from collections.abc import Iterator
 from contextlib import contextmanager
 from io import BytesIO
-<<<<<<< HEAD
-from typing import IO, Any, Callable, Iterator, Protocol, Optional, Union
-=======
-from typing import IO, Any, Callable, Optional, Union
->>>>>>> e98eb4b2
+from typing import IO, Any, Callable, Optional, Protocol, Union
 
 logger = logging.getLogger(__name__)
 
