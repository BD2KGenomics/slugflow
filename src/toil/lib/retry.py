--- conflicted
+++ resolved
@@ -132,9 +132,6 @@
 import traceback
 import urllib.error
 from contextlib import contextmanager
-<<<<<<< HEAD
-from typing import Any, Callable, ContextManager, Iterable, Iterator, List, Optional, Sequence, Tuple, Union
-=======
 from typing import (
     Any,
     Callable,
@@ -147,7 +144,6 @@
     Tuple,
     Union,
 )
->>>>>>> 61ef757c
 
 import requests.exceptions
 import urllib3.exceptions
@@ -496,15 +492,11 @@
 # TODO: Replace the use of this with retry()
 #  The aws provisioner and jobstore need a large refactoring to be boto3 compliant, so this is
 #  still used there to avoid the duplication of future work
-<<<<<<< HEAD
-def old_retry(delays: Iterable[float] = DEFAULT_DELAYS, timeout: float = DEFAULT_TIMEOUT, predicate: Callable[[Exception], bool] = lambda e: False) -> Iterator[ContextManager[None]]:
-=======
 def old_retry(
-    delays: Iterable[float] = (0, 1, 1, 4, 16, 64),
-    timeout: float = 300,
+    delays: Iterable[float] = DEFAULT_DELAYS,
+    timeout: float = DEFAULT_TIMEOUT,
     predicate: Callable[[Exception], bool] = lambda e: False,
 ) -> Generator[ContextManager, None, None]:
->>>>>>> 61ef757c
     """
     Deprecated.
 
