# Copyright (C) 2015-2021 Regents of the University of California
#
# Licensed under the Apache License, Version 2.0 (the "License");
# you may not use this file except in compliance with the License.
# You may obtain a copy of the License at
#
#     http://www.apache.org/licenses/LICENSE-2.0
#
# Unless required by applicable law or agreed to in writing, software
# distributed under the License is distributed on an "AS IS" BASIS,
# WITHOUT WARRANTIES OR CONDITIONS OF ANY KIND, either express or implied.
# See the License for the specific language governing permissions and
# limitations under the License.
import datetime
import logging
import math
import os
import signal
import subprocess
import time
import traceback
from argparse import ArgumentParser, _ArgumentGroup
from queue import Empty, Queue
from threading import Event, Lock, Thread
from typing import Dict, List, Optional, Sequence, Set, Tuple, Union

import toil
from toil import worker as toil_worker
from toil.batchSystems.abstractBatchSystem import (EXIT_STATUS_UNAVAILABLE_VALUE,
                                                   BatchSystemSupport,
                                                   InsufficientSystemResources,
                                                   ResourcePool,
                                                   ResourceSet,
                                                   UpdatedBatchJobInfo)
from toil.batchSystems.options import OptionSetter
<<<<<<< HEAD

from toil.common import Config, Toil
from toil.options.common import SYS_MAX_SIZE, make_open_interval_action
from toil.job import JobDescription, AcceleratorRequirement, accelerator_satisfies, Requirer
from toil.lib.accelerators import get_individual_local_accelerators, get_restrictive_environment_for_local_accelerators
=======
from toil.bus import ExternalBatchIdMessage
from toil.common import SYS_MAX_SIZE, Config, Toil, make_open_interval_action
from toil.job import (AcceleratorRequirement,
                      JobDescription,
                      Requirer,
                      accelerator_satisfies)
from toil.lib.accelerators import (get_individual_local_accelerators,
                                   get_restrictive_environment_for_local_accelerators)
>>>>>>> ff5bacc7
from toil.lib.threading import cpu_count

logger = logging.getLogger(__name__)


class SingleMachineBatchSystem(BatchSystemSupport):
    """
    The interface for running jobs on a single machine, runs all the jobs you
    give it as they come in, but in parallel.

    Uses a single "daddy" thread to manage a fleet of child processes.

    Communication with the daddy thread happens via two queues: one queue of
    jobs waiting to be run (the input queue), and one queue of jobs that are
    finished/stopped and need to be returned by getUpdatedBatchJob (the output
    queue).

    When the batch system is shut down, the daddy thread is stopped.

    If running in debug-worker mode, jobs are run immediately as they are sent
    to the batch system, in the sending thread, and the daddy thread is not
    run. But the queues are still used.
    """

    @classmethod
    def supportsAutoDeployment(cls):
        return False

    @classmethod
    def supportsWorkerCleanup(cls):
        return True

    numCores = cpu_count()

    minCores = 0.1
    """
    The minimal fractional CPU. Tasks with a smaller core requirement will be rounded up to this
    value.
    """
    physicalMemory = toil.physicalMemory()

    def __init__(
        self, config: Config, maxCores: float, maxMemory: int, maxDisk: int, max_jobs: Optional[int] = None
    ) -> None:
        self.config = config

        if max_jobs is None:
            # Use the main limit for jobs from the config
            self.max_jobs = self.config.max_jobs
        else:
            # Use the override (probably because we are the local batch system
            # and not the main one).
            self.max_jobs = max_jobs

        # Limit to the smaller of the user-imposed limit and what we actually
        # have on this machine for each resource.
        #
        # If we don't have up to the limit of the resource (and the resource
        # isn't the inlimited sentinel), warn.
        if maxCores > self.numCores:
            if maxCores != SYS_MAX_SIZE and maxCores != float('inf'):
                # We have an actually specified limit and not the default
                logger.warning('Not enough cores! User limited to %i but we only have %i.', maxCores, self.numCores)
            maxCores = self.numCores
        if maxMemory > self.physicalMemory:
            if maxMemory < SYS_MAX_SIZE:  # todo: looks like humans2bytes converts SYS_MAX_SIZE to SYS_MAX_SIZE+1
                # We have an actually specified limit and not the default
                logger.warning('Not enough memory! User limited to %i bytes but we only have %i bytes.', maxMemory, self.physicalMemory)
            maxMemory = self.physicalMemory

        workdir = Toil.getLocalWorkflowDir(config.workflowID, config.workDir)  # config.workDir may be None; this sets a real directory
        self.physicalDisk = toil.physicalDisk(workdir)
        if maxDisk > self.physicalDisk:
            if maxDisk < SYS_MAX_SIZE:  # same as maxMemory logger.warning
                # We have an actually specified limit and not the default
                logger.warning('Not enough disk space! User limited to %i bytes but we only have %i bytes.', maxDisk, self.physicalDisk)
            maxDisk = self.physicalDisk

        super().__init__(config, maxCores, maxMemory, maxDisk)
        assert self.maxCores >= self.minCores
        assert self.maxMemory >= 1

        # The scale allows the user to apply a factor to each task's cores requirement, thereby
        # squeezing more tasks onto each core (scale < 1) or stretching tasks over more cores
        # (scale > 1).
        self.scale = config.scale

        if config.badWorker > 0 and config.debugWorker:
            # We can't throw SIGUSR1 at the worker because it is also going to
            # be the leader and/or test harness.
            raise RuntimeError("Cannot use badWorker and debugWorker together; "
                "worker would have to kill the leader")

        self.debugWorker = config.debugWorker

        # A counter to generate job IDs and a lock to guard it.
        # We make sure to start this at 1 so that job IDs are never falsy.
        self.jobIndex = 1
        self.jobIndexLock = Lock()

        # A dictionary mapping batch system IDs of submitted jobs to the command line
        self.jobs: Dict[int, JobDescription] = {}

        # A queue of jobs waiting to be executed. Consumed by the daddy thread.
        self.inputQueue = Queue()

        # A queue of finished jobs. Produced by the daddy thread.
        self.outputQueue = Queue()

        # A dictionary mapping batch system IDs of currently running jobs to their Info objects
        self.runningJobs: Dict[int, Info] = {}

        # These next two are only used outside debug-worker mode

        # A dict mapping PIDs to Popen objects for running jobs.
        # Jobs that don't fork are executed one at a time in the main thread.
        self.children: Dict[int, subprocess.Popen] = {}
        # A dict mapping child PIDs to the Job IDs they are supposed to be running.
        self.childToJob: Dict[int, str] = {}

        # For accelerators, we need a collection of what each accelerator is, and an acquirable set of them.
        self.accelerator_identities = get_individual_local_accelerators()

        # Put them all organized by resource type
        self.resource_sources = [
            # A pool representing available job slots
            ResourcePool(self.max_jobs, 'job slots'),
            # A pool representing available CPU in units of minCores
            ResourcePool(int(self.maxCores / self.minCores), 'cores'),
            # A pool representing available memory in bytes
            ResourcePool(self.maxMemory, 'memory'),
            # A pool representing the available space in bytes
            ResourcePool(self.maxDisk, 'disk'),
            # And a set for acquiring individual accelerators
            ResourceSet(set(range(len(self.accelerator_identities))), 'accelerators')
        ]

        # If we can't schedule something, we fill this in with a reason why
        self.schedulingStatusMessage = None

        # We use this event to signal shutdown
        self.shuttingDown = Event()

        # A thread in charge of managing all our child processes.
        # Also takes care of resource accounting.
        self.daddyThread = None
        # If it breaks it will fill this in
        self.daddyException: Optional[Exception] = None

        if self.debugWorker:
            logger.debug('Started batch system %s in worker debug mode.', id(self))
        else:
            self.daddyThread = Thread(target=self.daddy, daemon=True)
            self.daddyThread.start()
            logger.debug('Started batch system %s in normal mode.', id(self))

    def daddy(self):
        """
        Be the "daddy" thread.

        Our job is to look at jobs from the input queue.

        If a job fits in the available resources, we allocate resources for it
        and kick off a child process.

        We also check on our children.

        When a child finishes, we reap it, release its resources, and put its
        information in the output queue.
        """

        try:
            logger.debug('Started daddy thread for batch system %s.', id(self))

            while not self.shuttingDown.is_set():
                # Main loop

                while not self.shuttingDown.is_set():
                    # Try to start as many jobs as we can try to start
                    try:
                        # Grab something from the input queue if available.
                        args = self.inputQueue.get_nowait()
                        jobCommand, jobID, jobCores, jobMemory, jobDisk, job_accelerators, environment = args

                        coreFractions = int(jobCores / self.minCores)

                        # Try to start the child
                        result = self._startChild(jobCommand, jobID,
                            coreFractions, jobMemory, jobDisk, job_accelerators, environment)

                        if result is None:
                            # We did not get the resources to run this job.
                            # Requeue last, so we can look at the next job.
                            # TODO: Have some kind of condition the job can wait on,
                            # but without threads (queues for jobs needing
                            # cores/memory/disk individually)?
                            self.inputQueue.put(args)
                            break
                        elif result is not False:
                            #Result is a PID

                            if self._outbox is not None:
                                # Annotate the job with the PID generated.
                                self._outbox.publish(
                                   ExternalBatchIdMessage(jobID, str(result), self.__class__.__name__))

                        # Otherwise False

                    except Empty:
                        # Nothing to run. Stop looking in the queue.
                        break

                # Now check on our children.
                for done_pid in self._pollForDoneChildrenIn(self.children):
                    # A child has actually finished.
                    # Clean up after it.
                    self._handleChild(done_pid)

                # Then loop again: start and collect more jobs.
                # TODO: It would be good to be able to wait on a new job or a finished child, whichever comes first.
                # For now we just sleep and loop.
                time.sleep(0.01)


            # When we get here, we are shutting down.
            logger.debug('Daddy thread cleaning up %d remaining children for batch system %s...', len(self.children), id(self))

            self._stop_and_wait(self.children.values())

            logger.debug('Daddy thread for batch system %s finishing because no children should now exist', id(self))

            # Then exit the thread.
            return
        except Exception as e:
            logger.critical('Unhandled exception in daddy thread for batch system %s: %s', id(self), traceback.format_exc())
            # Pass the exception back to the main thread so it can stop the next person who calls into us.
            self.daddyException = e
            raise

    def _checkOnDaddy(self):
        if self.daddyException is not None:
            # The daddy thread broke and we cannot do our job
            logger.critical('Propagating unhandled exception in daddy thread to main thread')
            exc = self.daddyException
            self.daddyException = None
            if isinstance(exc, Exception):
                raise exc
            else:
                raise TypeError(f'Daddy thread failed with non-exception: {exc}')

    def _stop_now(self, popens: Sequence[subprocess.Popen]) -> List[int]:
        """
        Stop the given child processes and all their children. Does not reap them.

        Returns a list of PGIDs killed, where processes may exist that have not
        yet received their kill signals.
        """

        # We will potentially need to poll these PGIDs to ensure that all
        # processes in them are gone.
        pgids = []

        for popen in popens:
            # Kill all the children

            if popen.returncode is None:
                # Process is not known to be dead. Try and grab its group.
                try:
                    pgid = os.getpgid(popen.pid)
                except OSError:
                    # It just died. Assume the pgid was its PID.
                    pgid = popen.pid
            else:
                # It is dead. Try it's PID as a PGID and hope we didn't re-use it.
                pgid = popen.pid

            if pgid != os.getpgrp():
                # The child process really is in its own group, and not ours.

                # Kill the group, which hopefully hasn't been reused
                logger.debug('Send shutdown kill to process group %s known to batch system %s', pgid, id(self))
                try:
                    os.killpg(pgid, signal.SIGKILL)
                    pgids.append(pgid)
                except ProcessLookupError:
                    # It is dead already
                    pass
                except PermissionError:
                    # It isn't ours actually. Ours is dead.
                    pass
            else:
                # Kill the subprocess again through popen in case it somehow
                # never managed to make the group.
                popen.kill()

        return pgids

    def _stop_and_wait(self, popens: Sequence[subprocess.Popen], timeout: int = 5) -> None:
        """
        Stop the given child processes and all their children. Blocks until the
        processes are gone or timeout is passed.

        :param popens: The processes to stop and wait on.
        :param timeout: The number of seconds to wait for all process groups to
                        be gone.
        """

        pgids = self._stop_now(popens)

        for popen in popens:
            # Wait on all the children
            popen.wait()
            logger.debug('Process %s known to batch system %s is stopped; it returned %s',
                         popen.pid, id(self), popen.returncode)

        # Make sure all child processes have received their kill signal
        self._wait_for_death(pgids, timeout)

    def _wait_for_death(self, pgids: List[int], timeout: int = 5):
        """
        Wait for the process groups to be killed. Blocks until the processes
        are gone or timeout is passed.

        :param pgids: The list of process group ids.
        :param timeout: The number of seconds to wait for all process groups to
                        be gone.
        """
        # TODO: this opens a PGID reuse risk; someone else might've reaped the
        #  process and its PGID may have been re-used.

        start = datetime.datetime.now()
        while len(pgids) > 0 and (datetime.datetime.now() - start).total_seconds() < timeout:
            new_pgids: List[int] = []
            for pgid in pgids:
                try:
                    # Send a kill to the group again, to see if anything in it
                    # is still alive. Our first kill might not have been
                    # delivered yet.
                    os.killpg(pgid, signal.SIGKILL)

                    # If we reach here, something in the process group still
                    # exists.
                    new_pgids.append(pgid)
                except ProcessLookupError:
                    # The group is actually gone now.
                    pass
                except PermissionError:
                    # The group is not only gone but reused
                    pass

            pgids = new_pgids
            if len(pgids) > 0:
                time.sleep(0.1)

        if len(pgids) > 0:
            # If any processes are still alive, let user know that we may leave
            # behind dead but unreaped processes.
            logger.warning('Processes were not reaped in groups: %s.', str(pgids))
            logger.warning('Make sure your jobs are cleaning up child processes appropriately to avoid zombie '
                           'processes possibly being left behind.')

    def _pollForDoneChildrenIn(self, pid_to_popen):
        """
        See if any children represented in the given dict from PID to Popen
        object have finished.

        Return a collection of their PIDs.

        Guarantees that each child's exit code will be gettable via wait() on
        the child's Popen object (i.e. does not reap the child, unless via
        Popen).
        """

        # We keep our found PIDs in a set so we can work around waitid showing
        # us the same one repeatedly.
        ready = set()

        # Find the waitid function
        waitid = getattr(os, 'waitid', None)

        if callable(waitid):
            # waitid exists (not Mac)

            while True:
                # Poll for any child to have exit, but don't reap it. Leave reaping
                # to the Popen.
                # TODO: What if someone else in Toil wants to do this syscall?
                # TODO: Is this one-notification-per-done-child with WNOHANG? Or
                # can we miss some? Or do we see the same one repeatedly until it
                # is reaped?
                try:
                    siginfo = waitid(os.P_ALL, -1, os.WEXITED | os.WNOWAIT | os.WNOHANG)
                except ChildProcessError:
                    # This happens when there is nothing to wait on right now,
                    # instead of the weird C behavior of overwriting a field in
                    # a pointed-to struct.
                    siginfo = None
                if siginfo is not None and siginfo.si_pid in pid_to_popen and siginfo.si_pid not in ready:
                    # Something new finished
                    ready.add(siginfo.si_pid)
                else:
                    # Nothing we own that we haven't seen before has finished.
                    return ready
        else:
            # On Mac there's no waitid and no way to wait and not reap.
            # Fall back on polling all the Popen objects.
            # To make this vaguely efficient we have to return done children in
            # batches.
            for pid, popen in pid_to_popen.items():
                if popen.poll() is not None:
                    # Process is done
                    ready.add(pid)
                    logger.debug('Child %d has stopped', pid)

            # Return all the done processes we found
            return ready

    def _runDebugJob(self, jobCommand, jobID, environment):
        """
        Run the jobCommand right now, in the current thread.
        May only be called in debug-worker mode.
        Assumes resources are available.
        """
        assert self.debugWorker
        # TODO: It is not possible to kill running jobs in forkless mode,
        # because they are run immediately in the main thread.
        info = Info(time.time(), None, None, killIntended=False)
        self.runningJobs[jobID] = info

        if jobCommand.startswith("_toil_worker "):
            # We can actually run in this thread
            jobName, jobStoreLocator, jobStoreID = jobCommand.split()[1:4] # Parse command
            jobStore = Toil.resumeJobStore(jobStoreLocator)
            toil_worker.workerScript(jobStore, jobStore.config, jobName, jobStoreID,
                                     redirectOutputToLogFile=not self.debugWorker) # Call the worker
        else:
            # Run synchronously. If starting or running the command fails, let the exception stop us.
            subprocess.check_call(jobCommand,
                                  shell=True,
                                  env=dict(os.environ, **environment))

        self.runningJobs.pop(jobID)
        if not info.killIntended:
            self.outputQueue.put(UpdatedBatchJobInfo(jobID=jobID, exitStatus=0, wallTime=time.time() - info.time, exitReason=None))

    def getSchedulingStatusMessage(self):
        # Implement the abstractBatchSystem's scheduling status message API
        return self.schedulingStatusMessage

    def _setSchedulingStatusMessage(self, message):
        """
        If we can't run a job, we record a short message about why not. If the
        leader wants to know what is up with us (for example, to diagnose a
        deadlock), it can ask us for the message.
        """

        self.schedulingStatusMessage = message

    def check_resource_request(self, requirer: Requirer) -> None:
        try:
            super().check_resource_request(requirer)
        except InsufficientSystemResources as e:
            # Tack the scale onto the exception
            e.details.append(f'Scale is set to {self.scale}.')
            raise e

    def _check_accelerator_request(self, requirer: Requirer) -> None:
        _, problem = self._identify_sufficient_accelerators(requirer.accelerators, set(range(len(self.accelerator_identities))))
        if problem is not None:
            # We can't get the accelerators
            raise InsufficientSystemResources(requirer, 'accelerators', self.accelerator_identities, details=[
                f'The accelerator {problem} could not be provided.'
            ])


    def _release_acquired_resources(self, resources: List[Union[int, Set[int]]]) -> None:
        """
        Release all resources acquired for a job.
        Assumes resources are in the order: core fractions, memory, disk, accelerators.
        """

        # What pools and sets do we want resources from

        for resource, request in zip(self.resource_sources, resources):
            assert ((isinstance(resource, ResourcePool) and isinstance(request, int)) or
                    (isinstance(resource, ResourceSet) and isinstance(request, set)))
            resource.release(request)

    def _identify_sufficient_accelerators(self, needed_accelerators: List[AcceleratorRequirement], available_accelerator_ids: Set[int]) -> Tuple[Optional[Set[int]], Optional[AcceleratorRequirement]]:
        """
        Given the accelerator requirements of a job, and the set of available
        accelerators out of our associated collection of accelerators, find a
        set of the available accelerators that satisfies the job's
        requirements.

        Returns that set and None if the set exists, or None and an unsatisfied
        AcceleratorRequirement if it does not.

        TODO: Uses a simple greedy algorithm and not a smart matching
        algorithm, so if the job requires different kinds of accelerators, and
        some accelerators available can match multiple requirements, then it is
        possible that a solution will not be found.

        Ignores accelerator model constraints.
        """
        accelerators_needed: Set[int] = set()
        accelerators_still_available = set(available_accelerator_ids)
        for requirement in needed_accelerators:
            for i in range(requirement['count']):
                # For each individual accelerator we need
                satisfied = False
                for candidate_index in accelerators_still_available:
                    # Check all the ones we haven't grabbed yet
                    # TODO: We'll re-check early ones against this requirement if it has a count of more than one.
                    candidate = self.accelerator_identities[candidate_index]
                    if accelerator_satisfies(candidate, requirement, ignore=['model']):
                        # If this accelerator can satisfy one unit of this requirement.
                        # We ignore model constraints because as a single
                        # machine we can't really determine the models of
                        # installed accelerators in a way consistent with how
                        # workflows are going to name them, and usually people
                        # use one model anyway.

                        # Say we want it
                        accelerators_needed.add(candidate_index)
                        accelerators_still_available.remove(candidate_index)
                        # And move on to the next required unit
                        satisfied = True
                        break
                if not satisfied:
                    # We can't get the resources we need to run right now.
                    return None, requirement
        # If we get here we satisfied everything
        return accelerators_needed, None

    def _startChild(self, jobCommand, jobID, coreFractions, jobMemory, jobDisk, job_accelerators: List[AcceleratorRequirement], environment):
        """
        Start a child process for the given job.

        Allocate its required resources and save it and save it in our bookkeeping structures.

        If the job is started, returns its PID.
        If the job fails to start, reports it as failed and returns False.
        If the job cannot get the resources it needs to start, returns None.
        """

        # We fill this in if we manage to actually start the child.
        popen = None

        # This is when we started working on the job.
        startTime = time.time()

        # And what do we want from each resource in self.resource_sources?
        # We know they go job slot, cores, memory, disk, accelerators.
        resource_requests: List[Union[int, Set[int]]] = [1, coreFractions, jobMemory, jobDisk]

        # Keep a reference to the accelerators separately
        accelerators_needed = None

        if job_accelerators:
            # Try and find some accelerators to use.
            # Start with all the accelerators that are free right now
            accelerator_set : ResourceSet = self.resource_sources[-1]
            snapshot = accelerator_set.get_free_snapshot()
            # And build a plan of the ones we want
            accelerators_needed, problem = self._identify_sufficient_accelerators(job_accelerators, snapshot)
            if accelerators_needed is not None:
                # Now we have a plan to get the accelerators we need.
                resource_requests.append(accelerators_needed)
            else:
                # We couldn't make a plan; the accelerators are busy
                assert problem is not None
                logger.debug('Accelerators are busy: %s', problem)
                self._setSchedulingStatusMessage('Not enough accelerators to run job %s' % jobID)
                return None


        acquired = []
        for source, request in zip(self.resource_sources, resource_requests):
            # For each kind of resource we want, go get it
            assert ((isinstance(source, ResourcePool) and isinstance(request, int)) or
                    (isinstance(source, ResourceSet) and isinstance(request, set)))
            if source.acquireNow(request):
                acquired.append(request)
            else:
                # We can't get everything
                self._setSchedulingStatusMessage('Not enough {} to run job {}'.format(source.resource_type, jobID))
                self._release_acquired_resources(acquired)
                return None

        # Now we have all the resources!

        # Prepare the environment
        child_environment = dict(os.environ, **environment)

        # Communicate the accelerator resources, if any, to the child process
        # by modifying the environemnt
        accelerators_acquired: Set[int] = accelerators_needed if accelerators_needed is not None else set()
        child_environment.update(get_restrictive_environment_for_local_accelerators(accelerators_acquired))

        # Actually run the job.
        # When it finishes we will release what it was using.
        # So it is important to not lose track of the child process.

        try:
            # Launch the job.
            # Make sure it is in its own session (and thus its own
            # process group) so that, if the user signals the
            # workflow, Toil will be responsible for killing the
            # job. This also makes sure that we can signal the job
            # and all its children together. We assume that the
            # process group ID will equal the PID of the process we
            # are starting.
            popen = subprocess.Popen(jobCommand,
                                     shell=True,
                                     env=child_environment,
                                     start_new_session=True)
        except Exception:
            # If the job can't start, make sure we release resources now
            self._release_acquired_resources(acquired)

            logger.error('Could not start job %s: %s', jobID, traceback.format_exc())

            # Report as failed.
            self.outputQueue.put(UpdatedBatchJobInfo(jobID=jobID, exitStatus=EXIT_STATUS_UNAVAILABLE_VALUE, wallTime=0, exitReason=None))

            # Complain it broke.
            return False
        else:
            # If the job did start, record it
            self.children[popen.pid] = popen
            # Make sure we can look it up by PID later
            self.childToJob[popen.pid] = jobID
            # Record that the job is running, and the resources it is using
            info = Info(startTime, popen, acquired, killIntended=False)
            self.runningJobs[jobID] = info

            logger.debug('Launched job %s as child %d', jobID, popen.pid)

            # Report success starting the job
            # Note that if a PID were somehow 0 it would look like False
            assert popen.pid != 0
            return popen.pid

    def _handleChild(self, pid: int) -> None:
        """
        Handle a child process PID that has finished.
        The PID must be for a child job we started.
        Not thread safe to run at the same time as we are making more children.

        Remove the child from our bookkeeping structures and free its resources.
        """

        # Look up the child
        popen = self.children[pid]
        jobID = self.childToJob[pid]
        info = self.runningJobs[jobID]

        # Get the job resources reserved by the job
        acquired = info.resources


        # Clean up our records of the job.
        self.runningJobs.pop(jobID)
        self.childToJob.pop(pid)
        self.children.pop(pid)

        if popen.returncode is None or not callable(getattr(os, 'waitid', None)):
            # It isn't reaped yet, or we have to reap all children to see if thay're done.
            # Before we reap it (if possible), kill its PID as a PGID to make sure
            # it isn't leaving children behind.
            # TODO: This is a PGID re-use risk on Mac because the process is
            #  reaped already and the PGID may have been reused.
            try:
                os.killpg(pid, signal.SIGKILL)
            except ProcessLookupError:
                # It is dead already
                pass
            except PermissionError:
                # It isn't ours actually. Ours is dead.
                pass

        # See how the child did, and reap it.
        statusCode = popen.wait()
        if statusCode != 0 and not info.killIntended:
            logger.error("Got exit code %i (indicating failure) "
                      "from job %s.", statusCode, self.jobs[jobID])
        if not info.killIntended:
            # Report if the job failed and we didn't kill it.
            # If we killed it then it shouldn't show up in the queue.
            self.outputQueue.put(UpdatedBatchJobInfo(jobID=jobID, exitStatus=statusCode, wallTime=time.time() - info.time, exitReason=None))

        # Last attempt to make sure all processes in the group have received
        # their kill signals.
        self._wait_for_death([pid])

        # Free up the job's resources.
        self._release_acquired_resources(acquired)

        logger.debug('Child %d for job %s succeeded', pid, jobID)

    def issueBatchJob(self, jobDesc: JobDescription, job_environment: Optional[Dict[str, str]] = None) -> int:
        """Adds the command and resources to a queue to be run."""

        self._checkOnDaddy()

        # Apply scale in cores
        scaled_desc = jobDesc.scale('cores', self.scale)
        # Round cores up to multiples of minCores
        scaled_desc.cores = max(math.ceil(scaled_desc.cores / self.minCores) * self.minCores, self.minCores)

        # Don't do our own assertions about job size vs. our configured size.
        # The abstract batch system can handle it.
        self.check_resource_request(scaled_desc)
        logger.debug(f"Issuing the command: {jobDesc.command} with {scaled_desc.requirements_string()}")
        with self.jobIndexLock:
            jobID = self.jobIndex
            self.jobIndex += 1
        self.jobs[jobID] = jobDesc.command

        environment = self.environment.copy()
        if job_environment:
            environment.update(job_environment)

        if self.debugWorker:
            # Run immediately, blocking for return.
            # Ignore resource requirements; we run one job at a time
            self._runDebugJob(jobDesc.command, jobID, environment)
        else:
            # Queue the job for later
            self.inputQueue.put((jobDesc.command, jobID, scaled_desc.cores, scaled_desc.memory,
                                scaled_desc.disk, scaled_desc.accelerators, environment))

        return jobID

    def killBatchJobs(self, jobIDs: List[int]) -> None:
        """Kills jobs by ID."""

        self._checkOnDaddy()

        logger.debug(f'Killing jobs: {jobIDs}')

        # Collect the popen handles for the jobs we have to stop
        popens: List[subprocess.Popen] = []

        for jobID in jobIDs:
            if jobID in self.runningJobs:
                info = self.runningJobs[jobID]
                info.killIntended = True
                if info.popen is not None:
                    popens.append(info.popen)
                else:
                    # No popen if running in forkless mode currently
                    assert self.debugWorker
                    logger.critical("Can't kill job: %s in debug mode" % jobID)

        # Stop them all in a batch. Don't reap, because we need the daddy
        # thread to reap them to mark the jobs as not running anymore.
        self._stop_now(popens)

        for jobID in jobIDs:
            while jobID in self.runningJobs:
                # Wait for the daddy thread to collect them.
                time.sleep(0.01)

    def getIssuedBatchJobIDs(self) -> List[int]:
        """Just returns all the jobs that have been run, but not yet returned as updated."""

        self._checkOnDaddy()

        return list(self.jobs.keys())

    def getRunningBatchJobIDs(self) -> Dict[int, float]:

        self._checkOnDaddy()

        now = time.time()
        return {jobID: now - info.time for jobID, info in list(self.runningJobs.items())}

    def shutdown(self) -> None:
        """Terminate cleanly and join daddy thread."""
        if self.daddyThread is not None:
            # Tell the daddy thread to stop.
            self.shuttingDown.set()
            # Wait for it to stop.
            self.daddyThread.join()

        BatchSystemSupport.workerCleanup(self.workerCleanupInfo)

    def getUpdatedBatchJob(self, maxWait: int) -> Optional[UpdatedBatchJobInfo]:
        """Returns a tuple of a no-longer-running job, the return value of its process, and its runtime, or None."""

        self._checkOnDaddy()

        try:
            item = self.outputQueue.get(timeout=maxWait)
        except Empty:
            return None
        self.jobs.pop(item.jobID)
        logger.debug("Ran jobID: %s with exit value: %i", item.jobID, item.exitStatus)
        return item

    @classmethod
    def add_options(cls, parser: Union[ArgumentParser, _ArgumentGroup]) -> None:
        parser.add_argument("--scale", dest="scale", type=float, default=1, action=make_open_interval_action(0.0),
                            help="A scaling factor to change the value of all submitted tasks's submitted cores.  "
                                 "Used in the single_machine batch system. Useful for running workflows on "
                                 "smaller machines than they were designed for, by setting a value less than 1. "
                                 "(default: %(default)s)")

    @classmethod
    def setOptions(cls, setOption: OptionSetter):
        setOption("scale")


class Info:
    """
    Record for a running job.

    Stores the start time of the job, the Popen object representing its child
    (or None), the tuple of (coreFractions, memory, disk) it is using (or
    None), and whether the job is supposed to be being killed.
    """
    # Can't use namedtuple here since killIntended needs to be mutable
    def __init__(self, startTime, popen, resources, killIntended):
        self.time = startTime
        self.popen = popen
        self.resources = resources
        self.killIntended = killIntended<|MERGE_RESOLUTION|>--- conflicted
+++ resolved
@@ -33,22 +33,15 @@
                                                    ResourceSet,
                                                    UpdatedBatchJobInfo)
 from toil.batchSystems.options import OptionSetter
-<<<<<<< HEAD
-
+from toil.bus import ExternalBatchIdMessage
 from toil.common import Config, Toil
 from toil.options.common import SYS_MAX_SIZE, make_open_interval_action
-from toil.job import JobDescription, AcceleratorRequirement, accelerator_satisfies, Requirer
-from toil.lib.accelerators import get_individual_local_accelerators, get_restrictive_environment_for_local_accelerators
-=======
-from toil.bus import ExternalBatchIdMessage
-from toil.common import SYS_MAX_SIZE, Config, Toil, make_open_interval_action
 from toil.job import (AcceleratorRequirement,
                       JobDescription,
                       Requirer,
                       accelerator_satisfies)
 from toil.lib.accelerators import (get_individual_local_accelerators,
                                    get_restrictive_environment_for_local_accelerators)
->>>>>>> ff5bacc7
 from toil.lib.threading import cpu_count
 
 logger = logging.getLogger(__name__)
