--- conflicted
+++ resolved
@@ -72,12 +72,8 @@
     return KubernetesBatchSystem
 
 
-<<<<<<< HEAD
 BATCH_SYSTEM_FACTORY_REGISTRY: Dict[str, Callable[[], Type["AbstractBatchSystem"]]] = {
-=======
-BATCH_SYSTEM_FACTORY_REGISTRY = {
     'aws_batch'      : aws_batch_batch_system_factory,
->>>>>>> 355d1529
     'parasol'        : parasol_batch_system_factory,
     'single_machine' : single_machine_batch_system_factory,
     'grid_engine'    : gridengine_batch_system_factory,
