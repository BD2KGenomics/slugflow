# Copyright (C) 2013 by Thomas Keane (tk2@sanger.ac.uk)
#
# Permission is hereby granted, free of charge, to any person obtaining a copy
# of this software and associated documentation files (the "Software"), to deal
# in the Software without restriction, including without limitation the rights
# to use, copy, modify, merge, publish, distribute, sublicense, and/or sell
# copies of the Software, and to permit persons to whom the Software is
# furnished to do so, subject to the following conditions:
#
# The above copyright notice and this permission notice shall be included in
# all copies or substantial portions of the Software.
#
# THE SOFTWARE IS PROVIDED "AS IS", WITHOUT WARRANTY OF ANY KIND, EXPRESS OR
# IMPLIED, INCLUDING BUT NOT LIMITED TO THE WARRANTIES OF MERCHANTABILITY,
# FITNESS FOR A PARTICULAR PURPOSE AND NONINFRINGEMENT. IN NO EVENT SHALL THE
# AUTHORS OR COPYRIGHT HOLDERS BE LIABLE FOR ANY CLAIM, DAMAGES OR OTHER
# LIABILITY, WHETHER IN AN ACTION OF CONTRACT, TORT OR OTHERWISE, ARISING FROM,
# OUT OF OR IN CONNECTION WITH THE SOFTWARE OR THE USE OR OTHER DEALINGS IN
# THE SOFTWARE.
import json
import logging
import math
import os
import re
import subprocess
from datetime import datetime
from random import randint

from dateutil.parser import parse
from dateutil.tz import tzlocal

from toil.batchSystems import MemoryString
from toil.batchSystems.abstractBatchSystem import BatchJobExitReason
from toil.batchSystems.abstractGridEngineBatchSystem import \
    AbstractGridEngineBatchSystem
from toil.batchSystems.lsfHelper import (check_lsf_json_output_supported,
                                         parse_memory_limit,
                                         parse_memory_resource,
                                         per_core_reservation)
from toil.lib.misc import call_command

logger = logging.getLogger(__name__)


class LSFBatchSystem(AbstractGridEngineBatchSystem):

    class Worker(AbstractGridEngineBatchSystem.Worker):
        """LSF specific AbstractGridEngineWorker methods."""

        def getRunningJobIDs(self):
            times = {}
            with self.runningJobsLock:
                currentjobs = dict((str(self.batchJobIDs[x][0]), x) for x in
                                   self.runningJobs)

            if check_lsf_json_output_supported:
                stdout = call_command(["bjobs","-json","-o", "jobid stat start_time"])

                bjobs_records = self.parseBjobs(stdout)
                if bjobs_records:
                    for single_item in bjobs_records:
                        if single_item['STAT'] == 'RUN' and single_item['JOBID'] in currentjobs:
                            jobstart = parse(single_item['START_TIME'], default=datetime.now(tzlocal()))
                            times[currentjobs[single_item['JOBID']]] = datetime.now(tzlocal()) \
                            - jobstart
            else:
                times = self.fallbackRunningJobIDs(currentjobs)
            return times

        def fallbackRunningJobIDs(self, currentjobs):
            times = {}
            stdout = call_command(["bjobs", "-o", "jobid stat start_time delimiter='|'"])
            for curline in stdout.split('\n'):
                items = curline.strip().split('|')
                if items[0] in currentjobs and items[1] == 'RUN':
                    jobstart = parse(items[2], default=datetime.now(tzlocal()))
                    times[currentjobs[items[0]]] = datetime.now(tzlocal()) \
                        - jobstart
            return times

        def killJob(self, jobID):
            call_command(['bkill', self.getBatchSystemID(jobID)])

        def prepareSubmission(self, cpu, memory, jobID, command, jobName):
            return self.prepareBsub(cpu, memory, jobID) + [command]

        def submitJob(self, subLine):
            combinedEnv = self.boss.environment
            combinedEnv.update(os.environ)
            stdout = call_command(subLine, env=combinedEnv)
            # Example success: Job <39605914> is submitted to default queue <general>.
            # Example fail: Service class does not exist. Job not submitted.
            result_search = re.search('Job <(.*)> is submitted', stdout)

            if result_search:
                result = int(result_search.group(1))
                logger.debug("Got the job id: {}".format(result))
            else:
                logger.error("Could not submit job\nReason: {}".format(stdout))
                temp_id = randint(10000000, 99999999)
                #Flag this job to be handled by getJobExitCode
                result = "NOT_SUBMITTED_{}".format(temp_id)
            return result

        def getJobExitCode(self, lsfJobID):
            # the task is set as part of the job ID if using getBatchSystemID()
            if "NOT_SUBMITTED" in lsfJobID:
                logger.error("bjobs detected job failed to submit")
                return 1

            job, task = (lsfJobID, None)
            if '.' in lsfJobID:
                job, task = lsfJobID.split('.', 1)

            self.parseMaxMem(job)
            # first try bjobs to find out job state
            if check_lsf_json_output_supported:
                args = ["bjobs", "-json", "-o",
                        "user exit_code stat exit_reason pend_reason", str(job)]
                logger.debug("Checking job exit code for job via bjobs: "
                             "{}".format(job))
                stdout = call_command(args)
                bjobs_records = self.parseBjobs(stdout)
                if bjobs_records:
                    process_output = bjobs_records[0]
                    if 'STAT' in process_output:
                        process_status = process_output['STAT']
                        if process_status == 'DONE':
                            logger.debug(
                                "bjobs detected job completed for job: {}".format(job))
                            return 0
                        if process_status == 'PEND':
                            pending_info = ""
                            if 'PEND_REASON' in process_output:
                                if process_output['PEND_REASON']:
                                    pending_info = "\n" + \
                                        process_output['PEND_REASON']
                            logger.debug(
                                "bjobs detected job pending with: {}\nfor job: {}".format(pending_info, job))
                            return None
                        if process_status == 'EXIT':
                            exit_code = 1
                            exit_reason = ""
                            if 'EXIT_CODE' in process_output:
                                exit_code_str = process_output['EXIT_CODE']
                                if exit_code_str:
                                    exit_code = int(exit_code_str)
                            if 'EXIT_REASON' in process_output:
                                exit_reason = process_output['EXIT_REASON']
                            exit_info = ""
                            if exit_code:
                                exit_info = "\nexit code: {}".format(exit_code)
                            if exit_reason:
                                exit_info += "\nexit reason: {}".format(exit_reason)
                            logger.error(
                                "bjobs detected job failed with: {}\nfor job: {}".format(exit_info, job))
                            if "TERM_MEMLIMIT" in exit_reason:
                                return BatchJobExitReason.MEMLIMIT
                            return exit_code
                        if process_status == 'RUN':
                            logger.debug(
                                "bjobs detected job started but not completed for job: {}".format(job))
                            return None
                        if process_status in {'PSUSP', 'USUSP', 'SSUSP'}:
                            logger.debug(
                                "bjobs detected job suspended for job: {}".format(job))
                            return None

                        return self.getJobExitCodeBACCT(job)
            else:
                return self.fallbackGetJobExitCode(job)

        def getJobExitCodeBACCT(self,job):
            # if not found in bjobs, then try bacct (slower than bjobs)
            logger.debug("bjobs failed to detect job - trying bacct: "
                         "{}".format(job))

            args = ["bacct", "-l", str(job)]
            stdout = call_command(args)
            process_output = stdout.split('\n')
            for line in process_output:
                if line.find("Completed <done>") > -1 or line.find("<DONE>") > -1:
                    logger.debug("Detected job completed for job: "
                                 "{}".format(job))
                    return 0
                elif line.find("Completed <exit>") > -1 or line.find("<EXIT>") > -1:
                    logger.error("Detected job failed for job: "
                                 "{}".format(job))
                    return 1
            logger.debug("Can't determine exit code for job or job still "
                         "running: {}".format(job))
            return None

        def fallbackGetJobExitCode(self, job):
            args = ["bjobs", "-l", str(job)]
            logger.debug("Checking job exit code for job via bjobs (fallback): "
                         "{}".format(job))
            stdout = call_command(args)
            output = stdout.replace("\n                     ", "")
            process_output = output.split('\n')
            started = 0
            for line in process_output:
                if "Done successfully" in line or "Status <DONE>" in line:
                    logger.debug("bjobs detected job completed for job: "
                                 "{}".format(job))
                    return 0
                elif "New job is waiting for scheduling" in line:
                    logger.debug("bjobs detected job pending scheduling for "
                                 "job: {}".format(job))
                    return None
                elif "PENDING REASONS" in line or "Status <PEND>" in line:
                    logger.debug("bjobs detected job pending for job: "
                                 "{}".format(job))
                    return None
                elif "Exited with exit code" in line:
                    exit = int(line[line.find("Exited with exit code ")+22:]
                               .split('.')[0])
                    logger.error("bjobs detected job exit code "
                                 "{} for job {}".format(exit, job))
                    return exit
                elif "Completed <exit>" in line:
                    logger.error("bjobs detected job failed for job: "
                                 "{}".format(job))
                    return 1
                elif line.find("Started on ") > -1 or "Status <RUN>" in line:
                    started = 1
            if started == 1:
                logger.debug("bjobs detected job started but not completed: "
                             "{}".format(job))
                return None

            return self.getJobExitCodeBACCT(job)

        """
        Implementation-specific helper methods
        """
        def prepareBsub(self, cpu, mem, jobID):
            """
            Make a bsub commandline to execute.

            params:
              cpu: number of cores needed
              mem: number of bytes of memory needed
              jobID: ID number of the job
            """
            if mem:
                if per_core_reservation():
                    mem = float(mem)/1024**3/math.ceil(cpu)
                    mem_resource = parse_memory_resource(mem)
                    mem_limit = parse_memory_limit(mem)
                else:
                    mem = float(mem) // 1024**3
                    mem_resource = parse_memory_resource(mem)
                    mem_limit = parse_memory_limit(mem)

                bsubMem = ['-R', 'select[mem > {m}] '
                           'rusage[mem={m}]'.format(m=mem_resource),
                           '-M', str(mem_limit)]
            else:
                bsubMem = []
            bsubCpu = [] if cpu is None else ['-n', str(math.ceil(cpu))]
            bsubline = ["bsub", "-cwd", ".", "-J", "toil_job_{}".format(jobID)]
            bsubline.extend(bsubMem)
            bsubline.extend(bsubCpu)
            stdoutfile = self.boss.formatStdOutErrPath(jobID, 'lsf', '%J', 'std_output')
            stderrfile = self.boss.formatStdOutErrPath(jobID, 'lsf', '%J', 'std_error')
            bsubline.extend(['-o', stdoutfile, '-e', stderrfile])
            lsfArgs = os.getenv('TOIL_LSF_ARGS')
            if lsfArgs:
                bsubline.extend(lsfArgs.split())
            return bsubline

        def parseBjobs(self,bjobs_output_str):
            """
            Parse records from bjobs json type output
            params:
                bjobs_output_str: stdout of bjobs json type output
            """
            bjobs_dict = None
            bjobs_records = None
            # Handle Cannot connect to LSF. Please wait ... type messages
            dict_start = bjobs_output_str.find('{')
            dict_end = bjobs_output_str.rfind('}')
            if dict_start != -1 and dict_end != -1:
                bjobs_output = bjobs_output_str[dict_start:(dict_end+1)]
                try:
                    bjobs_dict = json.loads(bjobs_output)
                except json.decoder.JSONDecodeError:
                    logger.error("Could not parse bjobs output: {}".format(bjobs_output_str))
                if 'RECORDS' in bjobs_dict:
                    bjobs_records = bjobs_dict['RECORDS']
            if bjobs_records is None:
                logger.error("Could not find bjobs output json in: {}".format(bjobs_output_str))

            return bjobs_records

        def parseMaxMem(self, jobID):
            """
            Parse the maximum memory from job.

            params:
            jobID: ID number of the job
            """
            memargs = ["bjobs", "-l", str(jobID)]
            try:
                bjobs = subprocess.check_output(memargs, universal_newlines=True)
                memregex = r"MAX MEM: (.*?);"
                meminfo = re.search(memregex, bjobs)
                s = " ".join(bjobs.split())
                command = re.search(r"Command <(.*?)>", s)
                if meminfo:
                    if not command:
                        logger.info("Cannot Parse Max Memory Due to Missing Command String: %s", bjobs)
                    else:
                        logger.info("[job ID %s, Command %s] the maximum memory used was: %s",
                                    str(jobID), command.group(1), meminfo.group(1))
                else:
                    logger.debug("[job ID %s] Unable to collect maximum memory usage: %s",
                                 str(jobID), bjobs)
                return meminfo
            except subprocess.CalledProcessError as err:
                logger.debug("[job ID %s] Unable to collect maximum memory usage: %s",
                             str(jobID), str(err))

    def getWaitDuration(self):
        """We give LSF a second to catch its breath (in seconds)"""
        return 60

    @classmethod
    def obtainSystemConstants(cls):
        stdout = call_command(["lshosts"])
        line = stdout.split('\n')[0]
        items = line.strip().split()
        num_columns = len(items)
        cpu_index = None
        mem_index = None
        for i in range(num_columns):
            if items[i] == 'ncpus':
                cpu_index = i
            elif items[i] == 'maxmem':
                mem_index = i

        if cpu_index is None or mem_index is None:
            raise RuntimeError("lshosts command does not return ncpus or maxmem columns")

        maxCPU = 0
        maxMEM = MemoryString("0")
        for line in stdout.split('\n')[1:]:
            items = line.strip().split()
            if items:
                if len(items) < num_columns:
                    raise RuntimeError("lshosts output has a varying number of columns")
                if items[cpu_index] != '-' and int(items[cpu_index]) > int(maxCPU):
                    maxCPU = int(items[cpu_index])
                if items[mem_index] != '-' and MemoryString(items[mem_index]) > maxMEM:
                    maxMEM = MemoryString(items[mem_index])

<<<<<<< HEAD
        if maxCPU == 0 or maxMEM == 0:
            raise RuntimeError("lshosts returns null ncpus or maxmem info")

=======
        if maxCPU == 0 or maxMEM == MemoryString("0"):
                raise RuntimeError("lshosts returns null ncpus or maxmem info")
>>>>>>> 1e5a083a
        logger.debug("Got the maxMEM: {}".format(maxMEM))
        logger.debug("Got the maxCPU: {}".format(maxCPU))

        return maxCPU, maxMEM<|MERGE_RESOLUTION|>--- conflicted
+++ resolved
@@ -355,14 +355,9 @@
                 if items[mem_index] != '-' and MemoryString(items[mem_index]) > maxMEM:
                     maxMEM = MemoryString(items[mem_index])
 
-<<<<<<< HEAD
-        if maxCPU == 0 or maxMEM == 0:
-            raise RuntimeError("lshosts returns null ncpus or maxmem info")
-
-=======
         if maxCPU == 0 or maxMEM == MemoryString("0"):
                 raise RuntimeError("lshosts returns null ncpus or maxmem info")
->>>>>>> 1e5a083a
+
         logger.debug("Got the maxMEM: {}".format(maxMEM))
         logger.debug("Got the maxCPU: {}".format(maxCPU))
 
