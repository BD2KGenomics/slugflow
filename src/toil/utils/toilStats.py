# Copyright (C) 2015-2021 Regents of the University of California
#
# Licensed under the Apache License, Version 2.0 (the "License");
# you may not use this file except in compliance with the License.
# You may obtain a copy of the License at
#
#     http://www.apache.org/licenses/LICENSE-2.0
#
# Unless required by applicable law or agreed to in writing, software
# distributed under the License is distributed on an "AS IS" BASIS,
# WITHOUT WARRANTIES OR CONDITIONS OF ANY KIND, either express or implied.
# See the License for the specific language governing permissions and
# limitations under the License.
"""Reports statistical data about a given Toil workflow."""
import json
import logging
from functools import partial
from argparse import ArgumentParser, Namespace
from typing import Optional, Dict, List, Callable, TextIO, Any

from toil.job import Job
from toil.common import Config, Toil, parser_with_common_options
from toil.jobStores.abstractJobStore import AbstractJobStore
from toil.lib.expando import Expando
from toil.statsAndLogging import set_logging_from_options

logger = logging.getLogger(__name__)


class ColumnWidths:
    """
    Convenience object that stores the width of columns for printing. Helps make things pretty.
    """
    def __init__(self) -> None:
        self.categories = ["time", "clock", "wait", "memory"]
        self.fields_count = ["count", "min", "med", "ave", "max", "total"]
        self.fields = ["min", "med", "ave", "max", "total"]
        self.data: Dict[str, int] = {}
        for category in self.categories:
            for field in self.fields_count:
                self.setWidth(category, field, 8)
<<<<<<< HEAD
    def title(self, category):
        """Return the total printed length of this category item."""
        return sum(
            [self.getWidth(category, x) for x in self.fields])
    def getWidth(self, category, field):
=======

    def title(self, category: str) -> int:
        """ Return the total printed length of this category item.
        """
        return sum([self.getWidth(category, x) for x in self.fields])

    def getWidth(self, category: str, field: str ) -> int:
>>>>>>> 7795379c
        category = category.lower()
        return self.data["%s_%s" % (category, field)]

    def setWidth(self, category: str, field: str, width: int) -> None:
        category = category.lower()
        self.data["%s_%s" % (category, field)] = width

    def report(self) -> None:
        for c in self.categories:
            for f in self.fields:
                print('%s %s %d' % (c, f, self.getWidth(c, f)))


def padStr(s: str, field: Optional[int] = None) -> str:
    """Pad the beginning of a string with spaces, if necessary."""
    if field is None or len(s) >= field:
        return s
    else:
        return " " * (field - len(s)) + s


def prettyMemory(k: float, field: Optional[int] = None, isBytes: bool = False) -> str:
    """Given input k as kilobytes, return a nicely formatted string."""
    if isBytes:
        k /= 1024
    if k < 1024:
        return padStr("%gK" % k, field)
    if k < (1024 * 1024):
        return padStr("%.1fM" % (k / 1024.0), field)
    if k < (1024 * 1024 * 1024):
        return padStr("%.1fG" % (k / 1024.0 / 1024.0), field)
    if k < (1024 * 1024 * 1024 * 1024):
        return padStr("%.1fT" % (k / 1024.0 / 1024.0 / 1024.0), field)
    if k < (1024 * 1024 * 1024 * 1024 * 1024):
        return padStr("%.1fP" % (k / 1024.0 / 1024.0 / 1024.0 / 1024.0), field)

    # due to https://stackoverflow.com/questions/47149154
    assert False


<<<<<<< HEAD
def prettyTime(t, field=None):
    """Given input t as seconds, return a nicely formatted string."""
=======
def prettyTime(t: float, field: Optional[int] = None) -> str:
    """ Given input t as seconds, return a nicely formatted string.
    """
>>>>>>> 7795379c
    from math import floor
    pluralDict = {True: "s", False: ""}
    if t < 120:
        return padStr("%ds" % t, field)
    if t < 120 * 60:
        m = floor(t / 60.)
        s = t % 60
        return padStr("%dm%ds" % (m, s), field)
    if t < 25 * 60 * 60:
        h = floor(t / 60. / 60.)
        m = floor((t - (h * 60. * 60.)) / 60.)
        s = t % 60
        return padStr("%dh%gm%ds" % (h, m, s), field)
    if t < 7 * 24 * 60 * 60:
        d = floor(t / 24. / 60. / 60.)
        h = floor((t - (d * 24. * 60. * 60.)) / 60. / 60.)
        m = floor((t
                   - (d * 24. * 60. * 60.)
                   - (h * 60. * 60.)) / 60.)
        s = t % 60
        dPlural = pluralDict[d > 1]
        return padStr("%dday%s%dh%dm%ds" % (d, dPlural, h, m, s), field)
    w = floor(t / 7. / 24. / 60. / 60.)
    d = floor((t - (w * 7 * 24 * 60 * 60)) / 24. / 60. / 60.)
    h = floor((t - (w * 7. * 24. * 60. * 60.)
                 - (d * 24. * 60. * 60.))
              / 60. / 60.)
    m = floor((t - (w * 7. * 24. * 60. * 60.)
                 - (d * 24. * 60. * 60.)
                 - (h * 60. * 60.)) / 60.)
    s = t % 60
    wPlural = pluralDict[w > 1]
    dPlural = pluralDict[d > 1]
    return padStr("%dweek%s%dday%s%dh%dm%ds" % (w, wPlural, d,
                                                dPlural, h, m, s), field)


def reportTime(t: float, options: Namespace, field: Optional[int] = None) -> str:
    """Given t seconds, report back the correct format as string."""
    if options.pretty:
        return prettyTime(t, field=field)
    elif field is not None:
        return "%*.2f" % (field, t)
    return "%.2f" % t


def reportMemory(k: float, options: Namespace, field: Optional[int] = None, isBytes: bool = False) -> str:
    """Given k kilobytes, report back the correct format as string."""
    if options.pretty:
        return prettyMemory(int(k), field=field, isBytes=isBytes)
    else:
        if isBytes:
            k /= 1024.
        if field is not None:
            return "%*dK" % (field - 1, k)  # -1 for the "K"
        else:
            return "%dK" % int(k)


def reportNumber(n: float, field: Optional[int] = None) -> str:
    """Given n an integer, report back the correct format as string."""
    return "%*g" % (field, n) if field else "%g" % n


<<<<<<< HEAD
def sprintTag(key, tag, options, columnWidths=None):
    """Generate a pretty-print ready string from a JTTag()."""
=======
def sprintTag(key: str, tag: Expando, options: Namespace, columnWidths: Optional[ColumnWidths] = None) -> str:
    """ Generate a pretty-print ready string from a JTTag().
    """
>>>>>>> 7795379c
    if columnWidths is None:
        columnWidths = ColumnWidths()
    header = "  %7s " % decorateTitle("Count", options)
    sub_header = "  %7s " % "n"
    tag_str = f"  {reportNumber(n=tag.total_number, field=7)}"
    out_str = ""
    if key == "job":
        out_str += " %-12s | %7s%7s%7s%7s\n" % ("Worker Jobs", "min",
                                           "med", "ave", "max")
        worker_str = "%s| " % (" " * 14)
        for t in [tag.min_number_per_worker, tag.median_number_per_worker,
                  tag.average_number_per_worker, tag.max_number_per_worker]:
            worker_str += reportNumber(n=t, field=7)
        out_str += worker_str + "\n"
    if "time" in options.categories:
        header += "| %*s " % (columnWidths.title("time"),
                              decorateTitle("Time", options))
        sub_header += decorateSubHeader("Time", columnWidths, options)
        tag_str += " | "
        for t, width in [
            (tag.min_time, columnWidths.getWidth("time", "min")),
            (tag.median_time, columnWidths.getWidth("time", "med")),
            (tag.average_time, columnWidths.getWidth("time", "ave")),
            (tag.max_time, columnWidths.getWidth("time", "max")),
            (tag.total_time, columnWidths.getWidth("time", "total")),
            ]:
            tag_str += reportTime(t, options, field=width)
    if "clock" in options.categories:
        header += "| %*s " % (columnWidths.title("clock"),
                              decorateTitle("Clock", options))
        sub_header += decorateSubHeader("Clock", columnWidths, options)
        tag_str += " | "
        for t, width in [
            (tag.min_clock, columnWidths.getWidth("clock", "min")),
            (tag.median_clock, columnWidths.getWidth("clock", "med")),
            (tag.average_clock, columnWidths.getWidth("clock", "ave")),
            (tag.max_clock, columnWidths.getWidth("clock", "max")),
            (tag.total_clock, columnWidths.getWidth("clock", "total")),
            ]:
            tag_str += reportTime(t, options, field=width)
    if "wait" in options.categories:
        header += "| %*s " % (columnWidths.title("wait"),
                              decorateTitle("Wait", options))
        sub_header += decorateSubHeader("Wait", columnWidths, options)
        tag_str += " | "
        for t, width in [
            (tag.min_wait, columnWidths.getWidth("wait", "min")),
            (tag.median_wait, columnWidths.getWidth("wait", "med")),
            (tag.average_wait, columnWidths.getWidth("wait", "ave")),
            (tag.max_wait, columnWidths.getWidth("wait", "max")),
            (tag.total_wait, columnWidths.getWidth("wait", "total")),
            ]:
            tag_str += reportTime(t, options, field=width)
    if "memory" in options.categories:
        header += "| %*s " % (columnWidths.title("memory"),
                              decorateTitle("Memory", options))
        sub_header += decorateSubHeader("Memory", columnWidths, options)
        tag_str += " | "
        for t, width in [
            (tag.min_memory, columnWidths.getWidth("memory", "min")),
            (tag.median_memory, columnWidths.getWidth("memory", "med")),
            (tag.average_memory, columnWidths.getWidth("memory", "ave")),
            (tag.max_memory, columnWidths.getWidth("memory", "max")),
            (tag.total_memory, columnWidths.getWidth("memory", "total")),
            ]:
            tag_str += reportMemory(t, options, field=width)
    out_str += header + "\n"
    out_str += sub_header + "\n"
    out_str += tag_str + "\n"
    return out_str

<<<<<<< HEAD

def decorateTitle(title, options):
    """Add a marker to TITLE if the TITLE is sorted on."""
=======
def decorateTitle(title: str, options: Namespace) -> str:
    """ Add a marker to TITLE if the TITLE is sorted on.
    """
>>>>>>> 7795379c
    if title.lower() == options.sortCategory:
        return "%s*" % title
    else:
        return title

<<<<<<< HEAD

def decorateSubHeader(title, columnWidths, options):
    """Add a marker to the correct field if the TITLE is sorted on."""
=======
def decorateSubHeader(title: str, columnWidths: ColumnWidths, options: Namespace) -> str:
    """ Add a marker to the correct field if the TITLE is sorted on.
    """
>>>>>>> 7795379c
    title = title.lower()
    if title != options.sortCategory:
        s = "| %*s%*s%*s%*s%*s " % (
            columnWidths.getWidth(title, "min"), "min",
            columnWidths.getWidth(title, "med"), "med",
            columnWidths.getWidth(title, "ave"), "ave",
            columnWidths.getWidth(title, "max"), "max",
            columnWidths.getWidth(title, "total"), "total")
        return s
    else:
        s = "| "
        for field, width in [("min", columnWidths.getWidth(title, "min")),
                             ("med", columnWidths.getWidth(title, "med")),
                             ("ave", columnWidths.getWidth(title, "ave")),
                             ("max", columnWidths.getWidth(title, "max")),
                             ("total", columnWidths.getWidth(title, "total"))]:
            if options.sortField == field:
                s += "%*s*" % (width - 1, field)
            else:
                s += "%*s" % (width, field)
        s += " "
        return s


def get(tree: Expando, name: str) -> float:
    """Return a float value attribute NAME from TREE."""
    try:
        return float(tree.get(name, "nan"))
    except ValueError:
        return float("nan")


def sortJobs(jobTypes: List[Any], options: Namespace) -> List[Any]:
    """Return a jobTypes all sorted."""
    longforms = {"med": "median",
                 "ave": "average",
                 "min": "min",
                 "total": "total",
                 "max": "max",}
    sortField = longforms[options.sortField]
    if (options.sortCategory == "time" or
        options.sortCategory == "clock" or
        options.sortCategory == "wait" or
        options.sortCategory == "memory"
        ):
        return sorted(
            jobTypes,
            # due to https://github.com/python/mypy/issues/9656
            key=lambda tag: getattr(tag, "%s_%s" # type: ignore
                                    % (sortField, options.sortCategory)),
            reverse=options.sortReverse)
    elif options.sortCategory == "alpha":
        return sorted(
            jobTypes, key=lambda tag: tag.name, # type: ignore
            reverse=options.sortReverse)
    elif options.sortCategory == "count":
        return sorted(jobTypes, key=lambda tag: tag.total_number, # type: ignore
                      reverse=options.sortReverse)

    # due to https://stackoverflow.com/questions/47149154
    assert False


def reportPrettyData(root: Expando, worker: List[Job], job: List[Job], job_types: List[Any], options: Namespace) -> str:
    """Print the important bits out."""
    out_str = "Batch System: %s\n" % root.batch_system
    out_str += ("Default Cores: %s  Default Memory: %s\n"
                "Max Cores: %s\n" % (
        reportNumber(n=get(root, "default_cores")),
        reportMemory(get(root, "default_memory"), options, isBytes=True),
        reportNumber(n=get(root, "max_cores")),
        ))
    out_str += ("Total Clock: %s  Total Runtime: %s\n" % (
        reportTime(get(root, "total_clock"), options),
        reportTime(get(root, "total_run_time"), options),
        ))
    job_types = sortJobs(job_types, options)
    columnWidths = computeColumnWidths(job_types, worker, job, options)
    out_str += "Worker\n"
    out_str += sprintTag("worker", worker, options, columnWidths=columnWidths)
    out_str += "Job\n"
    out_str += sprintTag("job", job, options, columnWidths=columnWidths)
    for t in job_types:
        out_str += " %s\n" % t.name
        out_str += sprintTag(t.name, t, options, columnWidths=columnWidths)
    return out_str


<<<<<<< HEAD
def computeColumnWidths(job_types, worker, job, options):
    """Return a ColumnWidths() object with the correct max widths."""
=======
def computeColumnWidths(job_types: List[Any], worker: List[Job], job: List[Job], options: Expando) -> ColumnWidths:
    """ Return a ColumnWidths() object with the correct max widths.
    """
>>>>>>> 7795379c
    cw = ColumnWidths()
    for t in job_types:
        updateColumnWidths(t, cw, options)
    updateColumnWidths(worker, cw, options)
    updateColumnWidths(job, cw, options)
    return cw


<<<<<<< HEAD
def updateColumnWidths(tag, cw, options):
    """Update the column width attributes for this tag's fields."""
=======
def updateColumnWidths(tag: Expando, cw: ColumnWidths, options: Expando) -> None:
    """ Update the column width attributes for this tag's fields.
    """
>>>>>>> 7795379c
    longforms = {"med": "median",
                 "ave": "average",
                 "min": "min",
                 "total": "total",
                 "max": "max",}
    for category in ["time", "clock", "wait", "memory"]:
        if category in options.categories:
            for field in ["min", "med", "ave", "max", "total"]:
                t = getattr(tag, "%s_%s" % (longforms[field], category))
                if category in ["time", "clock", "wait"]:
                    s = reportTime(t, options,
                                   field=cw.getWidth(category, field)).strip()
                else:
                    s = reportMemory(t, options,
                                     field=cw.getWidth(category, field), isBytes=True).strip()
                if len(s) >= cw.getWidth(category, field):
                    # this string is larger than max, width must be increased
                    cw.setWidth(category, field, len(s) + 1)


<<<<<<< HEAD
def buildElement(element, items, itemName):
    """Create an element for output."""
    def assertNonnegative(i,name):
=======
def buildElement(element: Expando, items: List[Job], itemName: str) -> Expando:
    """ Create an element for output.
    """
    def assertNonnegative(i: float, name: str) -> float:
>>>>>>> 7795379c
        if i < 0:
            raise RuntimeError("Negative value %s reported for %s" %(i,name) )
        else:
            return float(i)

    itemTimes = []
    itemClocks = []
    itemMemory = []
    for item in items:
        # If something lacks an entry, assume it used none of that thing.
        # This avoids crashing when jobs e.g. aren't done.
        itemTimes.append(assertNonnegative(float(item.get("time", 0)), "time"))
        itemClocks.append(assertNonnegative(float(item.get("clock", 0)), "clock"))
        itemMemory.append(assertNonnegative(float(item.get("memory", 0)), "memory"))
    assert len(itemClocks) == len(itemTimes) == len(itemMemory)

    itemWaits=[]
    for index in range(0,len(itemTimes)):
        itemWaits.append(itemTimes[index] - itemClocks[index])

    itemWaits.sort()
    itemTimes.sort()
    itemClocks.sort()
    itemMemory.sort()

    if len(itemTimes) == 0:
        itemTimes.append(0)
        itemClocks.append(0)
        itemWaits.append(0)
        itemMemory.append(0)

    element[itemName]=Expando(
        total_number=float(len(items)),
        total_time=float(sum(itemTimes)),
        median_time=float(itemTimes[len(itemTimes) // 2]),
        average_time=float(sum(itemTimes) / len(itemTimes)),
        min_time=float(min(itemTimes)),
        max_time=float(max(itemTimes)),
        total_clock=float(sum(itemClocks)),
        median_clock=float(itemClocks[len(itemClocks) // 2]),
        average_clock=float(sum(itemClocks) / len(itemClocks)),
        min_clock=float(min(itemClocks)),
        max_clock=float(max(itemClocks)),
        total_wait=float(sum(itemWaits)),
        median_wait=float(itemWaits[len(itemWaits) // 2]),
        average_wait=float(sum(itemWaits) / len(itemWaits)),
        min_wait=float(min(itemWaits)),
        max_wait=float(max(itemWaits)),
        total_memory=float(sum(itemMemory)),
        median_memory=float(itemMemory[len(itemMemory) // 2]),
        average_memory=float(sum(itemMemory) / len(itemMemory)),
        min_memory=float(min(itemMemory)),
        max_memory=float(max(itemMemory)),
        name=itemName
    )
    return element[itemName]


def createSummary(element: Expando, containingItems: List[Job], containingItemName: str, getFn: Callable[[Job], List[Optional[Job]]]) -> None:
    itemCounts = [len(getFn(containingItem)) for
                  containingItem in containingItems]
    itemCounts.sort()
    if len(itemCounts) == 0:
        itemCounts.append(0)
    element["median_number_per_%s" % containingItemName] = itemCounts[len(itemCounts) // 2]
    element["average_number_per_%s" % containingItemName] = float(sum(itemCounts) / len(itemCounts))
    element["min_number_per_%s" % containingItemName] = min(itemCounts)
    element["max_number_per_%s" % containingItemName] = max(itemCounts)


<<<<<<< HEAD
def getStats(jobStore):
    """Collect stats and config data."""
    def aggregateStats(fileHandle,aggregateObject):
=======
def getStats(jobStore: AbstractJobStore) -> Expando:
    """ Collect and return the stats and config data.
    """
    def aggregateStats(fileHandle: TextIO, aggregateObject: Expando) -> None:
>>>>>>> 7795379c
        try:
            stats = json.load(fileHandle, object_hook=Expando)
            for key in list(stats.keys()):
                if key in aggregateObject:
                    aggregateObject[key].append(stats[key])
                else:
                    aggregateObject[key]=[stats[key]]
        except ValueError:
            logger.critical("File %s contains corrupted json. Skipping file." % fileHandle)
            pass  # The file is corrupted.

    aggregateObject = Expando()
    callBack = partial(aggregateStats, aggregateObject=aggregateObject)
    jobStore.read_logs(callBack, readAll=True)
    return aggregateObject


<<<<<<< HEAD
def processData(config, stats):
    """Collate stats and report."""
=======
def processData(config: Config, stats: Expando) -> Expando:
    """
    Collate the stats and report
    """
>>>>>>> 7795379c
    if 'total_time' not in stats or 'total_clock' not in stats:
        # toil job not finished yet
        stats.total_time = [0.0]
        stats.total_clock = [0.0]

    stats.total_time = sum([float(number) for number in stats.total_time])
    stats.total_clock = sum([float(number) for number in stats.total_clock])

    collatedStatsTag = Expando(total_run_time=stats.total_time,
                               total_clock=stats.total_clock,
                               batch_system=config.batchSystem,
                               default_memory=str(config.defaultMemory),
                               default_cores=str(config.defaultCores),
                               max_cores=str(config.maxCores)
                               )

    # Add worker info
    worker = [_f for _f in getattr(stats, 'workers', []) if _f]
    jobs = [_f for _f in getattr(stats, 'jobs', []) if _f]
    jobs = [item for sublist in jobs for item in sublist]

    def fn4(job: Job) -> List[Optional[Job]]:
        try:
            return list(jobs)
        except TypeError:
            return []

    buildElement(collatedStatsTag, worker, "worker")
    createSummary(buildElement(collatedStatsTag, jobs, "jobs"),
                  getattr(stats, 'workers', []), "worker", fn4)
    # Get info for each job
    jobNames = set()
    for job in jobs:
        jobNames.add(job.class_name)
    jobTypesTag = Expando()
    collatedStatsTag.job_types = jobTypesTag
    for jobName in jobNames:
        jobTypes = [ job for job in jobs if job.class_name == jobName ]
        buildElement(jobTypesTag, jobTypes, jobName)
    collatedStatsTag.name = "collatedStatsTag"
    return collatedStatsTag


def reportData(tree: Expando, options: Namespace) -> None:
    # Now dump it all out to file
    if options.raw:
        out_str = json.dumps(tree, indent=4, separators=(',', ': '))
    else:
        out_str = reportPrettyData(tree, tree.worker, tree.jobs, tree.job_types.values(), options)
    if options.outputFile is not None:
        fileHandle = open(options.outputFile, "w")
        fileHandle.write(out_str)
        fileHandle.close()
    # Now dump onto the screen
    print(out_str)


category_choices = ["time", "clock", "wait", "memory"]
sort_category_choices = ["time", "clock", "wait", "memory", "alpha", "count"]
sort_field_choices = ['min', 'med', 'ave', 'max', 'total']


def add_stats_options(parser: ArgumentParser) -> None:
    parser.add_argument("--outputFile", dest="outputFile", default=None, help="File in which to write results.")
    parser.add_argument("--raw", action="store_true", default=False, help="Return raw json data.")
    parser.add_argument("--pretty", "--human", action="store_true", default=False,
                        help="if not raw, prettify the numbers to be human readable.")
    parser.add_argument("--sortReverse", "--reverseSort", default=False, action="store_true", help="Reverse sort.")
    parser.add_argument("--categories", default=','.join(category_choices), type=str,
                        help=f"Comma separated list of any of the following: {category_choices}.")
    parser.add_argument("--sortCategory", default="time", choices=sort_category_choices,
                        help=f"How to sort job categories.  Choices: {sort_category_choices}. Default: time.")
    parser.add_argument("--sortField", default="med", choices=sort_field_choices,
                        help=f"How to sort job fields.  Choices: {sort_field_choices}. Default: med.")


def main() -> None:
    """Reports stats on the workflow, use with --stats option to toil."""
    parser = parser_with_common_options()
    add_stats_options(parser)
    options = parser.parse_args()

    for c in options.categories.split(","):
        if c.strip() not in category_choices:
            raise ValueError(f'{c} not in {category_choices}!')
    options.categories = [x.strip().lower() for x in options.categories.split(",")]

    set_logging_from_options(options)
    config = Config()
    config.setOptions(options)
    jobStore = Toil.resumeJobStore(config.jobStore)
    stats = getStats(jobStore)
    collatedStatsTag = processData(jobStore.config, stats)
    reportData(collatedStatsTag, options)<|MERGE_RESOLUTION|>--- conflicted
+++ resolved
@@ -39,21 +39,12 @@
         for category in self.categories:
             for field in self.fields_count:
                 self.setWidth(category, field, 8)
-<<<<<<< HEAD
-    def title(self, category):
+
+    def title(self, category: str) -> int:
         """Return the total printed length of this category item."""
-        return sum(
-            [self.getWidth(category, x) for x in self.fields])
-    def getWidth(self, category, field):
-=======
-
-    def title(self, category: str) -> int:
-        """ Return the total printed length of this category item.
-        """
         return sum([self.getWidth(category, x) for x in self.fields])
 
     def getWidth(self, category: str, field: str ) -> int:
->>>>>>> 7795379c
         category = category.lower()
         return self.data["%s_%s" % (category, field)]
 
@@ -68,7 +59,8 @@
 
 
 def padStr(s: str, field: Optional[int] = None) -> str:
-    """Pad the beginning of a string with spaces, if necessary."""
+    """Pad the beginning of a string with spaces, if necessary.
+    """
     if field is None or len(s) >= field:
         return s
     else:
@@ -76,7 +68,8 @@
 
 
 def prettyMemory(k: float, field: Optional[int] = None, isBytes: bool = False) -> str:
-    """Given input k as kilobytes, return a nicely formatted string."""
+    """Given input k as kilobytes, return a nicely formatted string.
+    """
     if isBytes:
         k /= 1024
     if k < 1024:
@@ -94,14 +87,9 @@
     assert False
 
 
-<<<<<<< HEAD
-def prettyTime(t, field=None):
-    """Given input t as seconds, return a nicely formatted string."""
-=======
 def prettyTime(t: float, field: Optional[int] = None) -> str:
-    """ Given input t as seconds, return a nicely formatted string.
-    """
->>>>>>> 7795379c
+    """Given input t as seconds, return a nicely formatted string.
+    """
     from math import floor
     pluralDict = {True: "s", False: ""}
     if t < 120:
@@ -140,7 +128,8 @@
 
 
 def reportTime(t: float, options: Namespace, field: Optional[int] = None) -> str:
-    """Given t seconds, report back the correct format as string."""
+    """Given t seconds, report back the correct format as string.
+    """
     if options.pretty:
         return prettyTime(t, field=field)
     elif field is not None:
@@ -149,7 +138,8 @@
 
 
 def reportMemory(k: float, options: Namespace, field: Optional[int] = None, isBytes: bool = False) -> str:
-    """Given k kilobytes, report back the correct format as string."""
+    """Given k kilobytes, report back the correct format as string.
+    """
     if options.pretty:
         return prettyMemory(int(k), field=field, isBytes=isBytes)
     else:
@@ -162,18 +152,14 @@
 
 
 def reportNumber(n: float, field: Optional[int] = None) -> str:
-    """Given n an integer, report back the correct format as string."""
+    """Given n an integer, report back the correct format as string.
+    """
     return "%*g" % (field, n) if field else "%g" % n
 
 
-<<<<<<< HEAD
-def sprintTag(key, tag, options, columnWidths=None):
-    """Generate a pretty-print ready string from a JTTag()."""
-=======
 def sprintTag(key: str, tag: Expando, options: Namespace, columnWidths: Optional[ColumnWidths] = None) -> str:
     """ Generate a pretty-print ready string from a JTTag().
     """
->>>>>>> 7795379c
     if columnWidths is None:
         columnWidths = ColumnWidths()
     header = "  %7s " % decorateTitle("Count", options)
@@ -245,29 +231,19 @@
     out_str += tag_str + "\n"
     return out_str
 
-<<<<<<< HEAD
-
-def decorateTitle(title, options):
-    """Add a marker to TITLE if the TITLE is sorted on."""
-=======
+
 def decorateTitle(title: str, options: Namespace) -> str:
     """ Add a marker to TITLE if the TITLE is sorted on.
     """
->>>>>>> 7795379c
     if title.lower() == options.sortCategory:
         return "%s*" % title
     else:
         return title
 
-<<<<<<< HEAD
-
-def decorateSubHeader(title, columnWidths, options):
-    """Add a marker to the correct field if the TITLE is sorted on."""
-=======
+
 def decorateSubHeader(title: str, columnWidths: ColumnWidths, options: Namespace) -> str:
     """ Add a marker to the correct field if the TITLE is sorted on.
     """
->>>>>>> 7795379c
     title = title.lower()
     if title != options.sortCategory:
         s = "| %*s%*s%*s%*s%*s " % (
@@ -356,14 +332,10 @@
     return out_str
 
 
-<<<<<<< HEAD
-def computeColumnWidths(job_types, worker, job, options):
-    """Return a ColumnWidths() object with the correct max widths."""
-=======
+
 def computeColumnWidths(job_types: List[Any], worker: List[Job], job: List[Job], options: Expando) -> ColumnWidths:
     """ Return a ColumnWidths() object with the correct max widths.
     """
->>>>>>> 7795379c
     cw = ColumnWidths()
     for t in job_types:
         updateColumnWidths(t, cw, options)
@@ -372,14 +344,9 @@
     return cw
 
 
-<<<<<<< HEAD
-def updateColumnWidths(tag, cw, options):
-    """Update the column width attributes for this tag's fields."""
-=======
 def updateColumnWidths(tag: Expando, cw: ColumnWidths, options: Expando) -> None:
     """ Update the column width attributes for this tag's fields.
     """
->>>>>>> 7795379c
     longforms = {"med": "median",
                  "ave": "average",
                  "min": "min",
@@ -400,16 +367,10 @@
                     cw.setWidth(category, field, len(s) + 1)
 
 
-<<<<<<< HEAD
-def buildElement(element, items, itemName):
-    """Create an element for output."""
-    def assertNonnegative(i,name):
-=======
 def buildElement(element: Expando, items: List[Job], itemName: str) -> Expando:
     """ Create an element for output.
     """
     def assertNonnegative(i: float, name: str) -> float:
->>>>>>> 7795379c
         if i < 0:
             raise RuntimeError("Negative value %s reported for %s" %(i,name) )
         else:
@@ -480,16 +441,10 @@
     element["max_number_per_%s" % containingItemName] = max(itemCounts)
 
 
-<<<<<<< HEAD
-def getStats(jobStore):
-    """Collect stats and config data."""
-    def aggregateStats(fileHandle,aggregateObject):
-=======
 def getStats(jobStore: AbstractJobStore) -> Expando:
     """ Collect and return the stats and config data.
     """
     def aggregateStats(fileHandle: TextIO, aggregateObject: Expando) -> None:
->>>>>>> 7795379c
         try:
             stats = json.load(fileHandle, object_hook=Expando)
             for key in list(stats.keys()):
@@ -507,15 +462,10 @@
     return aggregateObject
 
 
-<<<<<<< HEAD
-def processData(config, stats):
-    """Collate stats and report."""
-=======
 def processData(config: Config, stats: Expando) -> Expando:
     """
     Collate the stats and report
     """
->>>>>>> 7795379c
     if 'total_time' not in stats or 'total_clock' not in stats:
         # toil job not finished yet
         stats.total_time = [0.0]
