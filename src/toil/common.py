# Copyright (C) 2015-2021 Regents of the University of California
#
# Licensed under the Apache License, Version 2.0 (the "License");
# you may not use this file except in compliance with the License.
# You may obtain a copy of the License at
#
#     http://www.apache.org/licenses/LICENSE-2.0
#
# Unless required by applicable law or agreed to in writing, software
# distributed under the License is distributed on an "AS IS" BASIS,
# WITHOUT WARRANTIES OR CONDITIONS OF ANY KIND, either express or implied.
# See the License for the specific language governing permissions and
# limitations under the License.
import logging
import os
import pickle
import re
import requests
import subprocess
import sys
import tempfile
import time
import uuid

from argparse import ArgumentParser, ArgumentDefaultsHelpFormatter
from typing import Optional, Callable, Any, List

from toil import logProcessContext, lookupEnvVar
from toil.batchSystems.options import (add_all_batchsystem_options,
                                       set_batchsystem_config_defaults,
                                       set_batchsystem_options)
from toil.lib.humanize import bytes2human, human2bytes
from toil.lib.retry import retry
from toil.provisioners import (add_provisioner_options,
                               check_valid_node_types,
                               cluster_factory)
from toil.provisioners.aws import zone_to_region
from toil.realtimeLogger import RealtimeLogger
from toil.statsAndLogging import (add_logging_options,
                                  root_logger,
                                  set_logging_from_options)
from toil.version import dockerRegistry, dockerTag, version

# aim to pack autoscaling jobs within a 30 minute block before provisioning a new node
defaultTargetTime = 1800
logger = logging.getLogger(__name__)


class Config:
    """Class to represent configuration operations for a toil workflow run."""
    def __init__(self):
        # Core options
        self.workflowID = None
        """This attribute uniquely identifies the job store and therefore the workflow. It is
        necessary in order to distinguish between two consecutive workflows for which
        self.jobStore is the same, e.g. when a job store name is reused after a previous run has
        finished sucessfully and its job store has been clean up."""
        self.workflowAttemptNumber = None
        self.jobStore = None
        self.logLevel = logging.getLevelName(root_logger.getEffectiveLevel())
        self.workDir = None
        self.noStdOutErr = False
        self.stats = False

        # Because the stats option needs the jobStore to persist past the end of the run,
        # the clean default value depends the specified stats option and is determined in setOptions
        self.clean = None
        self.cleanWorkDir = None
        self.clusterStats = None

        # Restarting the workflow options
        self.restart = False

        # Batch system options
        set_batchsystem_config_defaults(self)

        # Autoscaling options
        self.provisioner = None
        self.nodeTypes = []
        check_valid_node_types(self.provisioner, self.nodeTypes)
        self.minNodes = None
        self.maxNodes = [10]
        self.targetTime = defaultTargetTime
        self.betaInertia = 0.1
        self.scaleInterval = 60
        self.preemptableCompensation = 0.0
        self.nodeStorage = 50
        self.nodeStorageOverrides = []
        self.metrics = False

        # Parameters to limit service jobs, so preventing deadlock scheduling scenarios
        self.maxPreemptableServiceJobs = sys.maxsize
        self.maxServiceJobs = sys.maxsize
        self.deadlockWait = 60  # Number of seconds we must be stuck with all services before declaring a deadlock
        self.deadlockCheckInterval = 30  # Minimum polling delay for deadlocks
        self.statePollingWait = 1  # Number of seconds to wait before querying job state

        # Resource requirements
        self.defaultMemory = 2147483648
        self.defaultCores = 1
        self.defaultDisk = 2147483648
        self.readGlobalFileMutableByDefault = False
        self.defaultPreemptable = False
        self.maxCores = sys.maxsize
        self.maxMemory = sys.maxsize
        self.maxDisk = sys.maxsize

        # Retrying/rescuing jobs
        self.retryCount = 1
        self.enableUnlimitedPreemptableRetries = False
        self.doubleMem = False
        self.maxJobDuration = sys.maxsize
        self.rescueJobsFrequency = 3600

        # Misc
        self.disableCaching = False
        self.disableChaining = False
        self.disableJobStoreChecksumVerification = False
        self.maxLogFileSize = 64000
        self.writeLogs = None
        self.writeLogsGzip = None
        self.writeLogsFromAllJobs = False
        self.sseKey = None
        self.servicePollingInterval = 60
        self.useAsync = True
        self.forceDockerAppliance = False
        self.runCwlInternalJobsOnWorkers = False
        self.statusWait = 3600
        self.disableProgress = False

        # Debug options
        self.debugWorker = False
        self.disableWorkerOutputCapture = False
        self.badWorker = 0.0
        self.badWorkerFailInterval = 0.01

        # CWL
        self.cwl = False

    def setOptions(self, options) -> None:
        """Creates a config object from the options object."""
        def set_option(option_name: str,
                       parsing_function: Optional[Callable] = None,
                       check_function: Optional[Callable] = None,
                       default: Any = None) -> None:
            option_value = getattr(options, option_name, default)

            if option_value is not None:
                if parsing_function is not None:
                    option_value = parsing_function(option_value)
                if check_function is not None:
                    try:
                        check_function(option_value)
                    except AssertionError:
                        raise RuntimeError(f"The {option_name} option has an invalid value: {option_value}")
                setattr(self, option_name, option_value)

        # Function to parse integer from string expressed in different formats
        h2b = lambda x: human2bytes(str(x))

        def parse_jobstore(jobstore_uri: str):
            name, rest = Toil.parseLocator(jobstore_uri)
            if name == 'file':
                # We need to resolve relative paths early, on the leader, because the worker process
                # may have a different working directory than the leader, e.g. under Mesos.
                return Toil.buildLocator(name, os.path.abspath(rest))
            else:
                return jobstore_uri

        def parse_str_list(s: str):
            return [str(x) for x in s.split(",")]

        def parse_int_list(s: str):
            return [int(x) for x in s.split(",")]

        # Core options
        set_option("jobStore", parsing_function=parse_jobstore)
        # TODO: LOG LEVEL STRING
        set_option("workDir")
        if self.workDir is not None:
            self.workDir = os.path.abspath(self.workDir)
            if not os.path.exists(self.workDir):
                raise RuntimeError(f"The path provided to --workDir ({self.workDir}) does not exist.")
        set_option("noStdOutErr")
        set_option("stats")
        set_option("cleanWorkDir")
        set_option("clean")
        if self.stats:
            if self.clean != "never" and self.clean is not None:
                raise RuntimeError("Contradicting options passed: Clean flag is set to %s "
                                   "despite the stats flag requiring "
                                   "the jobStore to be intact at the end of the run. "
                                   "Set clean to \'never\'" % self.clean)
            self.clean = "never"
        elif self.clean is None:
            self.clean = "onSuccess"
        set_option('clusterStats')
        set_option("restart")

        # Batch system options
        set_option("batchSystem")
        set_batchsystem_options(self.batchSystem, set_option)
        set_option("disableAutoDeployment")
        set_option("scale", float, fC(0.0))
        set_option("parasolCommand")
        set_option("parasolMaxBatches", int, iC(1))
        set_option("linkImports")
        set_option("moveExports")
<<<<<<< HEAD
        set_option("allocate_mem")
=======
>>>>>>> f483b819
        set_option("mesosMasterAddress")
        set_option("kubernetesHostPath")
        set_option("environment", parseSetEnv)

        # Autoscaling options
        set_option("provisioner")
        set_option("nodeTypes", parse_str_list)
<<<<<<< HEAD
        set_option("nodeOptions")
=======
>>>>>>> f483b819
        set_option("minNodes", parse_int_list)
        set_option("maxNodes", parse_int_list)
        set_option("targetTime", int)
        if self.targetTime <= 0:
            raise RuntimeError(f'targetTime ({self.targetTime}) must be a positive integer!')
        set_option("betaInertia", float)
        if not 0.0 <= self.betaInertia <= 0.9:
            raise RuntimeError(f'betaInertia ({self.betaInertia}) must be between 0.0 and 0.9!')
        set_option("scaleInterval", float)
        set_option("metrics")
        set_option("preemptableCompensation", float)
        if not 0.0 <= self.preemptableCompensation <= 1.0:
            raise RuntimeError(f'preemptableCompensation ({self.preemptableCompensation}) must be between 0.0 and 1.0!')
        set_option("nodeStorage", int)

        def check_nodestoreage_overrides(overrides: List[str]) -> None:
            for override in overrides:
                tokens = override.split(":")
                assert len(tokens) == 2, \
                    'Each component of --nodeStorageOverrides must have nodeType:nodeStorage'
                assert any(tokens[0] in n for n in self.nodeTypes), \
                    'nodeType of --nodeStorageOverrides must be among --nodeTypes'
                assert tokens[1].isdigit(), \
                    'nodeStorage must be an integer in --nodeStorageOverrides'
        set_option("nodeStorageOverrides", parse_str_list, check_function=check_nodestoreage_overrides)

        # Parameters to limit service jobs / detect deadlocks
        set_option("maxServiceJobs", int)
        set_option("maxPreemptableServiceJobs", int)
        set_option("deadlockWait", int)
        set_option("deadlockCheckInterval", int)
        set_option("statePollingWait", int)

        # Resource requirements
        set_option("defaultMemory", h2b, iC(1))
        set_option("defaultCores", float, fC(1.0))
        set_option("defaultDisk", h2b, iC(1))
        set_option("readGlobalFileMutableByDefault")
        set_option("maxCores", int, iC(1))
        set_option("maxMemory", h2b, iC(1))
        set_option("maxDisk", h2b, iC(1))
        set_option("defaultPreemptable")

        # Retrying/rescuing jobs
        set_option("retryCount", int, iC(1))
        set_option("enableUnlimitedPreemptableRetries")
        set_option("doubleMem")
        set_option("maxJobDuration", int, iC(1))
        set_option("rescueJobsFrequency", int, iC(1))

        # Misc
        set_option("maxLocalJobs", int)
        set_option("disableCaching")
        set_option("disableChaining")
        set_option("disableJobStoreChecksumVerification")
        set_option("maxLogFileSize", h2b, iC(1))
        set_option("writeLogs")
        set_option("writeLogsGzip")
        set_option("writeLogsFromAllJobs")
        set_option("runCwlInternalJobsOnWorkers")
        set_option("disableProgress")

        assert not (self.writeLogs and self.writeLogsGzip), \
            "Cannot use both --writeLogs and --writeLogsGzip at the same time."
        assert not self.writeLogsFromAllJobs or self.writeLogs or self.writeLogsGzip, \
            "To enable --writeLogsFromAllJobs, either --writeLogs or --writeLogsGzip must be set."

        def check_sse_key(sse_key: str) -> None:
            with open(sse_key) as f:
                assert len(f.readline().rstrip()) == 32, 'SSE key appears to be invalid.'

        set_option("sseKey", check_function=check_sse_key)
        set_option("servicePollingInterval", float, fC(0.0))
        set_option("forceDockerAppliance")

        # Debug options
        set_option("debugWorker")
        set_option("disableWorkerOutputCapture")
        set_option("badWorker", float, fC(0.0, 1.0))
        set_option("badWorkerFailInterval", float, fC(0.0))

    def __eq__(self, other):
        return self.__dict__ == other.__dict__

    def __hash__(self):
        return self.__dict__.__hash__()


JOBSTORE_HELP = ("The location of the job store for the workflow.  "
                 "A job store holds persistent information about the jobs, stats, and files in a "
                 "workflow. If the workflow is run with a distributed batch system, the job "
                 "store must be accessible by all worker nodes. Depending on the desired "
                 "job store implementation, the location should be formatted according to "
                 "one of the following schemes:\n\n"
                 "file:<path> where <path> points to a directory on the file systen\n\n"
                 "aws:<region>:<prefix> where <region> is the name of an AWS region like "
                 "us-west-2 and <prefix> will be prepended to the names of any top-level "
                 "AWS resources in use by job store, e.g. S3 buckets.\n\n "
                 "google:<project_id>:<prefix> TODO: explain\n\n"
                 "For backwards compatibility, you may also specify ./foo (equivalent to "
                 "file:./foo or just file:foo) or /bar (equivalent to file:/bar).")


def parser_with_common_options(provisioner_options=False, jobstore_option=True):
    parser = ArgumentParser(prog='Toil', formatter_class=ArgumentDefaultsHelpFormatter)

    if provisioner_options:
        add_provisioner_options(parser)

    if jobstore_option:
        parser.add_argument('jobStore', type=str, help=JOBSTORE_HELP)

    # always add these
    add_logging_options(parser)
    parser.add_argument("--version", action='version', version=version)
    parser.add_argument("--tempDirRoot", dest="tempDirRoot", type=str, default=tempfile.gettempdir(),
                        help="Path to where temporary directory containing all temp files are created, "
                             "by default generates a fresh tmp dir with 'tempfile.gettempdir()'.")
    return parser


def addOptions(parser: ArgumentParser, config: Config = Config()):
    if not isinstance(parser, ArgumentParser):
        raise ValueError(f"Unanticipated class: {parser.__class__}.  Must be: argparse.ArgumentParser.")

    add_logging_options(parser)
    parser.register("type", "bool", parseBool)  # Custom type for arg=True/False.

    # Core options
    core_options = parser.add_argument_group(
        title="Toil core options.",
        description="Options to specify the location of the Toil workflow and "
                    "turn on stats collation about the performance of jobs."
    )
    core_options.add_argument('jobStore', type=str, help=JOBSTORE_HELP)
    core_options.add_argument("--workDir", dest="workDir", default=None,
                              help="Absolute path to directory where temporary files generated during the Toil "
                                   "run should be placed. Standard output and error from batch system jobs "
                                   "(unless --noStdOutErr) will be placed in this directory. A cache directory "
                                   "may be placed in this directory. Temp files and folders will be placed in a "
                                   "directory toil-<workflowID> within workDir. The workflowID is generated by "
                                   "Toil and will be reported in the workflow logs. Default is determined by the "
                                   "variables (TMPDIR, TEMP, TMP) via mkdtemp. This directory needs to exist on "
                                   "all machines running jobs; if capturing standard output and error from batch "
                                   "system jobs is desired, it will generally need to be on a shared file system. "
                                   "When sharing a cache between containers on a host, this directory must be "
                                   "shared between the containers.")
    core_options.add_argument("--noStdOutErr", dest="noStdOutErr", action="store_true", default=None,
                              help="Do not capture standard output and error from batch system jobs.")
    core_options.add_argument("--stats", dest="stats", action="store_true", default=None,
                              help="Records statistics about the toil workflow to be used by 'toil stats'.")
    clean_choices = ['always', 'onError', 'never', 'onSuccess']
    core_options.add_argument("--clean", dest="clean", choices=clean_choices, default=None,
                              help=f"Determines the deletion of the jobStore upon completion of the program.  "
                                   f"Choices: {clean_choices}.  The --stats option requires information from the "
                                   f"jobStore upon completion so the jobStore will never be deleted with that flag.  "
                                   f"If you wish to be able to restart the run, choose \'never\' or \'onSuccess\'.  "
                                   f"Default is \'never\' if stats is enabled, and \'onSuccess\' otherwise.")
    core_options.add_argument("--cleanWorkDir", dest="cleanWorkDir", choices=clean_choices, default='always',
                              help=f"Determines deletion of temporary worker directory upon completion of a job.  "
                                   f"Choices: {clean_choices}.  Default = always.  WARNING: This option should be "
                                   f"changed for debugging only.  Running a full pipeline with this option could "
                                   f"fill your disk with excessive intermediate data.")
    core_options.add_argument("--clusterStats", dest="clusterStats", nargs='?', action='store', default=None,
                              const=os.getcwd(),
                              help="If enabled, writes out JSON resource usage statistics to a file.  "
                                   "The default location for this file is the current working directory, but an "
                                   "absolute path can also be passed to specify where this file should be written. "
                                   "This options only applies when using scalable batch systems.")

    # Restarting the workflow options
    restart_options = parser.add_argument_group(
        title="Toil options for restarting an existing workflow.",
        description="Allows the restart of an existing workflow"
    )
    restart_options.add_argument("--restart", dest="restart", default=None, action="store_true",
                                 help="If --restart is specified then will attempt to restart existing workflow "
                                      "at the location pointed to by the --jobStore option. Will raise an exception "
                                      "if the workflow does not exist")

    # Batch system options
    batchsystem_options = parser.add_argument_group(
        title="Toil options for specifying the batch system.",
        description="Allows the specification of the batch system."
    )
    batchsystem_options.add_argument("--statePollingWait", dest="statePollingWait", default=1, type=int,
                                     help="Time, in seconds, to wait before doing a scheduler query for job state.  "
                                          "Return cached results if within the waiting period.")
    add_all_batchsystem_options(batchsystem_options)

    # Auto scaling options
    autoscaling_options = parser.add_argument_group(
        title="Toil options for autoscaling the cluster of worker nodes.",
        description="Allows the specification of the minimum and maximum number of nodes in an autoscaled cluster, "
                    "as well as parameters to control the level of provisioning."
    )
    provisioner_choices = ['aws', 'gce']
    autoscaling_options.add_argument("--provisioner", dest="provisioner", choices=provisioner_choices,
                                     help=f"The provisioner for cluster auto-scaling. The currently supported choices "
                                          f"are {provisioner_choices}.  The default is {config.provisioner}.")
    autoscaling_options.add_argument('--nodeTypes', default=None,
                                     help="List of worker node types separated by commas. The syntax for each node "
                                          "type depends on the provisioner used.  For the AWS provisioner this is the "
                                          "name of an EC2 instance type, optionally followed by a colon and the price "
                                          "in dollars to bid for a spot instance of that type.  For example: "
                                          "'c3.8xlarge:0.42'.  If no spot bid is specified, nodes of this type will "
                                          "be non-preemptable (non-discounted and not subject to potential early "
                                          "termination based on the availability of discounted instances).  It is "
                                          "acceptable to specify an instance as both preemptable and non-preemptable, "
                                          "including it twice in the list. In that case, preemptable nodes of that "
                                          "type will be preferred when creating new nodes once the maximum number of "
                                          "preemptable-nodes has been reached.")
    autoscaling_options.add_argument('--minNodes', default=None,
                                     help="Mininum number of nodes of each type in the cluster, if using "
                                          "auto-scaling.  This should be provided as a comma-separated list of the "
                                          "same length as the list of node types. default=0")
    autoscaling_options.add_argument('--maxNodes', default=None,
                                     help=f"Maximum number of nodes of each type in the cluster, if using autoscaling, "
                                          f"provided as a comma-separated list.  The first value is used as a default "
                                          f"if the list length is less than the number of nodeTypes.  "
                                          f"default={config.maxNodes[0]}")
    autoscaling_options.add_argument("--targetTime", dest="targetTime", default=None,
                                     help=f"Sets how rapidly you aim to complete jobs in seconds. Shorter times mean "
                                          f"more aggressive parallelization. The autoscaler attempts to scale up/down "
                                          f"so that it expects all queued jobs will complete within targetTime "
                                          f"seconds.  default={config.targetTime}")
    autoscaling_options.add_argument("--betaInertia", dest="betaInertia", default=None,
                                     help=f"A smoothing parameter to prevent unnecessary oscillations in the number "
                                          f"of provisioned nodes. This controls an exponentially weighted moving "
                                          f"average of the estimated number of nodes. A value of 0.0 disables any "
                                          f"smoothing, and a value of 0.9 will smooth so much that few changes will "
                                          f"ever be made.  Must be between 0.0 and 0.9.  default={config.betaInertia}")
    autoscaling_options.add_argument("--scaleInterval", dest="scaleInterval", default=None,
                                     help=f"The interval (seconds) between assessing if the scale of "
                                          f"the cluster needs to change. default={config.scaleInterval}")
    autoscaling_options.add_argument("--preemptableCompensation", dest="preemptableCompensation", default=None,
                                     help=f"The preference of the autoscaler to replace preemptable nodes with "
                                          f"non-preemptable nodes, when preemptable nodes cannot be started for some "
                                          f"reason. Defaults to {config.preemptableCompensation}. This value must be "
                                          f"between 0.0 and 1.0, inclusive.  A value of 0.0 disables such "
                                          f"compensation, a value of 0.5 compensates two missing preemptable nodes "
                                          f"with a non-preemptable one. A value of 1.0 replaces every missing "
                                          f"pre-emptable node with a non-preemptable one.")
    autoscaling_options.add_argument("--nodeStorage", dest="nodeStorage", default=50,
                                     help="Specify the size of the root volume of worker nodes when they are launched "
                                          "in gigabytes. You may want to set this if your jobs require a lot of disk "
                                          "space.  (default: %(default)s).")
    autoscaling_options.add_argument('--nodeStorageOverrides', default=None,
                                     help="Comma-separated list of nodeType:nodeStorage that are used to override "
                                          "the default value from --nodeStorage for the specified nodeType(s).  "
                                          "This is useful for heterogeneous jobs where some tasks require much more "
                                          "disk than others.")
    autoscaling_options.add_argument("--metrics", dest="metrics", default=False, action="store_true",
                                     help="Enable the prometheus/grafana dashboard for monitoring CPU/RAM usage, "
                                          "queue size, and issued jobs.")

    # Parameters to limit service jobs / detect service deadlocks
    if not config.cwl:
        service_options = parser.add_argument_group(
            title="Toil options for limiting the number of service jobs and detecting service deadlocks",
            description="Allows the specification of the maximum number of service jobs in a cluster.  By keeping "
                        "this limited we can avoid nodes occupied with services causing deadlocks."
        )
        service_options.add_argument("--maxServiceJobs", dest="maxServiceJobs", default=None, type=int,
                                     help=f"The maximum number of service jobs that can be run concurrently, "
                                          f"excluding service jobs running on preemptable nodes.  "
                                          f"default={config.maxServiceJobs}")
        service_options.add_argument("--maxPreemptableServiceJobs", dest="maxPreemptableServiceJobs", default=None,
                                     type=int,
                                     help=f"The maximum number of service jobs that can run concurrently on "
                                          f"preemptable nodes.  default={config.maxPreemptableServiceJobs}")
        service_options.add_argument("--deadlockWait", dest="deadlockWait", default=None, type=int,
                                     help=f"Time, in seconds, to tolerate the workflow running only the same service "
                                          f"jobs, with no jobs to use them, before declaring the workflow to be "
                                          f"deadlocked and stopping.  default={config.deadlockWait}")
        service_options.add_argument("--deadlockCheckInterval", dest="deadlockCheckInterval", default=None, type=int,
                                     help="Time, in seconds, to wait between checks to see if the workflow is stuck "
                                          "running only service jobs, with no jobs to use them. Should be shorter "
                                          "than --deadlockWait. May need to be increased if the batch system cannot "
                                          "enumerate running jobs quickly enough, or if polling for running jobs is "
                                          "placing an unacceptable load on a shared cluster.  "
                                          "default={config.deadlockCheckInterval}")

    # Resource requirements
    resource_options = parser.add_argument_group(
        title="Toil options for cores/memory requirements.",
        description="The options to specify default cores/memory requirements (if not specified by the jobs "
                    "themselves), and to limit the total amount of memory/cores requested from the batch system."
    )
    resource_help_msg = ('The {} amount of {} to request for a job.  '
                         'Only applicable to jobs that do not specify an explicit value for this requirement.  '
                         '{}.  '
                         'Default is {}.')
    cpu_note = 'Fractions of a core (for example 0.1) are supported on some batch systems [mesos, single_machine]'
    disk_mem_note = 'Standard suffixes like K, Ki, M, Mi, G or Gi are supported'
    resource_options.add_argument('--defaultMemory', dest='defaultMemory', default=None, metavar='INT',
                                  help=resource_help_msg.format('default', 'memory', disk_mem_note,
                                                                bytes2human(config.defaultMemory, symbols="iec")))
    resource_options.add_argument('--defaultCores', dest='defaultCores', default=None, metavar='FLOAT',
                                  help=resource_help_msg.format('default', 'cpu', cpu_note, str(config.defaultCores)))
    resource_options.add_argument('--defaultDisk', dest='defaultDisk', default=None, metavar='INT',
                                  help=resource_help_msg.format('default', 'disk', disk_mem_note,
                                                                bytes2human(config.defaultDisk, symbols="iec")))
    resource_options.add_argument('--maxCores', dest='maxCores', default=None, metavar='INT',
                                  help=resource_help_msg.format('max', 'cpu', cpu_note, str(config.maxCores)))
    resource_options.add_argument('--maxMemory', dest='maxMemory', default=None, metavar='INT',
                                  help=resource_help_msg.format('max', 'memory', disk_mem_note,
                                                                bytes2human(config.maxMemory, symbols="iec")))
    resource_options.add_argument('--maxDisk', dest='maxDisk', default=None, metavar='INT',
                                  help=resource_help_msg.format('max', 'disk', disk_mem_note,
                                                                bytes2human(config.maxDisk, symbols="iec")))

    # Retrying/rescuing jobs
    job_options = parser.add_argument_group(
        title="Toil options for rescuing/killing/restarting jobs.",
        description="The options for jobs that either run too long/fail or get lost (some batch systems have issues!)."
    )
    job_options.add_argument("--retryCount", dest="retryCount", default=None,
                             help=f"Number of times to retry a failing job before giving up and "
                                  f"labeling job failed. default={config.retryCount}")
    job_options.add_argument("--enableUnlimitedPreemptableRetries", dest="enableUnlimitedPreemptableRetries",
                             action='store_true', default=False,
                             help="If set, preemptable failures (or any failure due to an instance getting "
                                  "unexpectedly terminated) will not count towards job failures and --retryCount.")
    job_options.add_argument("--doubleMem", dest="doubleMem", action='store_true', default=False,
                             help="If set, batch jobs which die to reaching memory limit on batch schedulers "
                                  "will have their memory doubled and they will be retried. The remaining "
                                  "retry count will be reduced by 1. Currently supported by LSF.")
    job_options.add_argument("--maxJobDuration", dest="maxJobDuration", default=None,
                             help=f"Maximum runtime of a job (in seconds) before we kill it (this is a lower bound, "
                                  f"and the actual time before killing the job may be longer).  "
                                  f"default={config.maxJobDuration}")
    job_options.add_argument("--rescueJobsFrequency", dest="rescueJobsFrequency", default=None,
                             help=f"Period of time to wait (in seconds) between checking for missing/overlong jobs, "
                                  f"that is jobs which get lost by the batch system. Expert parameter.  "
                                  f"default={config.rescueJobsFrequency}")

    # Debug options
    debug_options = parser.add_argument_group(
        title="Toil debug options.",
        description="Debug options for finding problems or helping with testing."
    )
    debug_options.add_argument("--debugWorker", default=False, action="store_true",
                               help="Experimental no forking mode for local debugging.  Specifically, workers "
                                    "are not forked and stderr/stdout are not redirected to the log.")
    debug_options.add_argument("--disableWorkerOutputCapture", default=False, action="store_true",
                               help="Let worker output go to worker's standard out/error instead of per-job logs.")
    debug_options.add_argument("--badWorker", dest="badWorker", default=None,
                               help=f"For testing purposes randomly kill --badWorker proportion of jobs using "
                                    f"SIGKILL.  default={config.badWorker}")
    debug_options.add_argument("--badWorkerFailInterval", dest="badWorkerFailInterval", default=None,
                               help=f"When killing the job pick uniformly within the interval from 0.0 to "
                                    f"--badWorkerFailInterval seconds after the worker starts.  "
                                    f"default={config.badWorkerFailInterval}")

    # Misc options
    misc_options = parser.add_argument_group(
        title="Toil miscellaneous options.",
        description="Everything else."
    )
    misc_options.add_argument('--disableCaching', dest='disableCaching', type='bool', nargs='?', const=True,
                              default=False,
                              help='Disables caching in the file store. This flag must be set to use '
                                   'a batch system that does not support cleanup, such as Parasol.')
    misc_options.add_argument('--disableChaining', dest='disableChaining', action='store_true', default=False,
                              help="Disables chaining of jobs (chaining uses one job's resource allocation "
                                   "for its successor job if possible).")
    misc_options.add_argument("--disableJobStoreChecksumVerification", dest="disableJobStoreChecksumVerification",
                              default=False, action="store_true",
                              help="Disables checksum verification for files transferred to/from the job store.  "
                                   "Checksum verification is a safety check to ensure the data is not corrupted "
                                   "during transfer. Currently only supported for non-streaming AWS files.")
    misc_options.add_argument("--maxLogFileSize", dest="maxLogFileSize", default=None,
                              help=f"The maximum size of a job log file to keep (in bytes), log files larger than "
                                   f"this will be truncated to the last X bytes. Setting this option to zero will "
                                   f"prevent any truncation. Setting this option to a negative value will truncate "
                                   f"from the beginning.  Default={bytes2human(config.maxLogFileSize)}")
    misc_options.add_argument("--writeLogs", dest="writeLogs", nargs='?', action='store', default=None,
                              const=os.getcwd(),
                              help="Write worker logs received by the leader into their own files at the specified "
                                   "path. Any non-empty standard output and error from failed batch system jobs will "
                                   "also be written into files at this path.  The current working directory will be "
                                   "used if a path is not specified explicitly. Note: By default only the logs of "
                                   "failed jobs are returned to leader. Set log level to 'debug' or enable "
                                   "'--writeLogsFromAllJobs' to get logs back from successful jobs, and adjust "
                                   "'maxLogFileSize' to control the truncation limit for worker logs.")
    misc_options.add_argument("--writeLogsGzip", dest="writeLogsGzip", nargs='?', action='store', default=None,
                              const=os.getcwd(),
                              help="Identical to --writeLogs except the logs files are gzipped on the leader.")
    misc_options.add_argument("--writeLogsFromAllJobs", dest="writeLogsFromAllJobs", action='store_true',
                              default=False,
                              help="Whether to write logs from all jobs (including the successful ones) without "
                                   "necessarily setting the log level to 'debug'. Ensure that either --writeLogs "
                                   "or --writeLogsGzip is set if enabling this option.")
    misc_options.add_argument("--realTimeLogging", dest="realTimeLogging", action="store_true", default=False,
                              help="Enable real-time logging from workers to masters")
    misc_options.add_argument("--sseKey", dest="sseKey", default=None,
                              help="Path to file containing 32 character key to be used for server-side encryption on "
                                   "awsJobStore or googleJobStore. SSE will not be used if this flag is not passed.")
    misc_options.add_argument("--setEnv", '-e', metavar='NAME=VALUE or NAME', dest="environment", default=[],
                              action="append",
                              help="Set an environment variable early on in the worker. If VALUE is omitted, it will "
                                   "be looked up in the current environment. Independently of this option, the worker "
                                   "will try to emulate the leader's environment before running a job, except for "
                                   "some variables known to vary across systems.  Using this option, a variable can "
                                   "be injected into the worker process itself before it is started.")
    misc_options.add_argument("--servicePollingInterval", dest="servicePollingInterval", default=None,
                              help=f"Interval of time service jobs wait between polling for the existence of the "
                                   f"keep-alive flag.  Default: {config.servicePollingInterval}")
    misc_options.add_argument('--forceDockerAppliance', dest='forceDockerAppliance', action='store_true', default=False,
                              help='Disables sanity checking the existence of the docker image specified by '
                                   'TOIL_APPLIANCE_SELF, which Toil uses to provision mesos for autoscaling.')
    misc_options.add_argument('--disableProgress', dest='disableProgress', action='store_true', default=False,
                              help="Disables the progress bar shown when standard error is a terminal.")


def parseBool(val):
    if val.lower() in ['true', 't', 'yes', 'y', 'on', '1']:
        return True
    elif val.lower() in ['false', 'f', 'no', 'n', 'off', '0']:
        return False
    else:
        raise RuntimeError("Could not interpret \"%s\" as a boolean value" % val)


def getNodeID():
    """
    Return unique ID of the current node (host).

    Tries several methods until success. The returned ID should be identical across calls from different processes on
    the same node at least until the next OS reboot.

    The last resort method is uuid.getnode() that in some rare OS configurations may return a random ID each time it is
    called. However, this method should never be reached on a Linux system, because reading from
    /proc/sys/kernel/random/boot_id will be tried prior to that. If uuid.getnode() is reached, it will be called twice,
    and exception raised if the values are not identical.
    """
    for idSourceFile in ["/var/lib/dbus/machine-id", "/proc/sys/kernel/random/boot_id"]:
        if os.path.exists(idSourceFile):
            try:
                with open(idSourceFile, "r") as inp:
                    nodeID = inp.readline().strip()
            except EnvironmentError:
                logger.warning(("Exception when trying to read ID file {}. Will try next method to get node ID.").format(idSourceFile), exc_info=True)
            else:
                if len(nodeID.split()) == 1:
                    logger.debug("Obtained node ID {} from file {}".format(nodeID, idSourceFile))
                    break
                else:
                    logger.warning(("Node ID {} from file {} contains spaces. Will try next method to get node ID.").format(nodeID, idSourceFile))
    else:
        nodeIDs = []
        for i_call in range(2):
            nodeID = str(uuid.getnode()).strip()
            if len(nodeID.split()) == 1:
                nodeIDs.append(nodeID)
            else:
                logger.warning("Node ID {} from uuid.getnode() contains spaces".format(nodeID))
        nodeID = ""
        if len(nodeIDs) == 2:
            if nodeIDs[0] == nodeIDs[1]:
                nodeID = nodeIDs[0]
            else:
                logger.warning(
                    "Different node IDs {} received from repeated calls to uuid.getnode(). You should use " \
                    "another method to generate node ID.".format(nodeIDs))

            logger.debug("Obtained node ID {} from uuid.getnode()".format(nodeID))
    if not nodeID:
        logger.warning(
            "Failed to generate stable node ID, returning empty string. If you see this message with a " \
            "work dir on a shared file system when using workers running on multiple nodes, you might experience " \
            "cryptic job failures")
    return nodeID


class Toil:
    """
    A context manager that represents a Toil workflow, specifically the batch system, job store,
    and its configuration.
    """

    def __init__(self, options):
        """
        Initialize a Toil object from the given options. Note that this is very light-weight and
        that the bulk of the work is done when the context is entered.

        :param argparse.Namespace options: command line options specified by the user
        """
        super(Toil, self).__init__()
        self.options = options
        self.config = None
        """
        :type: toil.common.Config
        """
        self._jobStore = None
        """
        :type: toil.jobStores.abstractJobStore.AbstractJobStore
        """
        self._batchSystem = None
        """
        :type: toil.batchSystems.abstractBatchSystem.AbstractBatchSystem
        """
        self._provisioner = None
        """
        :type: toil.provisioners.abstractProvisioner.AbstractProvisioner
        """
        self._jobCache = dict()
        self._inContextManager = False
        self._inRestart = False

    def __enter__(self):
        """
        Derive configuration from the command line options, load the job store and, on restart,
        consolidate the derived configuration with the one from the previous invocation of the
        workflow.
        """
        set_logging_from_options(self.options)
        config = Config()
        config.setOptions(self.options)
        jobStore = self.getJobStore(config.jobStore)
        if not config.restart:
            config.workflowAttemptNumber = 0
            jobStore.initialize(config)
        else:
            jobStore.resume()
            # Merge configuration from job store with command line options
            config = jobStore.config
            config.setOptions(self.options)
            config.workflowAttemptNumber += 1
            jobStore.writeConfig()
        self.config = config
        self._jobStore = jobStore
        self._inContextManager = True
        return self

    # noinspection PyUnusedLocal
    def __exit__(self, exc_type, exc_val, exc_tb):
        """
        Clean up after a workflow invocation. Depending on the configuration, delete the job store.
        """
        try:
            if (exc_type is not None and self.config.clean == "onError" or
                            exc_type is None and self.config.clean == "onSuccess" or
                        self.config.clean == "always"):

                try:
                    if self.config.restart and not self._inRestart:
                        pass
                    else:
                        self._jobStore.destroy()
                        logger.info("Successfully deleted the job store: %s" % str(self._jobStore))
                except:
                    logger.info("Failed to delete the job store: %s" % str(self._jobStore))
                    raise
        except Exception as e:
            if exc_type is None:
                raise
            else:
                logger.exception('The following error was raised during clean up:')
        self._inContextManager = False
        self._inRestart = False
        return False  # let exceptions through

    def start(self, rootJob):
        """
        Invoke a Toil workflow with the given job as the root for an initial run. This method
        must be called in the body of a ``with Toil(...) as toil:`` statement. This method should
        not be called more than once for a workflow that has not finished.

        :param toil.job.Job rootJob: The root job of the workflow
        :return: The root job's return value
        """
        self._assertContextManagerUsed()
        self.writePIDFile()
        if self.config.restart:
            raise ToilRestartException('A Toil workflow can only be started once. Use '
                                       'Toil.restart() to resume it.')

        self._batchSystem = self.createBatchSystem(self.config)
        self._setupAutoDeployment(rootJob.getUserScript())
        try:
            self._setBatchSystemEnvVars()
            self._serialiseEnv()
            self._cacheAllJobs()

            # Pickle the promised return value of the root job, then write the pickled promise to
            # a shared file, where we can find and unpickle it at the end of the workflow.
            # Unpickling the promise will automatically substitute the promise for the actual
            # return value.
            with self._jobStore.writeSharedFileStream('rootJobReturnValue') as fH:
                rootJob.prepareForPromiseRegistration(self._jobStore)
                promise = rootJob.rv()
                pickle.dump(promise, fH, protocol=pickle.HIGHEST_PROTOCOL)

            # Setup the first JobDescription and cache it
            rootJobDescription = rootJob.saveAsRootJob(self._jobStore)
            self._cacheJob(rootJobDescription)

            self._setProvisioner()
            return self._runMainLoop(rootJobDescription)
        finally:
            self._shutdownBatchSystem()

    def restart(self):
        """
        Restarts a workflow that has been interrupted.

        :return: The root job's return value
        """
        self._inRestart = True
        self._assertContextManagerUsed()
        self.writePIDFile()
        if not self.config.restart:
            raise ToilRestartException('A Toil workflow must be initiated with Toil.start(), '
                                       'not restart().')

        from toil.job import JobException
        try:
            self._jobStore.loadRootJob()
        except JobException:
            logger.warning(
                'Requested restart but the workflow has already been completed; allowing exports to rerun.')
            return self._jobStore.getRootJobReturnValue()

        self._batchSystem = self.createBatchSystem(self.config)
        self._setupAutoDeployment()
        try:
            self._setBatchSystemEnvVars()
            self._serialiseEnv()
            self._cacheAllJobs()
            self._setProvisioner()
            rootJobDescription = self._jobStore.clean(jobCache=self._jobCache)
            return self._runMainLoop(rootJobDescription)
        finally:
            self._shutdownBatchSystem()

    def _setProvisioner(self):
        if self.config.provisioner is None:
            self._provisioner = None
        else:
            self._provisioner = cluster_factory(provisioner=self.config.provisioner,
                                                clusterName=None,
                                                zone=None,  # read from instance meta-data
                                                nodeStorage=self.config.nodeStorage,
                                                nodeStorageOverrides=self.config.nodeStorageOverrides,
                                                sseKey=self.config.sseKey)
            self._provisioner.setAutoscaledNodeTypes(self.config.nodeTypes)

    @classmethod
    def getJobStore(cls, locator):
        """
        Create an instance of the concrete job store implementation that matches the given locator.

        :param str locator: The location of the job store to be represent by the instance

        :return: an instance of a concrete subclass of AbstractJobStore
        :rtype: toil.jobStores.abstractJobStore.AbstractJobStore
        """
        name, rest = cls.parseLocator(locator)
        if name == 'file':
            from toil.jobStores.fileJobStore import FileJobStore
            return FileJobStore(rest)
        elif name == 'aws':
            from toil.jobStores.aws.jobStore import AWSJobStore
            return AWSJobStore(rest)
        elif name == 'google':
            from toil.jobStores.googleJobStore import GoogleJobStore
            return GoogleJobStore(rest)
        else:
            raise RuntimeError("Unknown job store implementation '%s'" % name)

    @staticmethod
    def parseLocator(locator):
        if locator[0] in '/.' or ':' not in locator:
            return 'file', locator
        else:
            try:
                name, rest = locator.split(':', 1)
            except ValueError:
                raise RuntimeError('Invalid job store locator syntax.')
            else:
                return name, rest

    @staticmethod
    def buildLocator(name, rest):
        assert ':' not in name
        return f'{name}:{rest}'

    @classmethod
    def resumeJobStore(cls, locator):
        jobStore = cls.getJobStore(locator)
        jobStore.resume()
        return jobStore

    @staticmethod
    def createBatchSystem(config):
        """
        Creates an instance of the batch system specified in the given config.

        :param toil.common.Config config: the current configuration

        :rtype: batchSystems.abstractBatchSystem.AbstractBatchSystem

        :return: an instance of a concrete subclass of AbstractBatchSystem
        """
        kwargs = dict(config=config,
                      maxCores=config.maxCores,
                      maxMemory=config.maxMemory,
                      maxDisk=config.maxDisk)

        from toil.batchSystems.registry import BATCH_SYSTEM_FACTORY_REGISTRY

        try:
            batch_system = BATCH_SYSTEM_FACTORY_REGISTRY[config.batchSystem]()
        except:
            raise RuntimeError(f'Unrecognized batch system: {config.batchSystem}')

        if not config.disableCaching and not batch_system.supportsWorkerCleanup():
            raise RuntimeError(f'{config.batchSystem} currently does not support shared caching, because it '
                               'does not support cleaning up a worker after the last job '
                               'finishes. Set the --disableCaching flag if you want to '
                               'use this batch system.')
        logger.debug('Using the %s' % re.sub("([a-z])([A-Z])", r"\g<1> \g<2>", batch_system.__name__).lower())

        return batch_system(**kwargs)

    def _setupAutoDeployment(self, userScript=None):
        """
        Determine the user script, save it to the job store and inject a reference to the saved
        copy into the batch system such that it can auto-deploy the resource on the worker
        nodes.

        :param toil.resource.ModuleDescriptor userScript: the module descriptor referencing the
               user script. If None, it will be looked up in the job store.
        """
        if userScript is not None:
            # This branch is hit when a workflow is being started
            if userScript.belongsToToil:
                logger.debug('User script %s belongs to Toil. No need to auto-deploy it.', userScript)
                userScript = None
            else:
                if (self._batchSystem.supportsAutoDeployment() and
                        not self.config.disableAutoDeployment):
                    # Note that by saving the ModuleDescriptor, and not the Resource we allow for
                    # redeploying a potentially modified user script on workflow restarts.
                    with self._jobStore.writeSharedFileStream('userScript') as f:
                        pickle.dump(userScript, f, protocol=pickle.HIGHEST_PROTOCOL)
                else:
                    from toil.batchSystems.singleMachine import \
                        SingleMachineBatchSystem
                    if not isinstance(self._batchSystem, SingleMachineBatchSystem):
                        logger.warning('Batch system does not support auto-deployment. The user '
                                    'script %s will have to be present at the same location on '
                                    'every worker.', userScript)
                    userScript = None
        else:
            # This branch is hit on restarts
            from toil.jobStores.abstractJobStore import NoSuchFileException
            try:
                with self._jobStore.readSharedFileStream('userScript') as f:
                    userScript = safeUnpickleFromStream(f)
            except NoSuchFileException:
                logger.debug('User script neither set explicitly nor present in the job store.')
                userScript = None
        if userScript is None:
            logger.debug('No user script to auto-deploy.')
        else:
            logger.debug('Saving user script %s as a resource', userScript)
            userScriptResource = userScript.saveAsResourceTo(self._jobStore)
            logger.debug('Injecting user script %s into batch system.', userScriptResource)
            self._batchSystem.setUserScript(userScriptResource)

    def importFile(self, srcUrl, sharedFileName=None):
        """
        Imports the file at the given URL into job store.

        See :func:`toil.jobStores.abstractJobStore.AbstractJobStore.importFile` for a
        full description
        """
        self._assertContextManagerUsed()
        return self._jobStore.importFile(srcUrl, sharedFileName=sharedFileName)

    def exportFile(self, jobStoreFileID, dstUrl):
        """
        Exports file to destination pointed at by the destination URL.

        See :func:`toil.jobStores.abstractJobStore.AbstractJobStore.exportFile` for a
        full description
        """
        self._assertContextManagerUsed()
        self._jobStore.exportFile(jobStoreFileID, dstUrl)

    def _setBatchSystemEnvVars(self):
        """
        Sets the environment variables required by the job store and those passed on command line.
        """
        for envDict in (self._jobStore.getEnv(), self.config.environment):
            for k, v in envDict.items():
                self._batchSystem.setEnv(k, v)

    def _serialiseEnv(self):
        """
        Puts the environment in a globally accessible pickle file.
        """
        # Dump out the environment of this process in the environment pickle file.
        with self._jobStore.writeSharedFileStream("environment.pickle") as fileHandle:
            pickle.dump(dict(os.environ), fileHandle, pickle.HIGHEST_PROTOCOL)
        logger.debug("Written the environment for the jobs to the environment file")

    def _cacheAllJobs(self):
        """
        Downloads all jobs in the current job store into self.jobCache.
        """
        logger.debug('Caching all jobs in job store')
        self._jobCache = {jobDesc.jobStoreID: jobDesc for jobDesc in self._jobStore.jobs()}
        logger.debug('{} jobs downloaded.'.format(len(self._jobCache)))

    def _cacheJob(self, job):
        """
        Adds given job to current job cache.

        :param toil.job.JobDescription job: job to be added to current job cache
        """
        self._jobCache[job.jobStoreID] = job

    @staticmethod
    def getToilWorkDir(configWorkDir=None):
        """
        Returns a path to a writable directory under which per-workflow
        directories exist.  This directory is always required to exist on a
        machine, even if the Toil worker has not run yet.  If your workers and
        leader have different temp directories, you may need to set
        TOIL_WORKDIR.

        :param str configWorkDir: Value passed to the program using the --workDir flag
        :return: Path to the Toil work directory, constant across all machines
        :rtype: str
        """

        workDir = configWorkDir or os.getenv('TOIL_WORKDIR') or tempfile.gettempdir()
        if not os.path.exists(workDir):
            raise RuntimeError("The directory specified by --workDir or TOIL_WORKDIR (%s) does not "
                               "exist." % workDir)
        return workDir

    @classmethod
    def getLocalWorkflowDir(cls, workflowID, configWorkDir=None):
        """
        Returns a path to the directory where worker directories and the cache will be located
        for this workflow on this machine.

        :param str workflowID: Unique identifier for the workflow
        :param str configWorkDir: Value passed to the program using the --workDir flag
        :return: Path to the local workflow directory on this machine
        :rtype: str
        """

        # Get the global Toil work directory. This ensures that it exists.
        base = cls.getToilWorkDir(configWorkDir=configWorkDir)

        # Create a directory unique to each host and workflow in case workDir
        # is on a shared FS. This prevents workers on different nodes from
        # erasing each other's directories.
        workflowDir = os.path.join(base, 'node-%s-%s' % (workflowID, getNodeID()))
        try:
            # Directory creation is atomic
            os.mkdir(workflowDir)
        except OSError as err:
            if err.errno != 17:
                # The directory exists if a previous worker set it up.
                raise
        else:
            logger.debug('Created the workflow directory for this machine at %s' % workflowDir)
        return workflowDir

    def _runMainLoop(self, rootJob):
        """
        Runs the main loop with the given job.
        :param toil.job.Job rootJob: The root job for the workflow.
        :rtype: Any
        """
        logProcessContext(self.config)

        with RealtimeLogger(self._batchSystem,
                            level=self.options.logLevel if self.options.realTimeLogging else None):
            # FIXME: common should not import from leader
            from toil.leader import Leader
            return Leader(config=self.config,
                          batchSystem=self._batchSystem,
                          provisioner=self._provisioner,
                          jobStore=self._jobStore,
                          rootJob=rootJob,
                          jobCache=self._jobCache).run()

    def _shutdownBatchSystem(self):
        """
        Shuts down current batch system if it has been created.
        """
        assert self._batchSystem is not None

        startTime = time.time()
        logger.debug('Shutting down batch system ...')
        self._batchSystem.shutdown()
        logger.debug('... finished shutting down the batch system in %s seconds.'
                     % (time.time() - startTime))

    def _assertContextManagerUsed(self):
        if not self._inContextManager:
            raise ToilContextManagerException()

    def writePIDFile(self):
        """
        Write a the pid of this process to a file in the jobstore.

        Overwriting the current contents of pid.log is a feature, not a bug of this method.
        Other methods will rely on always having the most current pid available.
        So far there is no reason to store any old pids.
        """
        with self._jobStore.writeSharedFileStream('pid.log') as f:
            f.write(str(os.getpid()).encode('utf-8'))


class ToilRestartException(Exception):
    def __init__(self, message):
        super(ToilRestartException, self).__init__(message)


class ToilContextManagerException(Exception):
    def __init__(self):
        super(ToilContextManagerException, self).__init__(
            'This method cannot be called outside the "with Toil(...)" context manager.')


class ToilMetrics:
    def __init__(self, provisioner=None):
        clusterName = 'none'
        region = 'us-west-2'
        if provisioner is not None:
            clusterName = provisioner.clusterName
            if provisioner._zone is not None:
                if provisioner.cloud == 'aws':
                    # Remove AZ name
                    region = zone_to_region(provisioner._zone)
                else:
                    region = provisioner._zone

        registry = lookupEnvVar(name='docker registry',
                                envName='TOIL_DOCKER_REGISTRY',
                                defaultValue=dockerRegistry)

        self.mtailImage = "%s/toil-mtail:%s" % (registry, dockerTag)
        self.grafanaImage = "%s/toil-grafana:%s" % (registry, dockerTag)
        self.prometheusImage = "%s/toil-prometheus:%s" % (registry, dockerTag)

        self.startDashboard(clusterName=clusterName, zone=region)

        # Always restart the mtail container, because metrics should start from scratch
        # for each workflow
        try:
            subprocess.check_call(["docker", "rm", "-f", "toil_mtail"])
        except subprocess.CalledProcessError:
            pass

        try:
            self.mtailProc = subprocess.Popen(["docker", "run", "--rm", "--interactive",
                                               "--net=host",
                                               "--name", "toil_mtail",
                                               "-p", "3903:3903",
                                               self.mtailImage],
                                              stdin=subprocess.PIPE, stdout=subprocess.PIPE)
        except subprocess.CalledProcessError:
            logger.warning("Could not start toil metrics server.")
            self.mtailProc = None
        except KeyboardInterrupt:
            self.mtailProc.terminate()

        # On single machine, launch a node exporter instance to monitor CPU/RAM usage.
        # On AWS this is handled by the EC2 init script
        self.nodeExporterProc = None
        if not provisioner:
            try:
                self.nodeExporterProc = subprocess.Popen(["docker", "run", "--rm",
                                                          "--net=host",
                                                          "-p", "9100:9100",
                                                          "-v", "/proc:/host/proc",
                                                          "-v", "/sys:/host/sys",
                                                          "-v", "/:/rootfs",
                                                          "quay.io/prometheus/node-exporter:0.15.2",
                                                          "-collector.procfs", "/host/proc",
                                                          "-collector.sysfs", "/host/sys",
                                                          "-collector.filesystem.ignored-mount-points",
                                                          "^/(sys|proc|dev|host|etc)($|/)"])
            except subprocess.CalledProcessError:
                logger.warning(
                    "Couldn't start node exporter, won't get RAM and CPU usage for dashboard.")
                self.nodeExporterProc = None
            except KeyboardInterrupt:
                self.nodeExporterProc.terminate()

    @staticmethod
    def _containerRunning(containerName):
        try:
            result = subprocess.check_output(["docker", "inspect", "-f",
                                              "'{{.State.Running}}'", containerName]).decode('utf-8') == "true"
        except subprocess.CalledProcessError:
            result = False
        return result

    def startDashboard(self, clusterName, zone):
        try:
            if not self._containerRunning("toil_prometheus"):
                try:
                    subprocess.check_call(["docker", "rm", "-f", "toil_prometheus"])
                except subprocess.CalledProcessError:
                    pass
                subprocess.check_call(["docker", "run",
                                       "--name", "toil_prometheus",
                                       "--net=host",
                                       "-d",
                                       "-p", "9090:9090",
                                       self.prometheusImage,
                                       clusterName,
                                       zone])

            if not self._containerRunning("toil_grafana"):
                try:
                    subprocess.check_call(["docker", "rm", "-f", "toil_grafana"])
                except subprocess.CalledProcessError:
                    pass
                subprocess.check_call(["docker", "run",
                                       "--name", "toil_grafana",
                                       "-d", "-p=3000:3000",
                                       self.grafanaImage])
        except subprocess.CalledProcessError:
            logger.warning("Could not start prometheus/grafana dashboard.")
            return

        try:
            self.add_prometheus_data_source()
        except requests.exceptions.ConnectionError:
            logger.debug("Could not add data source to Grafana dashboard - no metrics will be displayed.")

    @retry(errors=[requests.exceptions.ConnectionError])
    def add_prometheus_data_source(self):
        requests.post(
            'http://localhost:3000/api/datasources',
            auth=('admin', 'admin'),
            data='{"name":"DS_PROMETHEUS","type":"prometheus", "url":"http://localhost:9090", "access":"direct"}',
            headers={'content-type': 'application/json', "access": "direct"}
        )

    def log(self, message):
        if self.mtailProc:
            self.mtailProc.stdin.write((message + "\n").encode("utf-8"))
            self.mtailProc.stdin.flush()

    # Note: The mtail configuration (dashboard/mtail/toil.mtail) depends on these messages
    # remaining intact

    def logMissingJob(self):
        self.log("missing_job")

    def logClusterSize(self, nodeType, currentSize, desiredSize):
        self.log("current_size '%s' %i" % (nodeType, currentSize))
        self.log("desired_size '%s' %i" % (nodeType, desiredSize))

    def logQueueSize(self, queueSize):
        self.log("queue_size %i" % queueSize)

    def logIssuedJob(self, jobType):
        self.log("issued_job %s" % jobType)

    def logFailedJob(self, jobType):
        self.log("failed_job %s" % jobType)

    def logCompletedJob(self, jobType):
        self.log("completed_job %s" % jobType)

    def shutdown(self):
        if self.mtailProc:
            self.mtailProc.kill()
        if self.nodeExporterProc:
            self.nodeExporterProc.kill()


def parseSetEnv(l):
    """
    Parses a list of strings of the form "NAME=VALUE" or just "NAME" into a dictionary. Strings
    of the latter from will result in dictionary entries whose value is None.

    :type l: list[str]
    :rtype: dict[str,str]

    >>> parseSetEnv([])
    {}
    >>> parseSetEnv(['a'])
    {'a': None}
    >>> parseSetEnv(['a='])
    {'a': ''}
    >>> parseSetEnv(['a=b'])
    {'a': 'b'}
    >>> parseSetEnv(['a=a', 'a=b'])
    {'a': 'b'}
    >>> parseSetEnv(['a=b', 'c=d'])
    {'a': 'b', 'c': 'd'}
    >>> parseSetEnv(['a=b=c'])
    {'a': 'b=c'}
    >>> parseSetEnv([''])
    Traceback (most recent call last):
    ...
    ValueError: Empty name
    >>> parseSetEnv(['=1'])
    Traceback (most recent call last):
    ...
    ValueError: Empty name
    """
    d = dict()
    for i in l:
        try:
            k, v = i.split('=', 1)
        except ValueError:
            k, v = i, None
        if not k:
            raise ValueError('Empty name')
        d[k] = v
    return d


def iC(minValue, maxValue=sys.maxsize):
    # Returns function that checks if a given int is in the given half-open interval
    assert isinstance(minValue, int) and isinstance(maxValue, int)
    return lambda x: minValue <= x < maxValue


def fC(minValue, maxValue=None):
    # Returns function that checks if a given float is in the given half-open interval
    assert isinstance(minValue, float)
    if maxValue is None:
        return lambda x: minValue <= x
    else:
        assert isinstance(maxValue, float)
        return lambda x: minValue <= x < maxValue


def cacheDirName(workflowID):
    """
    :return: Name of the cache directory.
    """
    return f'cache-{workflowID}'


def getDirSizeRecursively(dirPath):
    """
    This method will return the cumulative number of bytes occupied by the files
    on disk in the directory and its subdirectories.

    If the method is unable to access a file or directory (due to insufficient
    permissions, or due to the file or directory having been removed while this
    function was attempting to traverse it), the error will be handled
    internally, and a (possibly 0) lower bound on the size of the directory
    will be returned.

    The environment variable 'BLOCKSIZE'='512' is set instead of the much cleaner
    --block-size=1 because Apple can't handle it.

    :param str dirPath: A valid path to a directory or file.
    :return: Total size, in bytes, of the file or directory at dirPath.
    """

    # du is often faster than using os.lstat(), sometimes significantly so.

    # The call: 'du -s /some/path' should give the number of 512-byte blocks
    # allocated with the environment variable: BLOCKSIZE='512' set, and we
    # multiply this by 512 to return the filesize in bytes.

    try:
        return int(subprocess.check_output(['du', '-s', dirPath],
                                           env=dict(os.environ, BLOCKSIZE='512')).decode('utf-8').split()[0]) * 512
    except subprocess.CalledProcessError:
        # Something was inaccessible or went away
        return 0


def getFileSystemSize(dirPath):
    """
    Return the free space, and total size of the file system hosting `dirPath`.

    :param str dirPath: A valid path to a directory.
    :return: free space and total size of file system
    :rtype: tuple
    """
    assert os.path.exists(dirPath)
    diskStats = os.statvfs(dirPath)
    freeSpace = diskStats.f_frsize * diskStats.f_bavail
    diskSize = diskStats.f_frsize * diskStats.f_blocks
    return freeSpace, diskSize


def safeUnpickleFromStream(stream):
    string = stream.read()
    return pickle.loads(string)<|MERGE_RESOLUTION|>--- conflicted
+++ resolved
@@ -206,10 +206,7 @@
         set_option("parasolMaxBatches", int, iC(1))
         set_option("linkImports")
         set_option("moveExports")
-<<<<<<< HEAD
         set_option("allocate_mem")
-=======
->>>>>>> f483b819
         set_option("mesosMasterAddress")
         set_option("kubernetesHostPath")
         set_option("environment", parseSetEnv)
@@ -217,10 +214,6 @@
         # Autoscaling options
         set_option("provisioner")
         set_option("nodeTypes", parse_str_list)
-<<<<<<< HEAD
-        set_option("nodeOptions")
-=======
->>>>>>> f483b819
         set_option("minNodes", parse_int_list)
         set_option("maxNodes", parse_int_list)
         set_option("targetTime", int)
