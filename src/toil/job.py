--- conflicted
+++ resolved
@@ -1506,19 +1506,11 @@
 
     def prepareForPromiseRegistration(self, jobStore: "AbstractJobStore") -> None:
         """
-<<<<<<< HEAD
         Set up to allow this job's promises to register themselves.
 
         Prepare this job (the promisor) so that its promises can register
         themselves with it, when the jobs they are promised to (promisees) are
         serialized.
-=======
-        Ensure that a promise by this job (the promissor) can register with the promissor when
-        another job referring to the promise (the promisee) is being serialized. The promisee
-        holds the reference to the promise (usually as part of the the job arguments) and when it
-        is being pickled, so will the promises it refers to. Pickling a promise triggers it to be
-        registered with the promissor.
->>>>>>> 5c431e5b
 
         The promissee holds the reference to the promise (usually as part of the
         job arguments) and when it is being pickled, so will the promises it refers
