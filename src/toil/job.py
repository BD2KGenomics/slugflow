--- conflicted
+++ resolved
@@ -2081,15 +2081,9 @@
 
             (see Job.Runner.getDefaultOptions and Job.Runner.addToilOptions) starting with this
             job.
-<<<<<<< HEAD
             :param job: root job of the workflow
-            :raises: toil.leader.FailedJobsException if at the end of function \
+            :raises: toil.exceptions.FailedJobsException if at the end of function \
             their remain failed jobs.
-=======
-            :param toil.job.Job job: root job of the workflow
-            :raises toil.exceptions.FailedJobsException: if at the end of function \
-            there remain failed jobs.
->>>>>>> 064ac835
             :return: The return value of the root job's run function.
             """
             set_logging_from_options(options)
