--- conflicted
+++ resolved
@@ -29,11 +29,7 @@
 class Node:
     maxWaitTime = 7 * 60
 
-<<<<<<< HEAD
-    def __init__(self, publicIP, privateIP, name, launchTime, nodeType, preemptible, tags=None):
-=======
-    def __init__(self, publicIP, privateIP, name, launchTime, nodeType, preemptable, tags=None, use_private_ip=None):
->>>>>>> 3504c345
+    def __init__(self, publicIP, privateIP, name, launchTime, nodeType, preemptible, tags=None, use_private_ip=None):
         self.publicIP = publicIP
         self.privateIP = privateIP
         if use_private_ip:
