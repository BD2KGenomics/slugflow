# Copyright (C) 2015-2021 Regents of the University of California
#
# Licensed under the Apache License, Version 2.0 (the "License");
# you may not use this file except in compliance with the License.
# You may obtain a copy of the License at
#
#     http://www.apache.org/licenses/LICENSE-2.0
#
# Unless required by applicable law or agreed to in writing, software
# distributed under the License is distributed on an "AS IS" BASIS,
# WITHOUT WARRANTIES OR CONDITIONS OF ANY KIND, either express or implied.
# See the License for the specific language governing permissions and
# limitations under the License.
import datetime
import logging
import os
from collections import namedtuple
from operator import attrgetter
from statistics import mean, stdev
<<<<<<< HEAD
=======
from typing import List, Optional
from urllib.error import URLError
from urllib.request import urlopen
>>>>>>> aa50bbfd

from toil.lib.aws.util import running_on_ec2, zone_to_region

logger = logging.getLogger(__name__)

ZoneTuple = namedtuple('ZoneTuple', ['name', 'price_deviation'])


def get_current_aws_region():
    aws_zone = get_best_aws_zone()
    return zone_to_region(aws_zone) if aws_zone else None


def get_best_aws_zone(spotBid=None, nodeType=None, boto2_ec2=None, zone_options: List[str] = None) -> Optional[str]:
    """
    Get the right AWS zone to use.
    
    Reports the TOIL_AWS_ZONE environment variable if set.
    
    Otherwise, if we are running on EC2, reports the zone we are running in.
    
    Otherwise, if a spot bid, node type, and Boto2 EC2 connection are
    specified, picks a zone where instances are easy to buy from the zones in
    the region of the Boto2 connection. These parameters must always be
    specified together, or not at all.
    
    In this case, zone_options can be used to restrict to a subset of the zones
    in the region.
    
    Finally, if a default region is configured in Boto 2, chooses a zone in
    that region.
    
    Returns None if no method can produce a zone to use.
    """
    zone = os.environ.get('TOIL_AWS_ZONE', None)
    if not zone and running_on_ec2():
        try:
            import boto
            from boto.utils import get_instance_metadata
            zone = get_instance_metadata()['placement']['availability-zone']
        except (KeyError, ImportError):
            pass
    if not zone and spotBid:
        # if spot bid is present, all the other parameters must be as well
        assert bool(spotBid) == bool(nodeType) == bool(boto2_ec2)
        # if the zone is unset and we are using the spot market, optimize our
        # choice based on the spot history
        
        if zone_options is None:
            # We can use all the zones in the region
            zone_options = [z.name for z in boto2_ec2.get_all_zones()]
        
        return optimize_spot_bid(boto2_ec2, instance_type=nodeType, spot_bid=float(spotBid), zone_options=zone_options)
    if not zone:
        try:
            import boto
            zone = boto.config.get('Boto', 'ec2_region_name')
            if zone is not None:
                zone += 'a'  # derive an availability zone in the region
        except ImportError:
            pass

    return zone


def choose_spot_zone(zones: List[str], bid: float, spot_history: List['boto.ec2.spotpricehistory.SpotPriceHistory']) -> str:
    """
    Returns the zone to put the spot request based on, in order of priority:

       1) zones with prices currently under the bid

       2) zones with the most stable price

    :return: the name of the selected zone

    >>> from collections import namedtuple
    >>> FauxHistory = namedtuple('FauxHistory', ['price', 'availability_zone'])
    >>> zones = ['us-west-2a', 'us-west-2b']
    >>> spot_history = [FauxHistory(0.1, 'us-west-2a'), \
                        FauxHistory(0.2, 'us-west-2a'), \
                        FauxHistory(0.3, 'us-west-2b'), \
                        FauxHistory(0.6, 'us-west-2b')]
    >>> choose_spot_zone(zones, 0.15, spot_history)
    'us-west-2a'

    >>> spot_history=[FauxHistory(0.3, 'us-west-2a'), \
                      FauxHistory(0.2, 'us-west-2a'), \
                      FauxHistory(0.1, 'us-west-2b'), \
                      FauxHistory(0.6, 'us-west-2b')]
    >>> choose_spot_zone(zones, 0.15, spot_history)
    'us-west-2b'

    >>> spot_history=[FauxHistory(0.1, 'us-west-2a'), \
                      FauxHistory(0.7, 'us-west-2a'), \
                      FauxHistory(0.1, 'us-west-2b'), \
                      FauxHistory(0.6, 'us-west-2b')]
    >>> choose_spot_zone(zones, 0.15, spot_history)
    'us-west-2b'
    """
    # Create two lists of tuples of form: [(zone.name, stdeviation), ...] one for zones
    # over the bid price and one for zones under bid price. Each are sorted by increasing
    # standard deviation values.
    markets_under_bid, markets_over_bid = [], []
    for zone in zones:
        zone_histories = [zone_history for zone_history in spot_history if zone_history.availability_zone == zone]
        if zone_histories:
            price_deviation = stdev([history.price for history in zone_histories])
            recent_price = zone_histories[0].price
        else:
            price_deviation, recent_price = 0.0, bid
        zone_tuple = ZoneTuple(name=zone, price_deviation=price_deviation)
        (markets_over_bid, markets_under_bid)[recent_price < bid].append(zone_tuple)

    return min(markets_under_bid or markets_over_bid, key=attrgetter('price_deviation')).name


def optimize_spot_bid(boto2_ec2, instance_type, spot_bid, zone_options: List[str]):
    """
    Check whether the bid is sane and makes an effort to place the instance in a sensible zone.
    
    :param zone_options: The collection of allowed zones to consider, within the region associated with the Boto2 connection.
    """
    spot_history = _get_spot_history(boto2_ec2, instance_type)
    if spot_history:
        _check_spot_bid(spot_bid, spot_history)
    most_stable_zone = choose_spot_zone(zone_options, spot_bid, spot_history)
    logger.debug("Placing spot instances in zone %s.", most_stable_zone)
    return most_stable_zone


def _check_spot_bid(spot_bid, spot_history):
    """
    Prevents users from potentially over-paying for instances

    Note: this checks over the whole region, not a particular zone

    :param spot_bid: float

    :type spot_history: list[SpotPriceHistory]

    :raises UserError: if bid is > 2X the spot price's average

    >>> from collections import namedtuple
    >>> FauxHistory = namedtuple( "FauxHistory", [ "price", "availability_zone" ] )
    >>> spot_data = [ FauxHistory( 0.1, "us-west-2a" ), \
                      FauxHistory( 0.2, "us-west-2a" ), \
                      FauxHistory( 0.3, "us-west-2b" ), \
                      FauxHistory( 0.6, "us-west-2b" ) ]
    >>> # noinspection PyProtectedMember
    >>> _check_spot_bid( 0.1, spot_data )
    >>> # noinspection PyProtectedMember

    # >>> Box._check_spot_bid( 2, spot_data )
    Traceback (most recent call last):
    ...
    UserError: Your bid $ 2.000000 is more than double this instance type's average spot price ($ 0.300000) over the last week
    """
    average = mean([datum.price for datum in spot_history])
    if spot_bid > average * 2:
        logger.warning("Your bid $ %f is more than double this instance type's average "
                 "spot price ($ %f) over the last week", spot_bid, average)


def _get_spot_history(boto2_ec2, instance_type):
    """
    Returns list of 1,000 most recent spot market data points represented as SpotPriceHistory
    objects. Note: The most recent object/data point will be first in the list.

    :rtype: list[SpotPriceHistory]
    """

    one_week_ago = datetime.datetime.now() - datetime.timedelta(days=7)
    spot_data = boto2_ec2.get_spot_price_history(start_time=one_week_ago.isoformat(),
                                                 instance_type=instance_type,
                                                 product_description="Linux/UNIX")
    spot_data.sort(key=attrgetter("timestamp"), reverse=True)
    return spot_data<|MERGE_RESOLUTION|>--- conflicted
+++ resolved
@@ -17,12 +17,8 @@
 from collections import namedtuple
 from operator import attrgetter
 from statistics import mean, stdev
-<<<<<<< HEAD
-=======
+
 from typing import List, Optional
-from urllib.error import URLError
-from urllib.request import urlopen
->>>>>>> aa50bbfd
 
 from toil.lib.aws.util import running_on_ec2, zone_to_region
 
