# Copyright (C) 2015 UCSC Computational Genomics Lab
#
# Licensed under the Apache License, Version 2.0 (the "License");
# you may not use this file except in compliance with the License.
# You may obtain a copy of the License at
#
#     http://www.apache.org/licenses/LICENSE-2.0
#
# Unless required by applicable law or agreed to in writing, software
# distributed under the License is distributed on an "AS IS" BASIS,
# WITHOUT WARRANTIES OR CONDITIONS OF ANY KIND, either express or implied.
# See the License for the specific language governing permissions and
# limitations under the License.
import pipes
import socket
import subprocess
import logging

import time

import sys
from bd2k.util import memoize
from boto.ec2.blockdevicemapping import BlockDeviceMapping, BlockDeviceType
from boto.exception import BotoServerError, EC2ResponseError
from cgcloud.lib.ec2 import (ec2_instance_types, a_short_time,
                             wait_transition, create_ondemand_instances,
                             create_spot_instances, wait_instances_running)
from itertools import count

from toil import applianceSelf
from toil.provisioners.abstractProvisioner import AbstractProvisioner, Shape
from toil.provisioners.aws import *
from cgcloud.lib.context import Context
from boto.utils import get_instance_metadata
from bd2k.util.retry import retry
from toil.provisioners import awsRemainingBillingInterval, awsFilterImpairedNodes

logger = logging.getLogger(__name__)


<<<<<<< HEAD
class AWSProvisioner(AbstractProvisioner):
=======
class AWSProvisioner(AbstractProvisioner, BaseAWSProvisioner):
>>>>>>> bbd537c6

    def __init__(self, config, batchSystem):
        super(AWSProvisioner, self).__init__(config, batchSystem)
        self.instanceMetaData = get_instance_metadata()
        self.clusterName = self.instanceMetaData['security-groups']
        self.ctx = self._buildContext(clusterName=self.clusterName)
        self.spotBid = None
        assert config.preemptableNodeType or config.nodeType
        if config.preemptableNodeType is not None:
            nodeBidTuple = config.preemptableNodeType.split(':', 1)
            self.spotBid = nodeBidTuple[1]
            self.instanceType = ec2_instance_types[nodeBidTuple[0]]
        else:
            self.instanceType = ec2_instance_types[config.nodeType]
        self.leaderIP = self.instanceMetaData['local-ipv4']
        self.keyName = self.instanceMetaData['public-keys'].keys()[0]

    def getNodeShape(self, preemptable=False):
        instanceType = self.instanceType
        return Shape(wallTime=60 * 60,
                     memory=instanceType.memory * 2 ** 30,
                     cores=instanceType.cores,
                     disk=(instanceType.disks * instanceType.disk_capacity * 2 ** 30))

    @classmethod
    def _buildContext(cls, clusterName, zone=None):
        if zone is None:
            zone = getCurrentAWSZone()
            if zone is None:
                raise RuntimeError(
                    'Could not determine availability zone. Insure that one of the following '
                    'is true: the --zone flag is set, the TOIL_AWS_ZONE environment variable '
                    'is set, ec2_region_name is set in the .boto file, or that '
                    'you are running on EC2.')
        return Context(availability_zone=zone, namespace=cls._toNameSpace(clusterName))

    @classmethod
    def sshLeader(cls, clusterName, args=None, zone=None, **kwargs):
        leader = cls._getLeader(clusterName)
        logger.info('SSH ready')
        kwargs['tty'] = sys.stdin.isatty()
        command = args if args else ['bash']
        cls._sshAppliance(leader.ip_address, *command, **kwargs)

    def _remainingBillingInterval(self, instance):
        return awsRemainingBillingInterval(instance)

    @classmethod
    @memoize
    def _discoverAMI(cls, ctx):
        def descriptionMatches(ami):
            return ami.description is not None and 'stable 1068.9.0' in ami.description
        coreOSAMI = os.environ.get('TOIL_AWS_AMI')
        if coreOSAMI is not None:
            return coreOSAMI
        # that ownerID corresponds to coreOS
        coreOSAMI = [ami for ami in ctx.ec2.get_all_images(owners=['679593333241']) if
                     descriptionMatches(ami)]
        assert len(coreOSAMI) == 1
        return coreOSAMI.pop().id

    @classmethod
    def dockerInfo(cls):
        try:
            return os.environ['TOIL_APPLIANCE_SELF']
        except KeyError:
            raise RuntimeError('Please set TOIL_APPLIANCE_SELF environment variable to the '
                               'image of the Toil Appliance you wish to use. For example: '
                               "'quay.io/ucsc_cgl/toil:3.5.0a1--80c340c5204bde016440e78e84350e3c13bd1801'. "
                               'See https://quay.io/repository/ucsc_cgl/toil-leader?tab=tags '
                               'for a full list of available versions.')

    @classmethod
    def _sshAppliance(cls, leaderIP, *args, **kwargs):
        """
        :param str leaderIP: IP of the master
        :param args: arguments to execute in the appliance
        :param kwargs: tty=bool tells docker whether or not to create a TTY shell for
            interactive SSHing. The default value is False. Input=string is passed as
            input to the Popen call.
        """
        tty = kwargs.pop('tty', False)
        args = map(pipes.quote, args)
        ttyFlag = '-t' if tty else ''
        commandTokens = ['ssh', '-o', "StrictHostKeyChecking=no", '-t', 'core@%s' % leaderIP,
                         'docker', 'exec', '-i', ttyFlag, 'leader'] + args
        inputString = kwargs.pop('input', None)
        if inputString is not None:
            kwargs['stdin'] = subprocess.PIPE
        popen = subprocess.Popen(commandTokens, **kwargs)
        stdout, stderr = popen.communicate(input=inputString)
        # at this point the process has already exited, no need for a timeout
        resultValue = popen.wait()
        if resultValue != 0:
            raise RuntimeError('Executing the command "%s" on the appliance returned a non-zero '
                               'exit code.' % ' '.join(args))
        assert stderr is None

    @classmethod
    def _sshInstance(cls, leaderIP, *args):
        args = map(pipes.quote, args)
        commandTokens = ['ssh', '-o', "StrictHostKeyChecking=no", '-t', 'core@%s' % leaderIP] + args
        ouput = subprocess.check_output(commandTokens)
        return ouput

    @classmethod
    def _toNameSpace(cls, clusterName):
        assert isinstance(clusterName, str)
        if any((char.isupper() for char in clusterName)) or '_' in clusterName:
            raise RuntimeError("The cluster name must be lowercase and cannot contain the '_' "
                               "character.")
        namespace = clusterName
        if not namespace.startswith('/'):
            namespace = '/'+namespace+'/'
        return namespace.replace('-','/')

    @classmethod
    def _getLeader(cls, clusterName, wait=False, zone=None):
        ctx = cls._buildContext(clusterName=clusterName, zone=zone)
        instances = cls.__getNodesInCluster(ctx, clusterName, both=True)
        instances.sort(key=lambda x: x.launch_time)
        leader = instances[0]  # assume leader was launched first
        if wait:
            logger.info("Waiting for leader to enter 'running' state...")
            wait_transition(leader, {'pending'}, 'running')
            logger.info('... leader is running')
            cls._waitForIP(leader)
            leaderIP = leader.ip_address
            cls._waitForSSHPort(leaderIP)
            # wait here so docker commands can be used reliably afterwards
            cls._waitForDockerDaemon(leaderIP)
            cls._waitForAppliance(leaderIP)
        return leader

    @classmethod
    def _waitForAppliance(cls, ip_address):
        logger.info('Waiting for leader Toil appliance to start...')
        while True:
            output = cls._sshInstance(ip_address, 'docker', 'ps')
            if 'leader' in output:
                logger.info('...Toil appliance started')
                break
            else:
                logger.info('...Still waiting, trying again in 10sec...')
                time.sleep(10)

    @classmethod
    def _waitForIP(cls, instance):
        """
        Wait until the instances has a public IP address assigned to it.

        :type instance: boto.ec2.instance.Instance
        """
        logger.info('Waiting for leader ip...')
        while True:
            time.sleep(a_short_time)
            instance.update()
            if instance.ip_address or instance.public_dns_name:
                logger.info('...got leader ip')
                break

    @classmethod
    def _waitForDockerDaemon(cls, ip_address):
        logger.info('Waiting for docker to start...')
        while True:
            output = cls._sshInstance(ip_address, 'ps', 'aux')
            time.sleep(5)
            if 'docker daemon' in output:
                # docker daemon has started
                break
            else:
                logger.info('... Still waiting...')
        logger.info('Docker daemon running')

    @classmethod
    def _waitForSSHPort(cls, ip_address):
        """
        Wait until the instance represented by this box is accessible via SSH.

        :return: the number of unsuccessful attempts to connect to the port before a the first
        success
        """
        logger.info('Waiting for leader ssh port to open...')
        for i in count():
            s = socket.socket(socket.AF_INET, socket.SOCK_STREAM)
            try:
                s.settimeout(a_short_time)
                s.connect((ip_address, 22))
                logger.info('...ssh port open')
                return i
            except socket.error:
                pass
            finally:
                s.close()

    @classmethod
    def launchCluster(cls, instanceType, keyName, clusterName, spotBid=None, zone=None):
        ctx = cls._buildContext(clusterName=clusterName, zone=zone)
        profileARN = cls._getProfileARN(ctx)
        # the security group name is used as the cluster identifier
        cls._createSecurityGroup(ctx, clusterName)
        bdm = cls._getBlockDeviceMapping(ec2_instance_types[instanceType])
        leaderData = dict(role='leader',
                          image=applianceSelf(),
                          entrypoint='mesos-master',
                          args=leaderArgs.format(name=clusterName))
        userData = awsUserData.format(**leaderData)
        kwargs = {'key_name': keyName, 'security_groups': [clusterName],
                  'instance_type': instanceType,
                  'user_data': userData, 'block_device_map': bdm,
                  'instance_profile_arn': profileARN}
        if not spotBid:
            logger.info('Launching non-preemptable leader')
            create_ondemand_instances(ctx.ec2, image_id=cls._discoverAMI(ctx),
                                      spec=kwargs, num_instances=1)
        else:
            logger.info('Launching preemptable leader')
            # force generator to evaluate
            list(create_spot_instances(ec2=ctx.ec2,
                                       price=spotBid,
                                       image_id=cls._discoverAMI(ctx),
                                       tags={'clusterName': clusterName},
                                       spec=kwargs,
                                       num_instances=1))
        return cls._getLeader(clusterName=clusterName, wait=True)

    @classmethod
    def destroyCluster(cls, clusterName, zone=None):
        def expectedShutdownErrors(e):
            return e.status == 400 and 'dependent object' in e.body

        ctx = cls._buildContext(clusterName=clusterName, zone=zone)
        instances = cls.__getNodesInCluster(ctx, clusterName, both=True)
        spotIDs = cls._getSpotRequestIDs(ctx, clusterName)
        if spotIDs:
            ctx.ec2.cancel_spot_instance_requests(request_ids=spotIDs)
        instancesToTerminate = awsFilterImpairedNodes(instances, ctx.ec2)
        if instancesToTerminate:
            cls._deleteIAMProfiles(instances=instancesToTerminate, ctx=ctx)
            cls._terminateInstances(instances=instancesToTerminate, ctx=ctx)
        if len(instances) == len(instancesToTerminate):
            logger.info('Deleting security group...')
            for attempt in retry(timeout=300, predicate=expectedShutdownErrors):
                with attempt:
                    try:
                        ctx.ec2.delete_security_group(name=clusterName)
                    except BotoServerError as e:
                        if e.error_code == 'InvalidGroup.NotFound':
                            pass
                        else:
                            raise
            logger.info('... Succesfully deleted security group')
        else:
            assert len(instances) > len(instancesToTerminate)
            # the security group can't be deleted until all nodes are terminated
            logger.warning('The TOIL_AWS_NODE_DEBUG environment variable is set and some nodes '
                           'have failed health checks. As a result, the security group & IAM '
                           'roles will not be deleted.')

    @classmethod
    def _terminateInstances(cls, instances, ctx):
        instanceIDs = [x.id for x in instances]
        cls._terminateIDs(instanceIDs, ctx)

    @classmethod
    def _terminateIDs(cls, instanceIDs, ctx):
        logger.info('Terminating instance(s): %s', instanceIDs)
        ctx.ec2.terminate_instances(instance_ids=instanceIDs)
        logger.info('Instance(s) terminated.')

    def _logAndTerminate(self, instanceIDs):
        self._terminateIDs(instanceIDs, self.ctx)

    @classmethod
    def _deleteIAMProfiles(cls, instances, ctx):
        instanceProfiles = [x.instance_profile['arn'] for x in instances]
        for profile in instanceProfiles:
            # boto won't look things up by the ARN so we have to parse it to get
            # the profile name
            profileName = profile.rsplit('/')[-1]
            try:
                profileResult = ctx.iam.get_instance_profile(profileName)
            except BotoServerError as e:
                if e.status == 404:
                    return
                else:
                    raise
            # wade through EC2 response object to get what we want
            profileResult = profileResult['get_instance_profile_response']
            profileResult = profileResult['get_instance_profile_result']
            profile = profileResult['instance_profile']
            # this is based off of our 1:1 mapping of profiles to roles
            role = profile['roles']['member']['role_name']
            try:
                ctx.iam.remove_role_from_instance_profile(profileName, role)
            except BotoServerError as e:
                if e.status == 404:
                    pass
                else:
                    raise
            policyResults = ctx.iam.list_role_policies(role)
            policyResults = policyResults['list_role_policies_response']
            policyResults = policyResults['list_role_policies_result']
            policies = policyResults['policy_names']
            for policyName in policies:
                try:
                    ctx.iam.delete_role_policy(role, policyName)
                except BotoServerError as e:
                    if e.status == 404:
                        pass
                    else:
                        raise
            try:
                ctx.iam.delete_role(role)
            except BotoServerError as e:
                if e.status == 404:
                    pass
                else:
                    raise
            try:
                ctx.iam.delete_instance_profile(profileName)
            except BotoServerError as e:
                if e.status == 404:
                    pass
                else:
                    raise

    def _addNodes(self, instances, numNodes, preemptable=False):
        bdm = self._getBlockDeviceMapping(self.instanceType)
        arn = self._getProfileARN(self.ctx)
        workerData = dict(role='worker',
                          image=applianceSelf(),
                          entrypoint='mesos-slave',
                          args=workerArgs.format(ip=self.leaderIP, preemptable=preemptable))
        userData = awsUserData.format(**workerData)
        kwargs = {'key_name': self.keyName, 'security_groups': [self.clusterName],
                  'instance_type': self.instanceType.name,
                  'user_data': userData, 'block_device_map': bdm,
                  'instance_profile_arn': arn}

        instancesLaunched = []

        if not preemptable:
            logger.info('Launching %s non-preemptable nodes', numNodes)
            instancesLaunched = create_ondemand_instances(self.ctx.ec2, image_id=self._discoverAMI(self.ctx),
                                      spec=kwargs, num_instances=1)
        else:
            logger.info('Launching %s preemptable nodes', numNodes)
            # force generator to evaluate
            instancesLaunched = list(create_spot_instances(ec2=self.ctx.ec2,
                                       price=self.spotBid,
                                       image_id=self._discoverAMI(self.ctx),
                                       tags={'clusterName': self.clusterName},
                                       spec=kwargs,
                                       num_instances=numNodes))
        wait_instances_running(self.ctx.ec2, instancesLaunched)
        logger.info('Launched %s new instance(s)', numNodes)
        return len(instancesLaunched)

    @classmethod
    def _getBlockDeviceMapping(cls, instanceType):
        # determine number of ephemeral drives via cgcloud-lib
        bdtKeys = ['', '/dev/xvdb', '/dev/xvdc', '/dev/xvdd']
        bdm = BlockDeviceMapping()
        # the first disk is already attached for us so start with 2nd.
        for disk in xrange(1, instanceType.disks + 1):
            bdm[bdtKeys[disk]] = BlockDeviceType(
                ephemeral_name='ephemeral{}'.format(disk - 1))  # ephemeral counts start at 0

        logger.debug('Device mapping: %s', bdm)
        return bdm

    @classmethod
    def __getNodesInCluster(cls, ctx, clusterName, preemptable=False, both=False):
        pendingInstances = ctx.ec2.get_only_instances(filters={'instance.group-name': clusterName,
                                                               'instance-state-name': 'pending'})
        runningInstances = ctx.ec2.get_only_instances(filters={'instance.group-name': clusterName,
                                                               'instance-state-name': 'running'})
        instances = set(pendingInstances)
        if not preemptable and not both:
            return [x for x in instances.union(set(runningInstances)) if x.spot_instance_request_id is None]
        elif preemptable and not both:
            return [x for x in instances.union(set(runningInstances)) if x.spot_instance_request_id is not None]
        elif both:
            return [x for x in instances.union(set(runningInstances))]

    def _getNodesInCluster(self, preeptable=False, both=False):
        if not both:
            return self.__getNodesInCluster(self.ctx, self.clusterName, preemptable=preeptable)
        else:
            return self.__getNodesInCluster(self.ctx, self.clusterName, both=both)

    def _getWorkersInCluster(self, preemptable):
        entireCluster = self._getNodesInCluster(both=True)
        logger.debug('All nodes in cluster %s', entireCluster)
        workerInstances = [i for i in entireCluster if i.private_ip_address != self.leaderIP and
                           preemptable != (i.spot_instance_request_id is None)]
        logger.debug('Workers found in cluster %s', workerInstances)
        workerInstances = awsFilterImpairedNodes(workerInstances, self.ctx.ec2)
        return workerInstances

    @classmethod
    def _getSpotRequestIDs(cls, ctx, clusterName):
        requests = ctx.ec2.get_all_spot_instance_requests()
        tags = ctx.ec2.get_all_tags({'tag:': {'clusterName': clusterName}})
        idsToCancel = [tag.id for tag in tags]
        return [request for request in requests if request.id in idsToCancel]

    @classmethod
    def _createSecurityGroup(cls, ctx, name):
        def groupNotFound(e):
            retry = (e.status == 400 and 'does not exist in default VPC' in e.body)
            return retry

        # security group create/get. ssh + all ports open within the group
        try:
            web = ctx.ec2.create_security_group(name, 'Toil appliance security group')
        except EC2ResponseError as e:
            if e.status == 400 and 'already exists' in e.body:
                pass  # group exists- nothing to do
            else:
                raise
        else:
            for attempt in retry(predicate=groupNotFound, timeout=300):
                with attempt:
                    # open port 22 for ssh-ing
                    web.authorize(ip_protocol='tcp', from_port=22, to_port=22, cidr_ip='0.0.0.0/0')
            for attempt in retry(predicate=groupNotFound, timeout=300):
                with attempt:
                    # the following authorizes all port access within the web security group
                    web.authorize(ip_protocol='tcp', from_port=0, to_port=65535, src_group=web)
            for attempt in retry(predicate=groupNotFound, timeout=300):
                with attempt:
                    # open port 5050-5051 for mesos web interface
                    web.authorize(ip_protocol='tcp', from_port=5050, to_port=5051, cidr_ip='0.0.0.0/0')

    @classmethod
    def _getProfileARN(cls, ctx):
        def addRoleErrors(e):
            return e.status == 404
        roleName = '-toil'
        policy = dict(iam_full=iamFullPolicy, ec2_full=ec2FullPolicy,
                      s3_full=s3FullPolicy, sbd_full=sdbFullPolicy)
        iamRoleName = ctx.setup_iam_ec2_role(role_name=roleName, policies=policy)

        try:
            profile = ctx.iam.get_instance_profile(iamRoleName)
        except BotoServerError as e:
            if e.status == 404:
                profile = ctx.iam.create_instance_profile(iamRoleName)
                profile = profile.create_instance_profile_response.create_instance_profile_result
            else:
                raise
        else:
            profile = profile.get_instance_profile_response.get_instance_profile_result
        profile = profile.instance_profile
        profile_arn = profile.arn

        if len(profile.roles) > 1:
                raise RuntimeError('Did not expect profile to contain more than one role')
        elif len(profile.roles) == 1:
            # this should be profile.roles[0].role_name
            if profile.roles.member.role_name == iamRoleName:
                return profile_arn
            else:
                ctx.iam.remove_role_from_instance_profile(iamRoleName,
                                                          profile.roles.member.role_name)
        for attempt in retry(predicate=addRoleErrors):
            with attempt:
                ctx.iam.add_role_to_instance_profile(iamRoleName, iamRoleName)
        return profile_arn<|MERGE_RESOLUTION|>--- conflicted
+++ resolved
@@ -38,11 +38,7 @@
 logger = logging.getLogger(__name__)
 
 
-<<<<<<< HEAD
 class AWSProvisioner(AbstractProvisioner):
-=======
-class AWSProvisioner(AbstractProvisioner, BaseAWSProvisioner):
->>>>>>> bbd537c6
 
     def __init__(self, config, batchSystem):
         super(AWSProvisioner, self).__init__(config, batchSystem)
