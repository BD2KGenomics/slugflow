# Copyright (C) 2015-2021 Regents of the University of California
#
# Licensed under the Apache License, Version 2.0 (the "License");
# you may not use this file except in compliance with the License.
# You may obtain a copy of the License at
#
#     http://www.apache.org/licenses/LICENSE-2.0
#
# Unless required by applicable law or agreed to in writing, software
# distributed under the License is distributed on an "AS IS" BASIS,
# WITHOUT WARRANTIES OR CONDITIONS OF ANY KIND, either express or implied.
# See the License for the specific language governing permissions and
# limitations under the License.
import configparser
import logging
import os.path
import subprocess
import tempfile
import textwrap
import json
from abc import ABC, abstractmethod
from datauri import DataURI
from functools import total_ordering
from typing import List, Dict, Tuple, Optional, Set

from toil import applianceSelf, customDockerInitCmd, customInitCmd
from toil.provisioners import ClusterTypeNotSupportedException
from toil.provisioners.node import Node

a_short_time = 5
logger = logging.getLogger(__name__)

class ManagedNodesNotSupportedException(RuntimeError):
    """
    Raised when attempting to add managed nodes (which autoscale up and down by
    themselves, without the provisioner doing the work) to a provisioner that
    does not support them.

    Polling with this and try/except is the Right Way to check if managed nodes
    are available from a provisioner.
    """
    pass

@total_ordering
class Shape(object):
    """
    Represents a job or a node's "shape", in terms of the dimensions of memory, cores, disk and
    wall-time allocation.

    The wallTime attribute stores the number of seconds of a node allocation, e.g. 3600 for AWS.
    FIXME: and for jobs?

    The memory and disk attributes store the number of bytes required by a job (or provided by a
    node) in RAM or on disk (SSD or HDD), respectively.
    """
    def __init__(self, wallTime, memory, cores, disk, preemptable):
        self.wallTime = wallTime
        self.memory = memory
        self.cores = cores
        self.disk = disk
        self.preemptable = preemptable

    def __eq__(self, other):
        return (self.wallTime == other.wallTime and
                self.memory == other.memory and
                self.cores == other.cores and
                self.disk == other.disk and
                self.preemptable == other.preemptable)

    def greater_than(self, other):
        if self.preemptable < other.preemptable:
            return True
        elif self.preemptable > other.preemptable:
            return False
        elif self.memory > other.memory:
            return True
        elif self.memory < other.memory:
            return False
        elif self.cores > other.cores:
            return True
        elif self.cores < other.cores:
            return False
        elif self.disk > other.disk:
            return True
        elif self.disk < other.disk:
            return False
        elif self.wallTime > other.wallTime:
            return True
        elif self.wallTime < other.wallTime:
            return False
        else:
            return False

    def __gt__(self, other):
        return self.greater_than(other)

    def __repr__(self):
        return "Shape(wallTime=%s, memory=%s, cores=%s, disk=%s, preemptable=%s)" % \
               (self.wallTime,
                self.memory,
                self.cores,
                self.disk,
                self.preemptable)

    def __str__(self):
        return self.__repr__()

    def __hash__(self):
        # Since we replaced __eq__ we need to replace __hash__ as well.
        return hash(
            (self.wallTime,
             self.memory,
             self.cores,
             self.disk,
             self.preemptable))


class AbstractProvisioner(ABC):
    """
    An abstract base class to represent the interface for provisioning worker nodes to use in a
    Toil cluster.
    """
    LEADER_HOME_DIR = '/root/'  # home directory in the Toil appliance on an instance

    def __init__(self, clusterName=None, clusterType='mesos', zone=None, nodeStorage=50, nodeStorageOverrides=None):
        """
        Initialize provisioner.

        Implementations should raise ClusterTypeNotSupportedException if
        presented with an unimplemented clusterType.

        :param clusterName: The cluster identifier.
        :param clusterType: The kind of cluster to make; 'mesos' or 'kubernetes'.
        :param zone: The zone the cluster runs in.
        :param nodeStorage: The amount of storage on the worker instances, in gigabytes.
        """
        self.clusterName = clusterName
        self.clusterType = clusterType

        if self.clusterType not in self.supportedClusterTypes():
            # This isn't actually a cluster type we can do
            ClusterTypeNotSupportedException(type(self), clusterType)

        self._zone = zone
        self._nodeStorage = nodeStorage
        self._nodeStorageOverrides = {}
        for override in nodeStorageOverrides or []:
            nodeShape, storageOverride = override.split(':')
            self._nodeStorageOverrides[nodeShape] = int(storageOverride)
        self._leaderPrivateIP = None
        # This will hold an SSH public key for Mesos clusters, or the
        # Kubernetes joining information as a dict for Kubernetes clusters.
        self._leaderWorkerAuthentication = None

        if clusterName:
            # Making a new cluster
            self.createClusterSettings()
        else:
            # Starting up on an existing cluster
            self.readClusterSettings()

    @abstractmethod
    def supportedClusterTypes(self) -> Set[str]:
        """
        Get all the cluster types that this provisioner implementation
        supports.
        """
        raise NotImplementedError

    @abstractmethod
    def createClusterSettings(self):
        """
        Initialize class for a new cluster, to be deployed, when running
        outside the cloud.
        """
        raise NotImplementedError

    @abstractmethod
    def readClusterSettings(self):
        """
        Initialize class from an existing cluster. This method assumes that
        the instance we are running on is the leader.

        Implementations must call _setLeaderWorkerAuthentication().
        """
        raise NotImplementedError

    def _setLeaderWorkerAuthentication(self, leader: Node = None):
        """
        Configure authentication between the leader and the workers.

        Assumes that we are running on the leader, unless a Node is given, in
        which case credentials will be pulled from or created there.

        Configures the backing cluster scheduler so that the leader and workers
        will be able to communicate securely. Authentication may be one-way or
        mutual.

        Until this is called, new nodes may not be able to communicate with the
        leader. Afterward, the provisioner will include the necessary
        authentication information when provisioning nodes.

        :param leader: Node to pull credentials from, if not the current machine.
        """

        if self.clusterType == 'mesos':
            # We're using a Mesos cluster, so set up SSH from leader to workers.
            self._leaderWorkerAuthentication = self._setSSH(leader=leader)
        elif self.clusterType == 'kubernetes':
            # We're using a Kubernetes cluster.
            self._leaderWorkerAuthentication = self._getKubernetesJoiningInfo(leader=leader)

    def _clearLeaderWorkerAuthentication(self):
        """
        Forget any authentication information populated by
        _setLeaderWorkerAuthentication(). It will need to be called again to
        provision more workers.
        """

        self._leaderWorkerAuthentication = None

    def _setSSH(self, leader: Node = None) -> str:
        """
        Generate a key pair, save it in /root/.ssh/id_rsa.pub on the leader,
        and return the public key. The file /root/.sshSuccess is used to
        prevent this operation from running twice.

        Also starts the ssh agent on the local node, if operating on the local
        node.

        :param leader: Node to operate on, if not the current machine.

        :return: Public key, without the "ssh-rsa" part.
        """

        # To work locally or remotely we need to do all our setup work as one
        # big bash -c
        command = ['bash', '-c', ('set -e; if [ ! -e /root/.sshSuccess ] ; '
                    'then ssh-keygen -f /root/.ssh/id_rsa -t rsa -N ""; '
                    'touch /root/.sshSuccess; fi; chmod 700 /root/.ssh;')]

        if leader is None:
            # Run locally
            subprocess.check_call(command)

            # Grab from local file
            with open('/root/.ssh/id_rsa.pub') as f:
                leaderPublicKey = f.read()
        else:
            # Run remotely
            leader.sshInstance(*command, appliance=True)

            # Grab from remote file
            with tempfile.TemporaryDirectory() as tmpdir:
                localFile = os.path.join(tmpdir, 'id_rsa.pub')
                leader.extractFile('/root/.ssh/id_rsa.pub', localFile, 'toil_leader')

                with open(localFile) as f:
                    leaderPublicKey = f.read()

        # Drop the key type and keep just the key data
        leaderPublicKey=leaderPublicKey.split(' ')[1]

        # confirm it really is an RSA public key
        assert leaderPublicKey.startswith('AAAAB3NzaC1yc2E'), leaderPublicKey
        return leaderPublicKey

    def _getKubernetesJoiningInfo(self, leader: Node = None) -> Dict[str, str]:
        """
        Get the Kubernetes joining info created when Kubernetes was set up on
        this node, which is the leader, or on a different specified Node.

        Returns a dict of JOIN_TOKEN, JOIN_CERT_HASH, and JOIN_ENDPOINT, which
        can be inserted into our Kubernetes worker setup script and config.

        :param leader: Node to operate on, if not the current machine.
        """

        # Make a parser for the config
        config = configparser.ConfigParser(interpolation=None)
        # Leave case alone
        config.optionxform = str

        if leader is None:
            # This info is always supposed to be set up before the Toil appliance
            # starts, and mounted in at the same path as on the host. So we just go
            # read it.
            with open('/etc/kubernetes/worker.ini') as f:
                config.read_file(f)
        else:
            # Grab from remote file
            with tempfile.TemporaryDirectory() as tmpdir:
                localFile = os.path.join(tmpdir, 'worker.ini')
                leader.extractFile('/etc/kubernetes/worker.ini', localFile, 'toil_leader')

                with open(localFile) as f:
                    config.read_file(f)

        # Grab everything out of the default section where our setup script put
        # it.
        return dict(config['DEFAULT'])

    def setAutoscaledNodeTypes(self, nodeTypes: List[Tuple[Set[str], Optional[float]]]):
        """
        Set node types, shapes and spot bids for Toil-managed autoscaling.
        :param nodeTypes: A list of node types, as parsed with parse_node_types.
        """
        # This maps from an equivalence class of instance names to a spot bid.
        self._spotBidsMap = {}

        # This maps from a node Shape object to the instance type that has that
        # shape. TODO: what if multiple instance types in a cloud provider have
        # the same shape (e.g. AMD and Intel instances)???
        self._shape_to_instance_type = {}

        for node_type in nodeTypes:
            preemptable = node_type[1] is not None
            if preemptable:
                # Record the spot bid for the whole equivalence class
                self._spotBidsMap[frozenset(node_type[0])] = node_type[1]
            for instance_type_name in node_type[0]:
                # Record the instance shape and associated type.
                shape = self.getNodeShape(instance_type_name, preemptable)
                self._shape_to_instance_type[shape] = instance_type_name

    def hasAutoscaledNodeTypes(self) -> bool:
        """
        Check if node types have been configured on the provisioner (via
        setAutoscaledNodeTypes).

        :returns: True if node types are configured for autoscaling, and false
                  otherwise.
        """
        return len(self.getAutoscaledInstanceShapes()) > 0

    def getAutoscaledInstanceShapes(self) -> Dict[Shape, str]:
        """
        Get all the node shapes and their named instance types that the Toil
        autoscaler should manage.
        """

        if hasattr(self, '_shape_to_instance_type'):
            # We have had Toil-managed autoscaling set up
            return dict(self._shape_to_instance_type)
        else:
            # Nobody has called setAutoscaledNodeTypes yet, so nothing is to be autoscaled.
            return {}

    @staticmethod
    def retryPredicate(e):
        """
        Return true if the exception e should be retried by the cluster scaler.
        For example, should return true if the exception was due to exceeding an API rate limit.
        The error will be retried with exponential backoff.

        :param e: exception raised during execution of setNodeCount
        :return: boolean indicating whether the exception e should be retried
        """
        return False

    @abstractmethod
    def launchCluster(self, *args, **kwargs):
        """
        Initialize a cluster and create a leader node.

        Implementations must call _setLeaderWorkerAuthentication() with the
        leader so that workers can be launched.

        :param leaderNodeType: The leader instance.
        :param leaderStorage: The amount of disk to allocate to the leader in gigabytes.
        :param owner: Tag identifying the owner of the instances.

        """
        raise NotImplementedError

    @abstractmethod
    def addNodes(self, nodeTypes: Set[str], numNodes, preemptable, spotBid=None):
        """
        Used to add worker nodes to the cluster

        :param numNodes: The number of nodes to add
        :param preemptable: whether or not the nodes will be preemptable
        :param spotBid: The bid for preemptable nodes if applicable (this can be set in config, also).
        :return: number of nodes successfully added
        """
        raise NotImplementedError


    def addManagedNodes(self, nodeTypes: Set[str], minNodes, maxNodes, preemptable, spotBid=None) -> None:
        """
        Add a group of managed nodes of the given type, up to the given maximum.
        The nodes will automatically be launched and termianted depending on cluster load.

        Raises ManagedNodesNotSupportedException if the provisioner
        implementation or cluster configuration can't have managed nodes.

        :param minNodes: The minimum number of nodes to scale to
        :param maxNodes: The maximum number of nodes to scale to
        :param preemptable: whether or not the nodes will be preemptable
        :param spotBid: The bid for preemptable nodes if applicable (this can be set in config, also).
        """

        # Not available by default
        raise ManagedNodesNotSupportedException("Managed nodes not supported by this provisioner")

    @abstractmethod
    def terminateNodes(self, nodes):
        """
        Terminate the nodes represented by given Node objects

        :param nodes: list of Node objects
        """
        raise NotImplementedError

    @abstractmethod
    def getLeader(self):
        """
        :return: The leader node.
        """
        raise NotImplementedError

    @abstractmethod
    def getProvisionedWorkers(self, instance_type: Optional[str] = None, preemptable: Optional[bool] = None):
        """
        Gets all nodes, optionally of the given instance type or
        preemptability, from the provisioner. Includes both static and
        autoscaled nodes.

        :param preemptable: Boolean value to restrict to preemptable
               nodes or non-preemptable nodes
        :return: list of Node objects
        """
        raise NotImplementedError

    @abstractmethod
    def getNodeShape(self, instance_type: str, preemptable=False):
        """
        The shape of a preemptable or non-preemptable node managed by this provisioner. The node
        shape defines key properties of a machine, such as its number of cores or the time
        between billing intervals.

        :param str instance_type: Instance type name to return the shape of.

        :rtype: Shape
        """
        raise NotImplementedError

    @abstractmethod
    def destroyCluster(self):
        """
        Terminates all nodes in the specified cluster and cleans up all resources associated with the
        cluser.
        :param clusterName: identifier of the cluster to terminate.
        """
        raise NotImplementedError


    class InstanceConfiguration:
        """
        Allows defining the initial setup for an instance and then turning it
        into an Ignition configuration for instance user data.
        """

        def __init__(self):
            # Holds dicts with keys 'path', 'owner', 'permissions', and 'content' for files to create.
            # Permissions is a string octal number with leading 0.
            self.files = []
            # Holds dicts with keys 'name', 'command', and 'content' defining Systemd units to create
            self.units = []
            # Holds strings like "ssh-rsa actualKeyData" for keys to authorize (independently of cloud provider's system)
            self.sshPublicKeys = []

        def addFile(self, path: str, filesystem: str = 'root', mode: int = 755, contents: str = ''):
            """
            Make a file on the instance with the given owner, mode, and contents.
            """

            contents = DataURI.make('text/plain', charset='us-ascii', base64=False, data=contents)

            self.files.append({'path': path, 'filesystem': filesystem, 'mode': mode, 'contents': {'source': contents}})

        def addUnit(self, name: str, enabled: bool = True, contents: str = ''):
            """
            Make a systemd unit on the instance with the given name (including
            .service), and content, and apply the given command to it (default:
            'start'). Units will be enabled by default.

            Unit logs can be investigated with:
                systemctl status whatever.service
            or:
                journalctl -xe
            """

            self.units.append({'name': name, 'enabled': enabled, 'contents': contents})

        def addSSHRSAKey(self, keyData: str):
            """
            Authorize the given bare, encoded RSA key (without "ssh-rsa").
            """

            self.sshPublicKeys.append("ssh-rsa " + keyData)


        def toIgnitionConfig(self) -> str:
            """
            Return an Ignition configuration describing the desired config.
            """

            # Define the base config
            config = {
                'ignition': {
                    'version': '2.2.0'
                },
                'storage': {
                    'files': self.files
                },
                'systemd': {
                    'units': self.units
                }
            }

            '''
            if len(self.sshPublicKeys) > 0:
                # Add SSH keys if needed
                config['passwd']['users']['sshAuthorizedKeys'] = self.sshPublicKeys
            '''

            # Serialize as JSON
            return json.dumps(config)


    def getBaseInstanceConfiguration(self) -> InstanceConfiguration:
        """
        Get the base configuration for both leader and worker instances for all cluster types.
        """

        config = self.InstanceConfiguration()

        # First we have volume mounting. That always happens.
        self.addVolumesService(config)
        # We also always add the service to talk to Prometheus
        self.addNodeExporterService(config)

        return config

    def addVolumesService(self, config: InstanceConfiguration):
        """
        Add a service to prepare and mount local scratch volumes.
        """
        config.addFile("/home/core/volumes.sh", contents=textwrap.dedent("""\
            #!/bin/bash
            set -x
            ephemeral_count=0
            drives=()
            directories=(toil mesos docker kubelet cwl)
            for drive in /dev/xvd{a..z} /dev/nvme{0..26}n1; do
                echo "checking for ${drive}"
                if [ -b $drive ]; then
                    echo "found it"
                    while [ "$(readlink -f "${drive}")" != "${drive}" ] ; do
                        drive="$(readlink -f "${drive}")"
                        echo "was a symlink to ${drive}"
                    done
                    seen=0
                    for other_drive in "${drives[@]}" ; do
                        if [ "${other_drive}" == "${drive}" ] ; then
                            seen=1
                            break
                        fi
                    done
                    if (( "${seen}" == "1" )) ; then
                        echo "already discovered via another name"
                        continue
                    fi
                    if mount | grep "^${drive}"; then
                        echo "already mounted, likely a root device"
                    else
                        ephemeral_count=$((ephemeral_count + 1 ))
                        drives+=("${drive}")
                        echo "increased ephemeral count by one"
                    fi
                fi
            done
            if (("$ephemeral_count" == "0" )); then
                echo "no ephemeral drive"
                for directory in "${directories[@]}"; do
                    sudo mkdir -p /var/lib/$directory
                done
                exit 0
            fi
            sudo mkdir /mnt/ephemeral
            if (("$ephemeral_count" == "1" )); then
                echo "one ephemeral drive to mount"
                sudo mkfs.ext4 -F "${drives[@]}"
                sudo mount "${drives[@]}" /mnt/ephemeral
            fi
            if (("$ephemeral_count" > "1" )); then
                echo "multiple drives"
                for drive in "${drives[@]}"; do
                    sudo dd if=/dev/zero of=$drive bs=4096 count=1024
                done
                # determine force flag
                sudo mdadm --create -f --verbose /dev/md0 --level=0 --raid-devices=$ephemeral_count "${drives[@]}"
                sudo mkfs.ext4 -F /dev/md0
                sudo mount /dev/md0 /mnt/ephemeral
            fi
            for directory in "${directories[@]}"; do
                sudo mkdir -p /mnt/ephemeral/var/lib/$directory
                sudo mkdir -p /var/lib/$directory
                sudo mount --bind /mnt/ephemeral/var/lib/$directory /var/lib/$directory
            done
            """))
        config.addUnit("volume-mounting.service", contents=textwrap.dedent("""\
            [Unit]
            Description=mounts ephemeral volumes & bind mounts toil directories
            Before=docker.service

            [Service]
            Type=oneshot
            Restart=no
            ExecStart=/usr/bin/bash /home/core/volumes.sh
            """))

    def addNodeExporterService(self, config: InstanceConfiguration):
        """
        Add the node exporter service for Prometheus to an instance configuration.
        """

        config.addUnit("node-exporter.service", contents=textwrap.dedent('''\
            [Unit]
            Description=node-exporter container
            After=docker.service

            [Service]
            Restart=on-failure
            RestartSec=2
            ExecStartPre=-/usr/bin/docker rm node_exporter
            ExecStart=/usr/bin/docker run \\
                -p 9100:9100 \\
                -v /proc:/host/proc \\
                -v /sys:/host/sys \\
                -v /:/rootfs \\
                --name node-exporter \\
                --restart always \\
                quay.io/prometheus/node-exporter:v0.15.2 \\
                --path.procfs /host/proc \\
                --path.sysfs /host/sys \\
                --collector.filesystem.ignored-mount-points ^/(sys|proc|dev|host|etc)($|/)
            '''))

    def addToilService(self, config: InstanceConfiguration, role: str, keyPath: str = None, preemptable: bool = False):
        """
        Add the Toil leader or worker service to an instance configuration.

        Will run Mesos master or agent as appropriate in Mesos clusters.
        For Kubernetes clusters, will just sleep to provide a place to shell
        into on the leader, and shouldn't run on the worker.

        :param role: Should be 'leader' or 'worker'. Will not work for 'worker' until leader credentials have been collected.
        :param keyPath: path on the node to a server-side encryption key that will be added to the node after it starts. The service will wait until the key is present before starting.
        :param preemptable: Whether a woeker should identify itself as preemptable or not to the scheduler.
        """

        # If keys are rsynced, then the mesos-agent needs to be started after the keys have been
        # transferred. The waitForKey.sh script loops on the new VM until it finds the keyPath file, then it starts the
        # mesos-agent. If there are multiple keys to be transferred, then the last one to be transferred must be
        # set to keyPath.
        MESOS_LOG_DIR = '--log_dir=/var/lib/mesos '
        LEADER_DOCKER_ARGS = '--registry=in_memory --cluster={name}'
        # --no-systemd_enable_support is necessary in Ubuntu 16.04 (otherwise,
        # Mesos attempts to contact systemd but can't find its run file)
        WORKER_DOCKER_ARGS = '--work_dir=/var/lib/mesos --master={ip}:5050 --attributes=preemptable:{preemptable} --no-hostname_lookup --no-systemd_enable_support'

        if self.clusterType == 'mesos':
            if role == 'leader':
                entryPoint = 'mesos-master'
                entryPointArgs = MESOS_LOG_DIR + LEADER_DOCKER_ARGS.format(name=self.clusterName)
            elif role == 'worker':
                entryPoint = 'mesos-agent'
                entryPointArgs = MESOS_LOG_DIR + WORKER_DOCKER_ARGS.format(ip=self._leaderPrivateIP,
                                                            preemptable=preemptable)
            else:
                raise RuntimeError("Unknown role %s" % role)
        elif self.clusterType == 'kubernetes':
            if role == 'leader':
                # We need *an* entry point or the leader container will finish
                # and go away, and thus not be available to take user logins.
                entryPoint = 'sleep'
                entryPointArgs = 'infinity'
            else:
                raise RuntimeError('Toil service not needed for %s nodes in a %s cluster',
                    role, self.clusterType)
        else:
            raise RuntimeError('Toil service not needed in a %s cluster', self.clusterType)

        if keyPath:
            entryPointArgs = keyPath + ' ' + entryPointArgs
            entryPoint = "waitForKey.sh"
        customDockerInitCommand = customDockerInitCmd()
        if customDockerInitCommand:
            entryPointArgs = " ".join(["'" + customDockerInitCommand + "'", entryPoint, entryPointArgs])
            entryPoint = "customDockerInit.sh"

        config.addUnit(f"toil-{role}.service", contents=textwrap.dedent(f'''\
            [Unit]
            Description=toil-{role} container
            After=docker.service
            After=create-kubernetes-cluster.service

            [Service]
            Restart=on-failure
            RestartSec=2
            ExecStartPre=-/usr/bin/docker rm toil_{role}
            ExecStartPre=-/usr/bin/bash -c '{customInitCmd()}'
            ExecStart=/usr/bin/docker run \\
                --entrypoint={entryPoint} \\
                --net=host \\
                -v /var/run/docker.sock:/var/run/docker.sock \\
                -v /var/lib/mesos:/var/lib/mesos \\
                -v /var/lib/docker:/var/lib/docker \\
                -v /var/lib/toil:/var/lib/toil \\
                -v /var/lib/cwl:/var/lib/cwl \\
                -v /tmp:/tmp \\
                -v /opt:/opt \\
                -v /etc/kubernetes:/etc/kubernetes \\
                -v /etc/kubernetes/admin.conf:/root/.kube/config \\
                --name=toil_{role} \\
                {applianceSelf()} \\
                {entryPointArgs}
            '''))

    def getKubernetesValues(self):
        """
        Returns a dict of Kubernetes component versions and paths for formatting into Kubernetes-related templates.
        """
        return dict(
            CNI_VERSION="v0.8.2",
            CRICTL_VERSION="v1.17.0",
            CNI_DIR="/opt/cni/bin",
            DOWNLOAD_DIR="/opt/bin",
            # This is the version of Kubernetes to use
            # Get current from: curl -sSL https://dl.k8s.io/release/stable.txt
            # Make sure it is compatible with the kubelet.service unit we ship, or update that too.
            KUBERNETES_VERSION="v1.19.3",
            # Now we need the basic cluster services
            # Version of Flannel networking to get the YAML from
            FLANNEL_VERSION="v0.13.0",
            # Version of node CSR signign bot to run
            RUBBER_STAMP_VERSION="v0.3.1",
            # Version of the autoscaler to run
            AUTOSCALER_VERSION="1.19.0",
            # Version of metrics service to install for `kubectl top nodes`
            METRICS_API_VERSION="v0.3.7",
            CLUSTER_NAME=self.clusterName,
            # YAML line that tells the Kubelet to use a cloud provider, if we need one.
            CLOUD_PROVIDER_SPEC=('cloud-provider: ' + self.getKubernetesCloudProvider()) if self.getKubernetesCloudProvider() else ''
        )

    def addKubernetesServices(self, config: InstanceConfiguration):
        """
        Add installing Kubernetes and Kubeadm and setting up the Kubelet to run when configured to an instance configuration.
        The same process applies to leaders and workers.
        """

        values = self.getKubernetesValues()

        # We're going to ship the Kubelet service from Kubernetes' release pipeline via cloud-config
        config.addUnit("kubelet.service", contents=textwrap.dedent('''\
            # This came from https://raw.githubusercontent.com/kubernetes/release/v0.4.0/cmd/kubepkg/templates/latest/deb/kubelet/lib/systemd/system/kubelet.service
            # It has been modified to replace /usr/bin with {DOWNLOAD_DIR}
            # License: https://raw.githubusercontent.com/kubernetes/release/v0.4.0/LICENSE

            [Unit]
            Description=kubelet: The Kubernetes Node Agent
            Documentation=https://kubernetes.io/docs/home/
            Wants=network-online.target
            After=network-online.target

            [Service]
            ExecStart={DOWNLOAD_DIR}/kubelet
            Restart=always
            StartLimitInterval=0
            RestartSec=10

            [Install]
            WantedBy=multi-user.target
            ''').format(**values))

        # It needs this config file
        config.addFile("/etc/systemd/system/kubelet.service.d/10-kubeadm.conf", mode=644, contents=textwrap.dedent('''\
            # This came from https://raw.githubusercontent.com/kubernetes/release/v0.4.0/cmd/kubepkg/templates/latest/deb/kubeadm/10-kubeadm.conf
            # It has been modified to replace /usr/bin with {DOWNLOAD_DIR}
            # License: https://raw.githubusercontent.com/kubernetes/release/v0.4.0/LICENSE

            # Note: This dropin only works with kubeadm and kubelet v1.11+
            [Service]
            Environment="KUBELET_KUBECONFIG_ARGS=--bootstrap-kubeconfig=/etc/kubernetes/bootstrap-kubelet.conf --kubeconfig=/etc/kubernetes/kubelet.conf"
            Environment="KUBELET_CONFIG_ARGS=--config=/var/lib/kubelet/config.yaml"
            # This is a file that "kubeadm init" and "kubeadm join" generates at runtime, populating the KUBELET_KUBEADM_ARGS variable dynamically
            EnvironmentFile=-/var/lib/kubelet/kubeadm-flags.env
            # This is a file that the user can use for overrides of the kubelet args as a last resort. Preferably, the user should use
            # the .NodeRegistration.KubeletExtraArgs object in the configuration files instead. KUBELET_EXTRA_ARGS should be sourced from this file.
            EnvironmentFile=-/etc/default/kubelet
            ExecStart=
            ExecStart={DOWNLOAD_DIR}/kubelet $KUBELET_KUBECONFIG_ARGS $KUBELET_CONFIG_ARGS $KUBELET_KUBEADM_ARGS $KUBELET_EXTRA_ARGS
            ''').format(**values))

        # Before we let the kubelet try to start, we have to actually download it (and kubeadm)
        config.addFile("/home/core/install-kubernetes.sh", contents=textwrap.dedent('''\
            #!/usr/bin/env bash
            set -e

            # Make sure we have Docker enabled; Kubeadm later might complain it isn't.
            systemctl enable docker.service

            mkdir -p {CNI_DIR}
            curl -L "https://github.com/containernetworking/plugins/releases/download/{CNI_VERSION}/cni-plugins-linux-amd64-{CNI_VERSION}.tgz" | tar -C {CNI_DIR} -xz
            mkdir -p {DOWNLOAD_DIR}
            curl -L "https://github.com/kubernetes-sigs/cri-tools/releases/download/{CRICTL_VERSION}/crictl-{CRICTL_VERSION}-linux-amd64.tar.gz" | tar -C {DOWNLOAD_DIR} -xz

            cd {DOWNLOAD_DIR}
            curl -L --remote-name-all https://storage.googleapis.com/kubernetes-release/release/{KUBERNETES_VERSION}/bin/linux/amd64/{{kubeadm,kubelet,kubectl}}
            chmod +x {{kubeadm,kubelet,kubectl}}
            ''').format(**values))
        config.addUnit("install-kubernetes.service", contents=textwrap.dedent('''\
            [Unit]
            Description=base Kubernetes installation
            Wants=network-online.target
            After=network-online.target
            Before=kubelet.service

            [Service]
            Type=oneshot
            Restart=no
            ExecStart=/usr/bin/bash /home/core/install-kubernetes.sh
            '''))

        # Now we should have the kubeadm command, and the bootlooping kubelet
        # waiting for kubeadm to configure it.


    def getKubernetesAutoscalerSetupCommands(self, values: Dict[str, str]) -> str:
        """
        Return Bash commands that set up the Kubernetes cluster autoscaler for
        provisioning from the environment supported by this provisioner.

        Should only be implemented if Kubernetes clusters are supported.

        :param values: Contains definitions of cluster variables, like
                       AUTOSCALER_VERSION and CLUSTER_NAME.

        :returns: Bash snippet
        """
        raise NotImplementedError()

    def getKubernetesCloudProvider(self) -> Optional[str]:
        """
        Return the Kubernetes cloud provider (for example, 'aws'), to pass to
        the kubelets in a Kubernetes cluster provisioned using this provisioner.

        Defaults to None if not overridden, in which case no cloud provider
        integration will be used.

        :returns: Cloud provider name, or None
        """
        return None

    def addKubernetesLeader(self, config: InstanceConfiguration):
        """
        Add services to configure as a Kubernetes leader, if Kubernetes is already set to be installed.
        """

        values = self.getKubernetesValues()

<<<<<<< HEAD
        # Main kubeadm cluster configuration
        config.addFile("/home/core/kubernetes-leader.yml", mode=644, contents=textwrap.dedent('''\
=======
        # Customize scheduler to pack jobs into as few nodes as possible
        # See: https://kubernetes.io/docs/reference/scheduling/config/#profiles
        config.addFile("/home/core/scheduler-config.yml", permissions="0644", content=textwrap.dedent('''\
            apiVersion: kubescheduler.config.k8s.io/v1beta1
            kind: KubeSchedulerConfiguration
            clientConnection:
              kubeconfig: /etc/kubernetes/scheduler.conf
            profiles:
              - schedulerName: default-scheduler
                plugins:
                  score:
                    disabled:
                    - name: NodeResourcesLeastAllocated
                    enabled:
                    - name: NodeResourcesMostAllocated
                      weight: 1
            '''.format(**values)))

        # Main kubeadm cluster configuration.
        # Make sure to mount the scheduler config where the scheduler can see
        # it, which is undocumented but inferred from
        # https://pkg.go.dev/k8s.io/kubernetes@v1.21.0/cmd/kubeadm/app/apis/kubeadm#ControlPlaneComponent
        config.addFile("/home/core/kubernetes-leader.yml", permissions="0644", content=textwrap.dedent('''\
>>>>>>> 5a1f4c03
            apiVersion: kubeadm.k8s.io/v1beta2
            kind: InitConfiguration
            nodeRegistration:
              kubeletExtraArgs:
                volume-plugin-dir: "/opt/libexec/kubernetes/kubelet-plugins/volume/exec/"
                {CLOUD_PROVIDER_SPEC}
            ---
            apiVersion: kubeadm.k8s.io/v1beta2
            kind: ClusterConfiguration
            controllerManager:
              extraArgs:
                flex-volume-plugin-dir: "/opt/libexec/kubernetes/kubelet-plugins/volume/exec/"
            scheduler:
              extraArgs:
                config: "/etc/kubernetes/scheduler-config.yml"
              extraVolumes:
                - name: schedulerconfig
                  hostPath: "/home/core/scheduler-config.yml"
                  mountPath: "/etc/kubernetes/scheduler-config.yml"
                  readOnly: true
                  pathType: "File"
            networking:
              serviceSubnet: "10.96.0.0/12"
              podSubnet: "10.244.0.0/16"
              dnsDomain: "cluster.local"
            ---
            apiVersion: kubelet.config.k8s.io/v1beta1
            kind: KubeletConfiguration
            serverTLSBootstrap: true
            rotateCertificates: true
            cgroupDriver: systemd
            '''.format(**values)))

        # Make a script to apply that and the other cluster components
        # Note that we're escaping {{thing}} as {{{{thing}}}} because we need to match mustaches in a yaml we hack up.
        config.addFile("/home/core/create-kubernetes-cluster.sh", contents=textwrap.dedent('''\
            #!/usr/bin/env bash
            set -e

            export PATH="$PATH:{DOWNLOAD_DIR}"

            # We need the kubelet being restarted constantly by systemd while kubeadm is setting up.
            # Systemd doesn't really let us say that in the unit file.
            systemctl start kubelet

            kubeadm init --config /home/core/kubernetes-leader.yml

            mkdir -p $HOME/.kube
            cp /etc/kubernetes/admin.conf $HOME/.kube/config
            chown $(id -u):$(id -g) $HOME/.kube/config

            # Install network
            kubectl apply -f https://raw.githubusercontent.com/flannel-io/flannel/{FLANNEL_VERSION}/Documentation/kube-flannel.yml

            # Deploy rubber stamp CSR signing bot
            kubectl apply -f https://raw.githubusercontent.com/kontena/kubelet-rubber-stamp/release/{RUBBER_STAMP_VERSION}/deploy/service_account.yaml
            kubectl apply -f https://raw.githubusercontent.com/kontena/kubelet-rubber-stamp/release/{RUBBER_STAMP_VERSION}/deploy/role.yaml
            kubectl apply -f https://raw.githubusercontent.com/kontena/kubelet-rubber-stamp/release/{RUBBER_STAMP_VERSION}/deploy/role_binding.yaml
            kubectl apply -f https://raw.githubusercontent.com/kontena/kubelet-rubber-stamp/release/{RUBBER_STAMP_VERSION}/deploy/operator.yaml

            ''').format(**values) + self.getKubernetesAutoscalerSetupCommands(values) + textwrap.dedent('''\
            # Set up metrics server, which needs serverTLSBootstrap and rubber stamp, and insists on running on a worker
            curl -sSL https://github.com/kubernetes-sigs/metrics-server/releases/download/{METRICS_API_VERSION}/components.yaml | \\
                sed 's/          - --secure-port=4443/          - --secure-port=4443\\n          - --kubelet-preferred-address-types=Hostname/' | \\
                kubectl apply -f -

            # Grab some joining info and make a file we can parse later with configparser
            echo "[DEFAULT]" >/etc/kubernetes/worker.ini
            echo "JOIN_TOKEN=$(kubeadm token create --ttl 0)" >>/etc/kubernetes/worker.ini
            echo "JOIN_CERT_HASH=sha256:$(openssl x509 -pubkey -in /etc/kubernetes/pki/ca.crt | openssl rsa -pubin -outform der 2>/dev/null | openssl dgst -sha256 -hex | sed 's/^.* //')" >>/etc/kubernetes/worker.ini
            echo "JOIN_ENDPOINT=$(hostname):6443" >>/etc/kubernetes/worker.ini
            ''').format(**values))
        config.addUnit("create-kubernetes-cluster.service", contents=textwrap.dedent('''\
            [Unit]
            Description=Kubernetes cluster bootstrap
            After=install-kubernetes.service
            After=docker.service
            Before=toil-leader.service
            # Can't be before kubelet.service because Kubelet has to come up as we run this.

            [Service]
            Type=oneshot
            Restart=no
            ExecStart=/usr/bin/bash /home/core/create-kubernetes-cluster.sh
            '''))

        # We also need a node cleaner service
        config.addFile("/home/core/cleanup-nodes.sh", contents=textwrap.dedent('''\
            #!/usr/bin/env bash
            # cleanup-nodes.sh: constantly clean up NotReady nodes that are tainted as having been deleted
            set -e

            export PATH="$PATH:{DOWNLOAD_DIR}"

            while true ; do
                echo "$(date | tr -d '\\n'): Checking for scaled-in nodes..."
                for NODE_NAME in $(kubectl --kubeconfig /etc/kubernetes/admin.conf get nodes -o json | jq -r '.items[] | select(.spec.taints) | select(.spec.taints[] | select(.key == "ToBeDeletedByClusterAutoscaler")) | select(.spec.taints[] | select(.key == "node.kubernetes.io/unreachable")) | select(.status.conditions[] | select(.type == "Ready" and .status == "Unknown")) | .metadata.name' | tr '\\n' ' ') ; do
                    # For every node that's tainted as ToBeDeletedByClusterAutoscaler, and
                    # as node.kubernetes.io/unreachable, and hasn't dialed in recently (and
                    # is thus in readiness state Unknown)
                    echo "Node $NODE_NAME is supposed to be scaled away and also gone. Removing from cluster..."
                    # Drop it if possible
                    kubectl --kubeconfig /etc/kubernetes/admin.conf delete node "$NODE_NAME" || true
                done
                sleep 300
            done
            ''').format(**values))
        config.addUnit("cleanup-nodes.service", contents=textwrap.dedent('''\
            [Unit]
            Description=Remove scaled-in nodes
            After=install-kubernetes.service
            [Service]
            ExecStart=/home/core/cleanup-nodes.sh
            Restart=always
            StartLimitInterval=0
            RestartSec=10
            [Install]
            WantedBy=multi-user.target
            '''))

    def addKubernetesWorker(self, config: InstanceConfiguration, authVars: Dict[str, str], preemptable: bool = False):
        """
        Add services to configure as a Kubernetes worker, if Kubernetes is
        already set to be installed.

        Authenticate back to the leader using the JOIN_TOKEN, JOIN_CERT_HASH,
        and JOIN_ENDPOINT set in the given authentication data dict.

        :param config: The configuration to add services to
        :param authVars: Dict with authentication info
        :param preemptable: Whether the worker should be labeled as preemptable or not
        """

        # Collect one combined set of auth and general settings.
        values = dict(**self.getKubernetesValues(), **authVars)

        # Mark the node as preemptable if it is.
        # TODO: We use the same label that EKS uses here, because nothing is standardized.
        # This won't be quite appropriate as we aren't on EKS and we might not
        # even be on AWS, but the batch system should understand it.
        values['WORKER_LABEL_SPEC'] = 'node-labels: "eks.amazonaws.com/capacityType=SPOT"' if preemptable else ''

        # Kubeadm worker configuration
        config.addFile("/home/core/kubernetes-worker.yml", mode=644, contents=textwrap.dedent('''\
            apiVersion: kubeadm.k8s.io/v1beta2
            kind: JoinConfiguration
            nodeRegistration:
              kubeletExtraArgs:
                volume-plugin-dir: "/opt/libexec/kubernetes/kubelet-plugins/volume/exec/"
                {CLOUD_PROVIDER_SPEC}
                {WORKER_LABEL_SPEC}
            discovery:
              bootstrapToken:
                apiServerEndpoint: {JOIN_ENDPOINT}
                token: {JOIN_TOKEN}
                caCertHashes:
                - "{JOIN_CERT_HASH}"
            ---
            apiVersion: kubelet.config.k8s.io/v1beta1
            kind: KubeletConfiguration
            cgroupDriver: systemd
            '''.format(**values)))

        # Make a script to join the cluster using that configuration
        config.addFile("/home/core/join-kubernetes-cluster.sh", contents=textwrap.dedent('''\
            #!/usr/bin/env bash
            set -e

            export PATH="$PATH:{DOWNLOAD_DIR}"

            # We need the kubelet being restarted constantly by systemd while kubeadm is setting up.
            # Systemd doesn't really let us say that in the unit file.
            systemctl start kubelet

            kubeadm join {JOIN_ENDPOINT} --config /home/core/kubernetes-worker.yml
            ''').format(**values))

        config.addUnit("join-kubernetes-cluster.service", contents=textwrap.dedent('''\
            [Unit]
            Description=Kubernetes cluster membership
            After=install-kubernetes.service
            After=docker.service
            # Can't be before kubelet.service because Kubelet has to come up as we run this.

            [Service]
            Type=oneshot
            Restart=no
            ExecStart=/usr/bin/bash /home/core/join-kubernetes-cluster.sh
            '''))

    def _getIgnitionConfigUserData(self, role, keyPath=None, preemptable=False):
        """
        Return the text (not bytes) user data to pass to a provisioned node.

        If leader-worker authentication is currently stored, uses it to connect
        the worker to the leader.

        :param str keyPath: The path of a secret key for the worker to wait for the leader to create on it.
        :param bool preemptable: Set to true for a worker node to identify itself as preemptible in the cluster.
        """

        # Start with a base config
        config = self.getBaseInstanceConfiguration()

        if self.clusterType == 'kubernetes':
            # Install Kubernetes
            self.addKubernetesServices(config)

            if role == 'leader':
                # Set up the cluster
                self.addKubernetesLeader(config)

            # We can't actually set up a Kubernetes worker without credentials
            # to connect back to the leader.

        if self.clusterType == 'mesos' or role == 'leader':
            # Leaders, and all nodes in a Mesos cluster, need a Toil service
            self.addToilService(config, role, keyPath, preemptable)

        if role == 'worker' and self._leaderWorkerAuthentication is not None:
            # We need to connect the worker to the leader.
            if self.clusterType == 'mesos':
                # This involves an SSH public key form the leader
                config.addSSHRSAKey(self._leaderWorkerAuthentication)
            elif self.clusterType == 'kubernetes':
                # We can install the Kubernetes wotker and make it phone home
                # to the leader.
                # TODO: this puts sufficient info to fake a malicious worker
                # into the worker config, which probably is accessible by
                # anyone in the cloud account.
                self.addKubernetesWorker(config, self._leaderWorkerAuthentication, preemptable=preemptable)

        # Make it into a string for Ignition
        return config.toIgnitionConfig()

<|MERGE_RESOLUTION|>--- conflicted
+++ resolved
@@ -17,9 +17,8 @@
 import subprocess
 import tempfile
 import textwrap
-import json
+import yaml
 from abc import ABC, abstractmethod
-from datauri import DataURI
 from functools import total_ordering
 from typing import List, Dict, Tuple, Optional, Set
 
@@ -458,7 +457,7 @@
     class InstanceConfiguration:
         """
         Allows defining the initial setup for an instance and then turning it
-        into an Ignition configuration for instance user data.
+        into a CloudConfig configuration for instance user data.
         """
 
         def __init__(self):
@@ -470,16 +469,14 @@
             # Holds strings like "ssh-rsa actualKeyData" for keys to authorize (independently of cloud provider's system)
             self.sshPublicKeys = []
 
-        def addFile(self, path: str, filesystem: str = 'root', mode: int = 755, contents: str = ''):
+        def addFile(self, path: str, owner: str = 'root', permissions: str = '0755', content: str = ''):
             """
-            Make a file on the instance with the given owner, mode, and contents.
+            Make a file on the instance with the given owner, permissions, and content.
             """
 
-            contents = DataURI.make('text/plain', charset='us-ascii', base64=False, data=contents)
-
-            self.files.append({'path': path, 'filesystem': filesystem, 'mode': mode, 'contents': {'source': contents}})
-
-        def addUnit(self, name: str, enabled: bool = True, contents: str = ''):
+            self.files.append({'path': path, 'owner': owner, 'permissions': permissions, 'content': content})
+
+        def addUnit(self, name: str, command: str = 'start', enable: bool = True, content: str = ''):
             """
             Make a systemd unit on the instance with the given name (including
             .service), and content, and apply the given command to it (default:
@@ -491,7 +488,7 @@
                 journalctl -xe
             """
 
-            self.units.append({'name': name, 'enabled': enabled, 'contents': contents})
+            self.units.append({'name': name, 'command': command, 'enable': enable, 'content': content})
 
         def addSSHRSAKey(self, keyData: str):
             """
@@ -501,32 +498,28 @@
             self.sshPublicKeys.append("ssh-rsa " + keyData)
 
 
-        def toIgnitionConfig(self) -> str:
+        def toCloudConfig(self) -> str:
             """
-            Return an Ignition configuration describing the desired config.
+            Return a CloudConfig configuration describing the desired config.
             """
 
             # Define the base config
             config = {
-                'ignition': {
-                    'version': '2.2.0'
-                },
-                'storage': {
-                    'files': self.files
-                },
-                'systemd': {
+                'write_files': self.files,
+                'coreos': {
+                    'update': {
+                        'reboot-strategy': 'off'
+                    },
                     'units': self.units
                 }
             }
 
-            '''
             if len(self.sshPublicKeys) > 0:
                 # Add SSH keys if needed
-                config['passwd']['users']['sshAuthorizedKeys'] = self.sshPublicKeys
-            '''
-
-            # Serialize as JSON
-            return json.dumps(config)
+                config['ssh_authorized_keys'] = self.sshPublicKeys
+
+            # Mark as CloudConfig and serialize as YAML
+            return '#cloud-config\n\n' + yaml.dump(config)
 
 
     def getBaseInstanceConfiguration(self) -> InstanceConfiguration:
@@ -547,7 +540,7 @@
         """
         Add a service to prepare and mount local scratch volumes.
         """
-        config.addFile("/home/core/volumes.sh", contents=textwrap.dedent("""\
+        config.addFile("/home/core/volumes.sh", content=textwrap.dedent("""\
             #!/bin/bash
             set -x
             ephemeral_count=0
@@ -610,7 +603,7 @@
                 sudo mount --bind /mnt/ephemeral/var/lib/$directory /var/lib/$directory
             done
             """))
-        config.addUnit("volume-mounting.service", contents=textwrap.dedent("""\
+        config.addUnit("volume-mounting.service", content=textwrap.dedent("""\
             [Unit]
             Description=mounts ephemeral volumes & bind mounts toil directories
             Before=docker.service
@@ -626,7 +619,7 @@
         Add the node exporter service for Prometheus to an instance configuration.
         """
 
-        config.addUnit("node-exporter.service", contents=textwrap.dedent('''\
+        config.addUnit("node-exporter.service", content=textwrap.dedent('''\
             [Unit]
             Description=node-exporter container
             After=docker.service
@@ -701,7 +694,7 @@
             entryPointArgs = " ".join(["'" + customDockerInitCommand + "'", entryPoint, entryPointArgs])
             entryPoint = "customDockerInit.sh"
 
-        config.addUnit(f"toil-{role}.service", contents=textwrap.dedent(f'''\
+        config.addUnit(f"toil-{role}.service", content=textwrap.dedent(f'''\
             [Unit]
             Description=toil-{role} container
             After=docker.service
@@ -765,7 +758,7 @@
         values = self.getKubernetesValues()
 
         # We're going to ship the Kubelet service from Kubernetes' release pipeline via cloud-config
-        config.addUnit("kubelet.service", contents=textwrap.dedent('''\
+        config.addUnit("kubelet.service", content=textwrap.dedent('''\
             # This came from https://raw.githubusercontent.com/kubernetes/release/v0.4.0/cmd/kubepkg/templates/latest/deb/kubelet/lib/systemd/system/kubelet.service
             # It has been modified to replace /usr/bin with {DOWNLOAD_DIR}
             # License: https://raw.githubusercontent.com/kubernetes/release/v0.4.0/LICENSE
@@ -787,7 +780,7 @@
             ''').format(**values))
 
         # It needs this config file
-        config.addFile("/etc/systemd/system/kubelet.service.d/10-kubeadm.conf", mode=644, contents=textwrap.dedent('''\
+        config.addFile("/etc/systemd/system/kubelet.service.d/10-kubeadm.conf", permissions="0644", content=textwrap.dedent('''\
             # This came from https://raw.githubusercontent.com/kubernetes/release/v0.4.0/cmd/kubepkg/templates/latest/deb/kubeadm/10-kubeadm.conf
             # It has been modified to replace /usr/bin with {DOWNLOAD_DIR}
             # License: https://raw.githubusercontent.com/kubernetes/release/v0.4.0/LICENSE
@@ -806,7 +799,7 @@
             ''').format(**values))
 
         # Before we let the kubelet try to start, we have to actually download it (and kubeadm)
-        config.addFile("/home/core/install-kubernetes.sh", contents=textwrap.dedent('''\
+        config.addFile("/home/core/install-kubernetes.sh", content=textwrap.dedent('''\
             #!/usr/bin/env bash
             set -e
 
@@ -822,7 +815,7 @@
             curl -L --remote-name-all https://storage.googleapis.com/kubernetes-release/release/{KUBERNETES_VERSION}/bin/linux/amd64/{{kubeadm,kubelet,kubectl}}
             chmod +x {{kubeadm,kubelet,kubectl}}
             ''').format(**values))
-        config.addUnit("install-kubernetes.service", contents=textwrap.dedent('''\
+        config.addUnit("install-kubernetes.service", content=textwrap.dedent('''\
             [Unit]
             Description=base Kubernetes installation
             Wants=network-online.target
@@ -872,10 +865,6 @@
 
         values = self.getKubernetesValues()
 
-<<<<<<< HEAD
-        # Main kubeadm cluster configuration
-        config.addFile("/home/core/kubernetes-leader.yml", mode=644, contents=textwrap.dedent('''\
-=======
         # Customize scheduler to pack jobs into as few nodes as possible
         # See: https://kubernetes.io/docs/reference/scheduling/config/#profiles
         config.addFile("/home/core/scheduler-config.yml", permissions="0644", content=textwrap.dedent('''\
@@ -899,7 +888,6 @@
         # it, which is undocumented but inferred from
         # https://pkg.go.dev/k8s.io/kubernetes@v1.21.0/cmd/kubeadm/app/apis/kubeadm#ControlPlaneComponent
         config.addFile("/home/core/kubernetes-leader.yml", permissions="0644", content=textwrap.dedent('''\
->>>>>>> 5a1f4c03
             apiVersion: kubeadm.k8s.io/v1beta2
             kind: InitConfiguration
             nodeRegistration:
@@ -935,7 +923,7 @@
 
         # Make a script to apply that and the other cluster components
         # Note that we're escaping {{thing}} as {{{{thing}}}} because we need to match mustaches in a yaml we hack up.
-        config.addFile("/home/core/create-kubernetes-cluster.sh", contents=textwrap.dedent('''\
+        config.addFile("/home/core/create-kubernetes-cluster.sh", content=textwrap.dedent('''\
             #!/usr/bin/env bash
             set -e
 
@@ -972,7 +960,7 @@
             echo "JOIN_CERT_HASH=sha256:$(openssl x509 -pubkey -in /etc/kubernetes/pki/ca.crt | openssl rsa -pubin -outform der 2>/dev/null | openssl dgst -sha256 -hex | sed 's/^.* //')" >>/etc/kubernetes/worker.ini
             echo "JOIN_ENDPOINT=$(hostname):6443" >>/etc/kubernetes/worker.ini
             ''').format(**values))
-        config.addUnit("create-kubernetes-cluster.service", contents=textwrap.dedent('''\
+        config.addUnit("create-kubernetes-cluster.service", content=textwrap.dedent('''\
             [Unit]
             Description=Kubernetes cluster bootstrap
             After=install-kubernetes.service
@@ -987,7 +975,7 @@
             '''))
 
         # We also need a node cleaner service
-        config.addFile("/home/core/cleanup-nodes.sh", contents=textwrap.dedent('''\
+        config.addFile("/home/core/cleanup-nodes.sh", content=textwrap.dedent('''\
             #!/usr/bin/env bash
             # cleanup-nodes.sh: constantly clean up NotReady nodes that are tainted as having been deleted
             set -e
@@ -1007,7 +995,7 @@
                 sleep 300
             done
             ''').format(**values))
-        config.addUnit("cleanup-nodes.service", contents=textwrap.dedent('''\
+        config.addUnit("cleanup-nodes.service", content=textwrap.dedent('''\
             [Unit]
             Description=Remove scaled-in nodes
             After=install-kubernetes.service
@@ -1043,7 +1031,7 @@
         values['WORKER_LABEL_SPEC'] = 'node-labels: "eks.amazonaws.com/capacityType=SPOT"' if preemptable else ''
 
         # Kubeadm worker configuration
-        config.addFile("/home/core/kubernetes-worker.yml", mode=644, contents=textwrap.dedent('''\
+        config.addFile("/home/core/kubernetes-worker.yml", permissions="0644", content=textwrap.dedent('''\
             apiVersion: kubeadm.k8s.io/v1beta2
             kind: JoinConfiguration
             nodeRegistration:
@@ -1064,7 +1052,7 @@
             '''.format(**values)))
 
         # Make a script to join the cluster using that configuration
-        config.addFile("/home/core/join-kubernetes-cluster.sh", contents=textwrap.dedent('''\
+        config.addFile("/home/core/join-kubernetes-cluster.sh", content=textwrap.dedent('''\
             #!/usr/bin/env bash
             set -e
 
@@ -1077,7 +1065,7 @@
             kubeadm join {JOIN_ENDPOINT} --config /home/core/kubernetes-worker.yml
             ''').format(**values))
 
-        config.addUnit("join-kubernetes-cluster.service", contents=textwrap.dedent('''\
+        config.addUnit("join-kubernetes-cluster.service", content=textwrap.dedent('''\
             [Unit]
             Description=Kubernetes cluster membership
             After=install-kubernetes.service
@@ -1090,7 +1078,7 @@
             ExecStart=/usr/bin/bash /home/core/join-kubernetes-cluster.sh
             '''))
 
-    def _getIgnitionConfigUserData(self, role, keyPath=None, preemptable=False):
+    def _getCloudConfigUserData(self, role, keyPath=None, preemptable=False):
         """
         Return the text (not bytes) user data to pass to a provisioned node.
 
@@ -1132,6 +1120,6 @@
                 # anyone in the cloud account.
                 self.addKubernetesWorker(config, self._leaderWorkerAuthentication, preemptable=preemptable)
 
-        # Make it into a string for Ignition
-        return config.toIgnitionConfig()
-
+        # Make it into a string for CloudConfig
+        return config.toCloudConfig()
+
