--- conflicted
+++ resolved
@@ -17,9 +17,9 @@
 import logging
 import os
 import sys
+from pprint import pformat
 
 from subprocess import check_output
-from pprint import pformat
 
 from bd2k.util import memoize
 
@@ -91,14 +91,6 @@
     return diskStats.f_frsize * diskStats.f_bavail
 
 
-<<<<<<< HEAD
-def logProcessContext(config, logger):
-    # toil.version.version (string) canont be imported at top level because it conflicts with
-    # toil.version (module) and Sphinx doesn't like that.
-    from toil.version import version
-    logger.info("Running Toil version %s.", version)
-    logger.info("Configuration:\n %s", pformat(config.__dict__))
-=======
 def applianceSelf():
     """
     Returns the fully qualified name of the Docker image to start Toil appliance containers from.
@@ -147,4 +139,11 @@
     else:
         log.info('Overriding %s of %s with %s from %s.', name, defaultValue, value, envName)
         return value
->>>>>>> a098b6b9
+
+
+def logProcessContext(config, logger):
+    # toil.version.version (string) canont be imported at top level because it conflicts with
+    # toil.version (module) and Sphinx doesn't like that.
+    from toil.version import version
+    logger.info("Running Toil version %s.", version)
+    logger.info("Configuration:\n %s", pformat(config.__dict__))