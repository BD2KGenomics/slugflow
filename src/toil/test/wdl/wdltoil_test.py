--- conflicted
+++ resolved
@@ -16,9 +16,7 @@
 # Don't import the test case directly or pytest will test it again.
 import toil.test.wdl.toilwdlTest
 
-<<<<<<< HEAD
 from toil.wdl.wdltoil import WDLSectionJob, WDLWorkflowGraph
-=======
 
 class ToilConformanceTests(toil.test.wdl.toilwdlTest.BaseToilWdlTest):
     """
@@ -73,7 +71,6 @@
         os.chdir(upper_dir)
         shutil.rmtree("wdl-conformance-tests")
 
->>>>>>> e1b48427
 
 class WdlToilTest(toil.test.wdl.toilwdlTest.ToilWdlTest):
     """
