import json
import os
import shutil
import subprocess
import unittest
import uuid
import zipfile
from urllib.request import urlretrieve

import pytest

<<<<<<< HEAD
from toil.test import ToilTest, needs_docker_cuda, needs_java, needs_singularity_or_docker, slow
=======
from toil.test import ToilTest, needs_docker, needs_docker_cuda, needs_google_storage, needs_java, needs_singularity_or_docker, slow
>>>>>>> aaa451b3
from toil.version import exactPython
# Don't import the test case directly or pytest will test it again.
import toil.test.wdl.toilwdlTest

class WdlToilTest(toil.test.wdl.toilwdlTest.ToilWdlTest):
    """
    Version of the old Toil WDL tests that tests the new MiniWDL-based implementation.
    """

    @classmethod
    def setUpClass(cls) -> None:
        """Runs once for all tests."""
        cls.base_command = [exactPython, '-m', 'toil.wdl.wdltoil']

<<<<<<< HEAD
    # We inherit a testMD5sum but it is going to need Singularity or Docker
    # now. And also needs to have a WDL 1.0+ WDL file. So we replace it.
=======
    # We inherit a testMD5sum but it is going to need Singularity and not
    # Docker now. And also needs to have a WDL 1.0+ WDL file. So we replace it.
>>>>>>> aaa451b3
    @needs_singularity_or_docker
    def testMD5sum(self):
        """Test if Toil produces the same outputs as known good outputs for WDL's
        GATK tutorial #1."""
        wdl = os.path.abspath('src/toil/test/wdl/md5sum/md5sum.1.0.wdl')
        json_file = os.path.abspath('src/toil/test/wdl/md5sum/md5sum.json')

        result_json = subprocess.check_output(self.base_command + [wdl, json_file, '-o', self.output_dir, '--logDebug', '--retryCount=0'])
        result = json.loads(result_json)

        assert 'ga4ghMd5.value' in result
        assert isinstance(result['ga4ghMd5.value'], str)
        assert os.path.exists(result['ga4ghMd5.value'])
        assert os.path.basename(result['ga4ghMd5.value']) == 'md5sum.txt'

    def test_empty_file_path(self):
        """Test if empty File type inputs are protected against"""
        wdl = os.path.abspath('src/toil/test/wdl/md5sum/md5sum.1.0.wdl')
        json_file = os.path.abspath('src/toil/test/wdl/md5sum/empty_file.json')

        p = subprocess.Popen(self.base_command + [wdl, json_file, '-o', self.output_dir, '--logDebug'], stdout=subprocess.PIPE, stderr=subprocess.PIPE)
        stdout, stderr = p.communicate()
        retval = p.wait()

        assert retval != 0
        assert b'Could not find' in stderr

    @needs_singularity_or_docker
    def test_miniwdl_self_test(self):
        """Test if the MiniWDL self test runs and produces the expected output."""
        wdl_file = os.path.abspath('src/toil/test/wdl/miniwdl_self_test/self_test.wdl')
        json_file = os.path.abspath('src/toil/test/wdl/miniwdl_self_test/inputs.json')

        result_json = subprocess.check_output(self.base_command + [wdl_file, json_file, '--logDebug', '-o', self.output_dir, '--outputDialect', 'miniwdl'])
        result = json.loads(result_json)

        # Expect MiniWDL-style output with a designated "dir"

        assert 'dir' in result
        assert isinstance(result['dir'], str)
        out_dir = result['dir']

        assert 'outputs' in result
        assert isinstance(result['outputs'], dict)
        outputs = result['outputs']

        assert 'hello_caller.message_files' in outputs
        assert isinstance(outputs['hello_caller.message_files'], list)
        assert len(outputs['hello_caller.message_files']) == 2
        for item in outputs['hello_caller.message_files']:
            # All the files should be strings in the "out" direcotry
            assert isinstance(item, str)
            assert item.startswith(out_dir)

        assert 'hello_caller.messages' in outputs
        assert outputs['hello_caller.messages'] == ["Hello, Alyssa P. Hacker!", "Hello, Ben Bitdiddle!"]

    @slow
    @needs_docker_cuda
<<<<<<< HEAD
    @needs_singularity_or_docker
=======
>>>>>>> aaa451b3
    def test_giraffe_deepvariant(self):
        """Test if Giraffe and CPU DeepVariant run. This could take 25 minutes."""
        # TODO: enable test if nvidia-container-runtime and Singularity are installed but Docker isn't.

        json_dir = self._createTempDir()
        base_uri = 'https://raw.githubusercontent.com/vgteam/vg_wdl/44a03d9664db3f6d041a2f4a69bbc4f65c79533f'

        wdl_file = f"{base_uri}/workflows/giraffe_and_deepvariant.wdl"
        json_file = os.path.abspath(os.path.join(json_dir, 'inputs.json'))
        with open(json_file, 'w') as fp:
            # Write some inputs. We need to override the example inputs to use a GPU container, but that means we need absolute input URLs.
            json.dump(fp, {
                "GiraffeDeepVariant.INPUT_READ_FILE_1": f"{base_uri}/tests/small_sim_graph/reads_1.fastq.gz",
                "GiraffeDeepVariant.INPUT_READ_FILE_2": f"{base_uri}/tests/small_sim_graph/reads_2.fastq.gz",
                "GiraffeDeepVariant.XG_FILE": f"{base_uri}/tests/small_sim_graph/graph.xg",
                "GiraffeDeepVariant.SAMPLE_NAME": "s0",
                "GiraffeDeepVariant.GBWT_FILE": f"{base_uri}/tests/small_sim_graph/graph.gbwt",
                "GiraffeDeepVariant.GGBWT_FILE": f"{base_uri}/tests/small_sim_graph/graph.gg",
                "GiraffeDeepVariant.MIN_FILE": f"{base_uri}/tests/small_sim_graph/graph.min",
                "GiraffeDeepVariant.DIST_FILE": f"{base_uri}/tests/small_sim_graph/graph.dist",
                "GiraffeDeepVariant.OUTPUT_GAF": True,
                "GiraffeDeepVariant.runDeepVariantCallVariants.in_dv_gpu_container": "google/deepvariant:1.3.0-gpu"
            })

        result_json = subprocess.check_output(self.base_command + [wdl_file, json_file, '-o', self.output_dir, '--outputDialect', 'miniwdl'])
        result = json.loads(result_json)

        # Expect MiniWDL-style output with a designated "dir"
        assert 'dir' in result
        assert isinstance(result['dir'], str)
        out_dir = result['dir']

        assert 'outputs' in result
        assert isinstance(result['outputs'], dict)
        outputs = result['outputs']

        # Expect a VCF file to have been written
        assert 'GiraffeDeepVariant.output_vcf' in outputs
        assert isinstance(outputs['GiraffeDeepVariant.output_vcf'], str)
        assert os.path.exists(outputs['GiraffeDeepVariant.output_vcf'])

    @slow
    @needs_singularity_or_docker
    def test_giraffe(self):
        """Test if Giraffe runs. This could take 12 minutes. Also we scale it down but it still demands lots of memory."""
        # TODO: enable test if nvidia-container-runtime and Singularity are installed but Docker isn't.

        json_dir = self._createTempDir()
        base_uri = 'https://raw.githubusercontent.com/vgteam/vg_wdl/44a03d9664db3f6d041a2f4a69bbc4f65c79533f'
        wdl_file = f"{base_uri}/workflows/giraffe.wdl"
        json_file = f"{base_uri}/params/giraffe.json"

        result_json = subprocess.check_output(self.base_command + [wdl_file, json_file, '-o', self.output_dir, '--outputDialect', 'miniwdl', '--scale', '0.1'])
        result = json.loads(result_json)

        # Expect MiniWDL-style output with a designated "dir"
        assert 'dir' in result
        assert isinstance(result['dir'], str)
        out_dir = result['dir']

        assert 'outputs' in result
        assert isinstance(result['outputs'], dict)
        outputs = result['outputs']

        # Expect a BAM file to have been written
        assert 'Giraffe.output_bam' in outputs
        assert isinstance(outputs['Giraffe.output_bam'], str)
        assert os.path.exists(outputs['Giraffe.output_bam'])

    @needs_singularity_or_docker
    @needs_google_storage
    def test_gs_uri(self):
        """Test if Toil can access Google Storage URIs."""
        wdl = os.path.abspath('src/toil/test/wdl/md5sum/md5sum.1.0.wdl')
        json_file = os.path.abspath('src/toil/test/wdl/md5sum/md5sum-gs.json')

        result_json = subprocess.check_output(self.base_command + [wdl, json_file, '-o', self.output_dir, '--logDebug'])
        result = json.loads(result_json)

        assert 'ga4ghMd5.value' in result
        assert isinstance(result['ga4ghMd5.value'], str)
        assert os.path.exists(result['ga4ghMd5.value'])
        assert os.path.basename(result['ga4ghMd5.value']) == 'md5sum.txt'

    def test_empty_file_path(self):
        """Test if empty File type inputs are protected against"""
        wdl = os.path.abspath('src/toil/test/wdl/md5sum/md5sum.1.0.wdl')
        json_file = os.path.abspath('src/toil/test/wdl/md5sum/empty_file.json')

        p = subprocess.Popen(self.base_command + [wdl, json_file, '-o', self.output_dir, '--logDebug'], stdout=subprocess.PIPE, stderr=subprocess.PIPE)
        stdout, stderr = p.communicate()
        retval = p.wait()

        assert retval != 0
        assert b'Could not find' in stderr

if __name__ == "__main__":
    unittest.main()  # run all tests<|MERGE_RESOLUTION|>--- conflicted
+++ resolved
@@ -9,11 +9,7 @@
 
 import pytest
 
-<<<<<<< HEAD
-from toil.test import ToilTest, needs_docker_cuda, needs_java, needs_singularity_or_docker, slow
-=======
-from toil.test import ToilTest, needs_docker, needs_docker_cuda, needs_google_storage, needs_java, needs_singularity_or_docker, slow
->>>>>>> aaa451b3
+from toil.test import ToilTest, needs_docker_cuda, needs_google_storage, needs_java, needs_singularity_or_docker, slow
 from toil.version import exactPython
 # Don't import the test case directly or pytest will test it again.
 import toil.test.wdl.toilwdlTest
@@ -28,13 +24,8 @@
         """Runs once for all tests."""
         cls.base_command = [exactPython, '-m', 'toil.wdl.wdltoil']
 
-<<<<<<< HEAD
     # We inherit a testMD5sum but it is going to need Singularity or Docker
     # now. And also needs to have a WDL 1.0+ WDL file. So we replace it.
-=======
-    # We inherit a testMD5sum but it is going to need Singularity and not
-    # Docker now. And also needs to have a WDL 1.0+ WDL file. So we replace it.
->>>>>>> aaa451b3
     @needs_singularity_or_docker
     def testMD5sum(self):
         """Test if Toil produces the same outputs as known good outputs for WDL's
@@ -94,10 +85,7 @@
 
     @slow
     @needs_docker_cuda
-<<<<<<< HEAD
     @needs_singularity_or_docker
-=======
->>>>>>> aaa451b3
     def test_giraffe_deepvariant(self):
         """Test if Giraffe and CPU DeepVariant run. This could take 25 minutes."""
         # TODO: enable test if nvidia-container-runtime and Singularity are installed but Docker isn't.
