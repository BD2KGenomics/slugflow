--- conflicted
+++ resolved
@@ -30,50 +30,229 @@
         """Runs anew before each test to create farm fresh temp dirs."""
         self.output_dir = os.path.join('/tmp/', 'toil-wdl-test-' + str(uuid.uuid4()))
         os.makedirs(self.output_dir)
-<<<<<<< HEAD
         
-=======
-
-    @classmethod
-    def setUpClass(cls) -> None:
-        """Runs once for all tests."""
-        super(ToilWdlIntegrationTest, cls).setUpClass()
-        cls.program = os.path.abspath("src/toil/wdl/toilwdl.py")
-
-        cls.test_directory = os.path.abspath("src/toil/test/wdl/")
-
-        cls.encode_data = os.path.join(cls.test_directory, "ENCODE_data.zip")
-        cls.encode_data_dir = os.path.join(cls.test_directory, "ENCODE_data")
-
-        cls.wdl_data = os.path.join(cls.test_directory, "wdl_templates.zip")
-        cls.wdl_data_dir = os.path.join(cls.test_directory, "wdl_templates")
-
-        cls.gatk_data = os.path.join(cls.test_directory, "GATK_data.zip")
-        cls.gatk_data_dir = os.path.join(cls.test_directory, "GATK_data")
-
-        cls.fetch_and_unzip_from_s3(filename='ENCODE_data.zip',
-                                    data=cls.encode_data,
-                                    data_dir=cls.encode_data_dir)
-
-        cls.fetch_and_unzip_from_s3(filename='wdl_templates.zip',
-                                    data=cls.wdl_data,
-                                    data_dir=cls.wdl_data_dir)
-
-        cls.fetch_and_unzip_from_s3(filename='GATK_data.zip',
-                                    data=cls.gatk_data,
-                                    data_dir=cls.gatk_data_dir)
-
->>>>>>> 02b4aad7
     def tearDown(self) -> None:
         if os.path.exists(self.output_dir):
             shutil.rmtree(self.output_dir)
     
     @classmethod
-<<<<<<< HEAD
     def setUpClass(cls) -> None:
         """Runs once for all tests."""
+        super(BaseToilWdlTest, cls).setUpClass()
         cls.base_command = [exactPython, os.path.abspath("src/toil/wdl/toilwdl.py")]
-=======
+
+class ToilWdlTest(BaseToilWdlTest):
+    """
+    General tests for Toil WDL
+    """
+    
+    @needs_docker
+    def testMD5sum(self):
+        """Test if toilwdl produces the same outputs as known good outputs for WDL's
+        GATK tutorial #1."""
+        wdl = os.path.abspath('src/toil/test/wdl/md5sum/md5sum.wdl')
+        inputfile = os.path.abspath('src/toil/test/wdl/md5sum/md5sum.input')
+        json = os.path.abspath('src/toil/test/wdl/md5sum/md5sum.json')
+
+        subprocess.check_call(self.base_command + [wdl, json, '-o', self.output_dir])
+        md5sum_output = os.path.join(self.output_dir, 'md5sum.txt')
+        assert os.path.exists(md5sum_output)
+        os.unlink(md5sum_output)
+
+class ToilWDLLibraryTest(BaseToilWdlTest):
+    """
+    Test class for WDL standard functions.
+    """
+
+    # estimated run time <1 sec
+    def testFn_SelectFirst(self):
+        """Test the wdl built-in functional equivalent of 'select_first()',
+        which returns the first value in a list that is not None."""
+        assert select_first(['somestring', 'anotherstring', None, '', 1]) == 'somestring'
+        assert select_first([None, '', 1, 'somestring']) == 1
+        assert select_first([2, 1, '', 'somestring', None, '']) == 2
+        assert select_first(['', 2, 1, 'somestring', None, '']) == 2
+
+    # estimated run time <1 sec
+    def testFn_Size(self) -> None:
+        """Test the wdl built-in functional equivalent of 'size()',
+        which returns a file's size based on the path."""
+        from toil.common import Toil
+        from toil.job import Job
+        from toil.wdl.wdl_types import WDLFile
+        options = Job.Runner.getDefaultOptions(self._getTestJobStorePath())
+        options.clean = 'always'
+        with Toil(options) as toil:
+            small = process_infile(WDLFile(file_path=os.path.abspath('src/toil/test/wdl/testfiles/vocab.wdl')), toil)
+            small_file = size(small)
+            assert small_file >= 1800, small_file
+
+    # estimated run time <1 sec
+    def testFn_Basename(self):
+        assert basename('/home/quokka/git/delete/toil/src/toil/wdl/toilwdl.py', '.py') == 'toilwdl'
+        assert basename('/home/quokka/git/delete/toil/src/toil/wdl/toilwdl.py') == 'toilwdl.py'
+        assert basename('toilwdl.py', '.py') == 'toilwdl'
+        assert basename('toilwdl.py') == 'toilwdl.py'
+
+    # estimated run time <1 sec
+    def testFn_Glob(self):
+        """Test the wdl built-in functional equivalent of 'glob()',
+        which finds all files with a pattern in a directory."""
+        vocab_location = glob('vocab.wdl', os.path.abspath('src/toil'))
+        assert vocab_location == [os.path.abspath('src/toil/test/wdl/testfiles/vocab.wdl')], str(vocab_location)
+        wdl_locations = glob('wdl_*.py', os.path.abspath('src/toil'))
+        wdl_that_should_exist = [os.path.abspath('src/toil/wdl/wdl_analysis.py'),
+                                 os.path.abspath('src/toil/wdl/wdl_synthesis.py'),
+                                 os.path.abspath('src/toil/wdl/wdl_types.py'),
+                                 os.path.abspath('src/toil/wdl/wdl_functions.py')]
+        # make sure the files match the expected files
+        for location in wdl_that_should_exist:
+            assert location in wdl_locations, f'{str(location)} not in {str(wdl_locations)}!'
+        # make sure the same number of files were found as expected
+        assert len(wdl_that_should_exist) == len(wdl_locations), f'{str(len(wdl_locations))} != {str(len(wdl_that_should_exist))}'
+
+    # estimated run time <1 sec
+    def testFn_ParseMemory(self):
+        """Test the wdl built-in functional equivalent of 'parse_memory()',
+        which parses a specified memory input to an int output.
+
+        The input can be a string or an int or a float and may include units
+        such as 'Gb' or 'mib' as a separate argument."""
+        assert parse_memory(2147483648) == 2147483648, str(parse_memory(2147483648))
+        assert parse_memory('2147483648') == 2147483648, str(parse_memory(2147483648))
+        assert parse_memory('2GB') == 2000000000, str(parse_memory('2GB'))
+        assert parse_memory('2GiB') == 2147483648, str(parse_memory('2GiB'))
+        assert parse_memory('1 GB') == 1000000000, str(parse_memory('1 GB'))
+        assert parse_memory('1 GiB') == 1073741824, str(parse_memory('1 GiB'))
+
+    # estimated run time <1 sec
+    def testFn_ParseCores(self):
+        """Test the wdl built-in functional equivalent of 'parse_cores()',
+        which parses a specified disk input to an int output.
+
+        The input can be a string or an int."""
+        assert parse_cores(1) == 1
+        assert parse_cores('1') == 1
+
+    # estimated run time <1 sec
+    def testFn_ParseDisk(self):
+        """Test the wdl built-in functional equivalent of 'parse_disk()',
+        which parses a specified disk input to an int output.
+
+        The input can be a string or an int or a float and may include units
+        such as 'Gb' or 'mib' as a separate argument.
+
+        The minimum returned value is 2147483648 bytes."""
+        # check minimum returned value
+        assert parse_disk('1') == 2147483648, str(parse_disk('1'))
+        assert parse_disk(1) == 2147483648, str(parse_disk(1))
+
+        assert parse_disk(2200000001) == 2200000001, str(parse_disk(2200000001))
+        assert parse_disk('2200000001') == 2200000001, str(parse_disk('2200000001'))
+        assert parse_disk('/mnt/my_mnt 3 SSD, /mnt/my_mnt2 500 HDD') == 503000000000, str(parse_disk('/mnt/my_mnt 3 SSD, /mnt/my_mnt2 500 HDD'))
+        assert parse_disk('local-disk 10 SSD') == 10000000000, str(parse_disk('local-disk 10 SSD'))
+        assert parse_disk('/mnt/ 10 HDD') == 10000000000, str(parse_disk('/mnt/ 10 HDD'))
+        assert parse_disk('/mnt/ 1000 HDD') == 1000000000000, str(parse_disk('/mnt/ 1000 HDD'))
+
+    # estimated run time <1 sec
+    def testPrimitives(self):
+        """Test if toilwdl correctly interprets some basic declarations."""
+        wdl = os.path.abspath('src/toil/test/wdl/testfiles/vocab.wdl')
+
+        # TODO: test for all version.
+        aWDL = get_analyzer(wdl)
+        aWDL.analyze()
+
+        no_declaration = ['bool1', 'int1', 'float1', 'file1', 'string1']
+        collection_counter = []
+        for key, declaration in aWDL.workflows_dictionary['vocabulary'].items():
+            if not key.startswith('declaration'):
+                continue
+
+            name, var_type, var_expr = declaration
+
+            if name in no_declaration:
+                collection_counter.append(name)
+                assert not var_expr
+
+            if name == 'bool2':
+                collection_counter.append(name)
+                assert var_expr == 'True', var_expr
+                assert var_type == 'Boolean', var_type
+            if name == 'int2':
+                collection_counter.append(name)
+                assert var_expr == '1', var_expr
+                assert var_type == 'Int', var_type
+            if name == 'float2':
+                collection_counter.append(name)
+                assert var_expr == '1.1', var_expr
+                assert var_type == 'Float', var_type
+            if name == 'file2':
+                collection_counter.append(name)
+                assert var_expr == "'src/toil/test/wdl/test.tsv'", var_expr
+                assert var_type == 'File', var_type
+            if name == 'string2':
+                collection_counter.append(name)
+                assert var_expr == "'x'", var_expr
+                assert var_type == 'String', var_type
+        assert collection_counter == ['bool1', 'int1', 'float1', 'file1', 'string1',
+                                      'bool2', 'int2', 'float2', 'file2', 'string2']
+                                      
+    # estimated run time <1 sec
+    def testCSV(self):
+        default_csv_output = [['1', '2', '3'],
+                              ['4', '5', '6'],
+                              ['7', '8', '9']]
+        csv_array = read_csv(os.path.abspath('src/toil/test/wdl/test.csv'))
+        assert csv_array == default_csv_output
+
+    # estimated run time <1 sec
+    def testTSV(self):
+        default_tsv_output = [['1', '2', '3'],
+                              ['4', '5', '6'],
+                              ['7', '8', '9']]
+        tsv_array = read_tsv(os.path.abspath('src/toil/test/wdl/test.tsv'))
+        assert tsv_array == default_tsv_output
+
+class ToilWdlIntegrationTest(BaseToilWdlTest):
+    """Test class for WDL tests that need extra workflows and data downloaded"""
+
+    gatk_data: str
+    gatk_data_dir: str
+    encode_data: str
+    encode_data_dir: str
+    wdl_data: str
+    wdl_data_dir: str
+
+    @classmethod
+    def setUpClass(cls) -> None:
+        """Runs once for all tests."""
+        super(ToilWdlIntegrationTest, cls).setUpClass() 
+
+        cls.test_directory = os.path.abspath("src/toil/test/wdl/")
+
+        cls.encode_data = os.path.join(cls.test_directory, "ENCODE_data.zip")
+        cls.encode_data_dir = os.path.join(cls.test_directory, "ENCODE_data")
+
+        cls.wdl_data = os.path.join(cls.test_directory, "wdl_templates.zip")
+        cls.wdl_data_dir = os.path.join(cls.test_directory, "wdl_templates")
+
+        cls.gatk_data = os.path.join(cls.test_directory, "GATK_data.zip")
+        cls.gatk_data_dir = os.path.join(cls.test_directory, "GATK_data")
+
+        cls.fetch_and_unzip_from_s3(filename='ENCODE_data.zip',
+                                    data=cls.encode_data,
+                                    data_dir=cls.encode_data_dir)
+
+        cls.fetch_and_unzip_from_s3(filename='wdl_templates.zip',
+                                    data=cls.wdl_data,
+                                    data_dir=cls.wdl_data_dir)
+
+        cls.fetch_and_unzip_from_s3(filename='GATK_data.zip',
+                                    data=cls.gatk_data,
+                                    data_dir=cls.gatk_data_dir)
+
+    @classmethod
     def tearDownClass(cls) -> None:
         """We generate a lot of cruft."""
         data_dirs = [cls.gatk_data_dir, cls.wdl_data_dir, cls.encode_data_dir]
@@ -112,258 +291,6 @@
             elif os.path.exists(cleanup):
                 os.remove(cleanup)
         super(ToilWdlIntegrationTest, cls).tearDownClass()
->>>>>>> 02b4aad7
-
-class ToilWdlTest(BaseToilWdlTest):
-    """
-    General tests for Toil WDL
-    """
-    
-    @needs_docker
-    def testMD5sum(self):
-        """Test if toilwdl produces the same outputs as known good outputs for WDL's
-        GATK tutorial #1."""
-        wdl = os.path.abspath('src/toil/test/wdl/md5sum/md5sum.wdl')
-        inputfile = os.path.abspath('src/toil/test/wdl/md5sum/md5sum.input')
-        json = os.path.abspath('src/toil/test/wdl/md5sum/md5sum.json')
-
-        subprocess.check_call(self.base_command + [wdl, json, '-o', self.output_dir])
-        md5sum_output = os.path.join(self.output_dir, 'md5sum.txt')
-        assert os.path.exists(md5sum_output)
-        os.unlink(md5sum_output)
-
-class ToilWDLLibraryTest(BaseToilWdlTest):
-    """
-    Test class for WDL standard functions.
-    """
-
-    # estimated run time <1 sec
-    def testFn_SelectFirst(self):
-        """Test the wdl built-in functional equivalent of 'select_first()',
-        which returns the first value in a list that is not None."""
-        assert select_first(['somestring', 'anotherstring', None, '', 1]) == 'somestring'
-        assert select_first([None, '', 1, 'somestring']) == 1
-        assert select_first([2, 1, '', 'somestring', None, '']) == 2
-        assert select_first(['', 2, 1, 'somestring', None, '']) == 2
-
-    # estimated run time <1 sec
-    def testFn_Size(self) -> None:
-        """Test the wdl built-in functional equivalent of 'size()',
-        which returns a file's size based on the path."""
-        from toil.common import Toil
-        from toil.job import Job
-        from toil.wdl.wdl_types import WDLFile
-        options = Job.Runner.getDefaultOptions(self._getTestJobStorePath())
-        options.clean = 'always'
-        with Toil(options) as toil:
-            small = process_infile(WDLFile(file_path=os.path.abspath('src/toil/test/wdl/testfiles/vocab.wdl')), toil)
-            small_file = size(small)
-            assert small_file >= 1800, small_file
-
-    # estimated run time <1 sec
-    def testFn_Basename(self):
-        assert basename('/home/quokka/git/delete/toil/src/toil/wdl/toilwdl.py', '.py') == 'toilwdl'
-        assert basename('/home/quokka/git/delete/toil/src/toil/wdl/toilwdl.py') == 'toilwdl.py'
-        assert basename('toilwdl.py', '.py') == 'toilwdl'
-        assert basename('toilwdl.py') == 'toilwdl.py'
-
-    # estimated run time <1 sec
-    def testFn_Glob(self):
-        """Test the wdl built-in functional equivalent of 'glob()',
-        which finds all files with a pattern in a directory."""
-        vocab_location = glob('vocab.wdl', os.path.abspath('src/toil'))
-        assert vocab_location == [os.path.abspath('src/toil/test/wdl/testfiles/vocab.wdl')], str(vocab_location)
-        wdl_locations = glob('wdl_*.py', os.path.abspath('src/toil'))
-        wdl_that_should_exist = [os.path.abspath('src/toil/wdl/wdl_analysis.py'),
-                                 os.path.abspath('src/toil/wdl/wdl_synthesis.py'),
-                                 os.path.abspath('src/toil/wdl/wdl_types.py'),
-                                 os.path.abspath('src/toil/wdl/wdl_functions.py')]
-        # make sure the files match the expected files
-        for location in wdl_that_should_exist:
-            assert location in wdl_locations, f'{str(location)} not in {str(wdl_locations)}!'
-        # make sure the same number of files were found as expected
-        assert len(wdl_that_should_exist) == len(wdl_locations), f'{str(len(wdl_locations))} != {str(len(wdl_that_should_exist))}'
-
-    # estimated run time <1 sec
-    def testFn_ParseMemory(self):
-        """Test the wdl built-in functional equivalent of 'parse_memory()',
-        which parses a specified memory input to an int output.
-
-        The input can be a string or an int or a float and may include units
-        such as 'Gb' or 'mib' as a separate argument."""
-        assert parse_memory(2147483648) == 2147483648, str(parse_memory(2147483648))
-        assert parse_memory('2147483648') == 2147483648, str(parse_memory(2147483648))
-        assert parse_memory('2GB') == 2000000000, str(parse_memory('2GB'))
-        assert parse_memory('2GiB') == 2147483648, str(parse_memory('2GiB'))
-        assert parse_memory('1 GB') == 1000000000, str(parse_memory('1 GB'))
-        assert parse_memory('1 GiB') == 1073741824, str(parse_memory('1 GiB'))
-
-    # estimated run time <1 sec
-    def testFn_ParseCores(self):
-        """Test the wdl built-in functional equivalent of 'parse_cores()',
-        which parses a specified disk input to an int output.
-
-        The input can be a string or an int."""
-        assert parse_cores(1) == 1
-        assert parse_cores('1') == 1
-
-    # estimated run time <1 sec
-    def testFn_ParseDisk(self):
-        """Test the wdl built-in functional equivalent of 'parse_disk()',
-        which parses a specified disk input to an int output.
-
-        The input can be a string or an int or a float and may include units
-        such as 'Gb' or 'mib' as a separate argument.
-
-        The minimum returned value is 2147483648 bytes."""
-        # check minimum returned value
-        assert parse_disk('1') == 2147483648, str(parse_disk('1'))
-        assert parse_disk(1) == 2147483648, str(parse_disk(1))
-
-        assert parse_disk(2200000001) == 2200000001, str(parse_disk(2200000001))
-        assert parse_disk('2200000001') == 2200000001, str(parse_disk('2200000001'))
-        assert parse_disk('/mnt/my_mnt 3 SSD, /mnt/my_mnt2 500 HDD') == 503000000000, str(parse_disk('/mnt/my_mnt 3 SSD, /mnt/my_mnt2 500 HDD'))
-        assert parse_disk('local-disk 10 SSD') == 10000000000, str(parse_disk('local-disk 10 SSD'))
-        assert parse_disk('/mnt/ 10 HDD') == 10000000000, str(parse_disk('/mnt/ 10 HDD'))
-        assert parse_disk('/mnt/ 1000 HDD') == 1000000000000, str(parse_disk('/mnt/ 1000 HDD'))
-
-    # estimated run time <1 sec
-    def testPrimitives(self):
-        """Test if toilwdl correctly interprets some basic declarations."""
-        wdl = os.path.abspath('src/toil/test/wdl/testfiles/vocab.wdl')
-
-        # TODO: test for all version.
-        aWDL = get_analyzer(wdl)
-        aWDL.analyze()
-
-        no_declaration = ['bool1', 'int1', 'float1', 'file1', 'string1']
-        collection_counter = []
-        for key, declaration in aWDL.workflows_dictionary['vocabulary'].items():
-            if not key.startswith('declaration'):
-                continue
-
-            name, var_type, var_expr = declaration
-
-            if name in no_declaration:
-                collection_counter.append(name)
-                assert not var_expr
-
-            if name == 'bool2':
-                collection_counter.append(name)
-                assert var_expr == 'True', var_expr
-                assert var_type == 'Boolean', var_type
-            if name == 'int2':
-                collection_counter.append(name)
-                assert var_expr == '1', var_expr
-                assert var_type == 'Int', var_type
-            if name == 'float2':
-                collection_counter.append(name)
-                assert var_expr == '1.1', var_expr
-                assert var_type == 'Float', var_type
-            if name == 'file2':
-                collection_counter.append(name)
-                assert var_expr == "'src/toil/test/wdl/test.tsv'", var_expr
-                assert var_type == 'File', var_type
-            if name == 'string2':
-                collection_counter.append(name)
-                assert var_expr == "'x'", var_expr
-                assert var_type == 'String', var_type
-        assert collection_counter == ['bool1', 'int1', 'float1', 'file1', 'string1',
-                                      'bool2', 'int2', 'float2', 'file2', 'string2']
-                                      
-    # estimated run time <1 sec
-    def testCSV(self):
-        default_csv_output = [['1', '2', '3'],
-                              ['4', '5', '6'],
-                              ['7', '8', '9']]
-        csv_array = read_csv(os.path.abspath('src/toil/test/wdl/test.csv'))
-        assert csv_array == default_csv_output
-
-    # estimated run time <1 sec
-    def testTSV(self):
-        default_tsv_output = [['1', '2', '3'],
-                              ['4', '5', '6'],
-                              ['7', '8', '9']]
-        tsv_array = read_tsv(os.path.abspath('src/toil/test/wdl/test.tsv'))
-        assert tsv_array == default_tsv_output
-
-class ToilWdlIntegrationTest(BaseToilWdlTest):
-    """Test class for WDL tests that need extra workflows and data downloaded"""
-
-    gatk_data: str
-    gatk_data_dir: str
-    encode_data: str
-    encode_data_dir: str
-    wdl_data: str
-    wdl_data_dir: str
-
-    @classmethod
-    def setUpClass(cls) -> None:
-        """Runs once for all tests."""
-        super().setUpClass() 
-
-        cls.test_directory = os.path.abspath("src/toil/test/wdl/")
-
-        cls.encode_data = os.path.join(cls.test_directory, "ENCODE_data.zip")
-        cls.encode_data_dir = os.path.join(cls.test_directory, "ENCODE_data")
-
-        cls.wdl_data = os.path.join(cls.test_directory, "wdl_templates.zip")
-        cls.wdl_data_dir = os.path.join(cls.test_directory, "wdl_templates")
-
-        cls.gatk_data = os.path.join(cls.test_directory, "GATK_data.zip")
-        cls.gatk_data_dir = os.path.join(cls.test_directory, "GATK_data")
-
-        cls.fetch_and_unzip_from_s3(filename='ENCODE_data.zip',
-                                    data=cls.encode_data,
-                                    data_dir=cls.encode_data_dir)
-
-        cls.fetch_and_unzip_from_s3(filename='wdl_templates.zip',
-                                    data=cls.wdl_data,
-                                    data_dir=cls.wdl_data_dir)
-
-        cls.fetch_and_unzip_from_s3(filename='GATK_data.zip',
-                                    data=cls.gatk_data,
-                                    data_dir=cls.gatk_data_dir)
-
-    @classmethod
-    def tearDownClass(cls) -> None:
-        """We generate a lot of cruft."""
-        jobstores = ['./toilWorkflowRun', '/mnt/ephemeral/workspace/toil-pull-requests/toilWorkflowRun']
-        data_dirs = [cls.gatk_data_dir, cls.wdl_data_dir, cls.encode_data_dir]
-        data_zips = [cls.gatk_data, cls.wdl_data, cls.encode_data]
-        encode_outputs = ['ENCFF000VOL_chr21.fq.gz',
-                          'ENCFF000VOL_chr21.raw.srt.bam',
-                          'ENCFF000VOL_chr21.raw.srt.bam.flagstat.qc',
-                          'ENCFF000VOL_chr21.raw.srt.dup.qc',
-                          'ENCFF000VOL_chr21.raw.srt.filt.nodup.srt.final.bam',
-                          'ENCFF000VOL_chr21.raw.srt.filt.nodup.srt.final.bam.bai',
-                          'ENCFF000VOL_chr21.raw.srt.filt.nodup.srt.final.filt.nodup.sample.15.SE.tagAlign.gz',
-                          'ENCFF000VOL_chr21.raw.srt.filt.nodup.srt.final.filt.nodup.sample.15.SE.tagAlign.gz.cc.plot.pdf',
-                          'ENCFF000VOL_chr21.raw.srt.filt.nodup.srt.final.filt.nodup.sample.15.SE.tagAlign.gz.cc.qc',
-                          'ENCFF000VOL_chr21.raw.srt.filt.nodup.srt.final.flagstat.qc',
-                          'ENCFF000VOL_chr21.raw.srt.filt.nodup.srt.final.pbc.qc',
-                          'ENCFF000VOL_chr21.raw.srt.filt.nodup.srt.final.SE.tagAlign.gz',
-                          'ENCFF000VOL_chr21.sai',
-                          'test.txt',
-                          'filter_qc.json',
-                          'filter_qc.log',
-                          'GRCh38_chr21_bwa.tar.gz',
-                          'mapping.json',
-                          'mapping.log',
-                          'post_mapping.json',
-                          'post_mapping.log',
-                          'wdl-stats.log',
-                          'xcor.json',
-                          'xcor.log',
-                          'toilwdl_compiled.pyc',
-                          'toilwdl_compiled.py',
-                          'post_processing.log',
-                          'md5.log']
-        for cleanup in jobstores + data_dirs + data_zips + encode_outputs:
-            if os.path.isdir(cleanup):
-                shutil.rmtree(cleanup)
-            elif os.path.exists(cleanup):
-                os.remove(cleanup)
 
     # estimated run time 27 sec
     @slow
@@ -478,7 +405,7 @@
         from toil.common import Toil
         from toil.job import Job
         from toil.wdl.wdl_types import WDLFile
-        options = Job.Runner.getDefaultOptions('./toilWorkflowRun')
+        options = Job.Runner.getDefaultOptions(self._getTestJobStorePath())
         options.clean = 'always'
         with Toil(options) as toil:
             large = process_infile(WDLFile(file_path=self.encode_data), toil)
