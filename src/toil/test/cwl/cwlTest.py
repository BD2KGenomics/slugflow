# Copyright (C) 2015-2021 Regents of the University of California
# Copyright (C) 2015 Curoverse, Inc
#
# Licensed under the Apache License, Version 2.0 (the "License");
# you may not use this file except in compliance with the License.
# You may obtain a copy of the License at
#
#     http://www.apache.org/licenses/LICENSE-2.0
#
# Unless required by applicable law or agreed to in writing, software
# distributed under the License is distributed on an "AS IS" BASIS,
# WITHOUT WARRANTIES OR CONDITIONS OF ANY KIND, either express or implied.
# See the License for the specific language governing permissions and
# limitations under the License.
import json
import logging
import os
import re
import shutil
import stat
import subprocess
import sys
import unittest
import uuid
import zipfile

from functools import partial
from io import StringIO
from pathlib import Path
from typing import (TYPE_CHECKING,
                    Callable,
                    Dict,
                    List,
                    Optional,
                    cast)
from unittest.mock import Mock, call
from urllib.request import urlretrieve

if TYPE_CHECKING:
    from cwltool.utils import CWLObjectType

import pytest

pkg_root = os.path.abspath(os.path.join(os.path.dirname(__file__), ".."))  # noqa
sys.path.insert(0, pkg_root)  # noqa

from schema_salad.exceptions import ValidationException

from toil.cwl.utils import (DirectoryStructure,
                            download_structure,
                            visit_cwl_class_and_reduce,
                            visit_top_cwl_class)
from toil.fileStores import FileID
from toil.fileStores.abstractFileStore import AbstractFileStore
from toil.lib.threading import cpu_count
from toil.provisioners import cluster_factory
from toil.test import (ToilTest,
                       needs_aws_ec2,
                       needs_aws_s3,
                       needs_cwl,
                       needs_docker,
                       needs_docker_cuda,
                       needs_env_var,
                       needs_fetchable_appliance,
                       needs_gridengine,
                       needs_kubernetes,
                       needs_local_cuda,
                       needs_lsf,
                       needs_mesos,
                       needs_online,
                       needs_slurm,
                       needs_torque,
                       needs_wes_server,
                       slow)

log = logging.getLogger(__name__)
CONFORMANCE_TEST_TIMEOUT = 10000


def run_conformance_tests(
    workDir: str,
    yml: str,
    runner: Optional[str] = None,
    caching: bool = False,
    batchSystem: Optional[str] = None,
    selected_tests: Optional[str] = None,
    selected_tags: Optional[str] = None,
    skipped_tests: Optional[str] = None,
    extra_args: Optional[List[str]] = None,
    must_support_all_features: bool = False,
    junit_file: Optional[str] = None,
) -> None:
    """
    Run the CWL conformance tests.

    :param workDir: Directory to run tests in.

    :param yml: CWL test list YML to run tests from.

    :param runner: If set, use this cwl runner instead of the default toil-cwl-runner.

    :param caching: If True, use Toil file store caching.

    :param batchSystem: If set, use this batch system instead of the default single_machine.

    :param selected_tests: If set, use this description of test numbers to run (comma-separated numbers or ranges)

    :param selected_tags: As an alternative to selected_tests, run tests with the given tags.

    :param skipped_tests: Comma-separated string labels of tests to skip.

    :param extra_args: Provide these extra arguments to runner for each test.

    :param must_support_all_features: If set, fail if some CWL optional features are unsupported.

    :param junit_file: JUnit XML file to write test info to.
    """
    try:
        if runner is None:
            runner = "toil-cwl-runner"
        cmd = [
            "cwltest",
            f"--tool={runner}",
            f"--test={yml}",
            "--timeout=2400",
            f"--basedir={workDir}",
        ]
        if selected_tests:
            cmd.append(f"-n={selected_tests}")
        if selected_tags:
            cmd.append(f"--tags={selected_tags}")
        if skipped_tests:
            cmd.append(f"-S{skipped_tests}")
        if junit_file:
            # Capture output for JUnit
            cmd.append("--junit-verbose")
            cmd.append(f"--junit-xml={junit_file}")
        else:
            # Otherwise dump all output to our output stream
            cmd.append("--verbose")

        args_passed_directly_to_runner = [
            "--clean=always",
            "--logDebug",
            "--statusWait=10",
            "--retryCount=2",
            "--relax-path-checks",
            # Defaults to 20s but we can't start hundreds of nodejs processes that fast on our CI potatoes
            "--eval-timeout=600",
            f"--caching={caching}"
        ]

        if extra_args:
            args_passed_directly_to_runner += extra_args

        if "SINGULARITY_DOCKER_HUB_MIRROR" in os.environ:
            args_passed_directly_to_runner.append(
                "--setEnv=SINGULARITY_DOCKER_HUB_MIRROR"
            )

        if batchSystem is None or batchSystem == "single_machine":
            # Make sure we can run on small machines
            args_passed_directly_to_runner.append("--scale=0.1")

        job_store_override = None

        if batchSystem == "kubernetes":
            # Run tests in parallel on Kubernetes.
            # We can throw a bunch at it at once and let Kubernetes schedule.
            # But we still want a local core for each.
            parallel_tests = max(min(cpu_count(), 8), 1)
        else:
            # Run tests in parallel on the local machine. Don't run too many
            # tests at once; we want at least a couple cores for each.
            # But we need to have at least a few going in parallel or we risk hitting our timeout.
            parallel_tests = max(int(cpu_count() / 2), 4)
        cmd.append(f"-j{parallel_tests}")

        if batchSystem:
            args_passed_directly_to_runner.append(f"--batchSystem={batchSystem}")
        cmd.extend(["--"] + args_passed_directly_to_runner)

        log.info("Running: '%s'", "' '".join(cmd))
        output_lines: List[str] = []
        try:
            child = subprocess.Popen(cmd, cwd=workDir, stdout=subprocess.PIPE, stderr=subprocess.STDOUT)

            if child.stdout is not None:
                for line_bytes in child.stdout:
                    # Pass through all the logs
                    line_text = line_bytes.decode('utf-8', errors='replace').rstrip()
                    output_lines.append(line_text)
                    log.info(line_text)

            # Once it's done writing, amke sure it succeeded.
            child.wait()
            log.info("CWL tests finished with exit code %s", child.returncode)
            if child.returncode != 0:
                # Act like check_output and raise an error.
                raise subprocess.CalledProcessError(child.returncode, ' '.join(cmd))
        finally:
            if job_store_override:
                # Clean up the job store we used for all the tests, if it is still there.
                subprocess.run(["toil", "clean", job_store_override])

    except subprocess.CalledProcessError as e:
        log.info("CWL test runner return code was unsuccessful")
        only_unsupported = False
        # check output -- if we failed but only have unsupported features, we're okay
        p = re.compile(
            r"(?P<failures>\d+) failures, (?P<unsupported>\d+) unsupported features"
        )

        for line_text in output_lines:
            m = p.search(line_text)
            if m:
                if int(m.group("failures")) == 0 and int(m.group("unsupported")) > 0:
                    only_unsupported = True
                    break
        if (not only_unsupported) or must_support_all_features:
            log.error("CWL tests gave unacceptable output:\n%s", '\n'.join(output_lines))
            raise e
        log.info("Unsuccessful return code is OK")


TesterFuncType = Callable[[str, str, "CWLObjectType"], None]

@needs_cwl
class CWLWorkflowTest(ToilTest):
    """
    CWL tests included in Toil that don't involve the whole CWL conformance
    test suite. Tests Toil-specific functions like URL types supported for
    inputs.
    """

    def setUp(self) -> None:
        """Runs anew before each test to create farm fresh temp dirs."""
        self.outDir = f"/tmp/toil-cwl-test-{str(uuid.uuid4())}"
        os.makedirs(self.outDir)
        self.rootDir = self._projectRootPath()

    def tearDown(self) -> None:
        """Clean up outputs."""
        if os.path.exists(self.outDir):
            shutil.rmtree(self.outDir)
        unittest.TestCase.tearDown(self)

    def test_cwl_cmdline_input(self) -> None:
        """
        Test that running a CWL workflow with inputs specified on the command line passes.
        """
        from toil.cwl import cwltoil
        cwlfile = "src/toil/test/cwl/conditional_wf.cwl"
        args = [cwlfile, "--message", "str", "--sleep", "2"]
        st = StringIO()
        # If the workflow runs, it must have had options
        cwltoil.main(args, stdout=st)

    def _tester(
        self,
        cwlfile: str,
        jobfile: str,
        expect: "CWLObjectType",
        main_args: List[str] = [],
        out_name: str = "output",
        output_here: bool = False,
    ) -> None:
        from toil.cwl import cwltoil

        st = StringIO()
        main_args = main_args[:]
        if not output_here:
            # Don't just dump output in the working directory.
            main_args.extend(
                [
                    "--logDebug",
                    "--outdir",
                    self.outDir
                ]
            )
        main_args.extend(
            [
                os.path.join(self.rootDir, cwlfile),
                os.path.join(self.rootDir, jobfile),
            ]
        )
        cwltoil.main(main_args, stdout=st)
        out = json.loads(st.getvalue())
        out.get(out_name, {}).pop("http://commonwl.org/cwltool#generation", None)
        out.get(out_name, {}).pop("nameext", None)
        out.get(out_name, {}).pop("nameroot", None)
        self.assertEqual(out, expect)

        for k, v in expect.items():
            if isinstance(v, dict) and "class" in v and v["class"] == "File" and "path" in v:
                # This is a top-level output file.
                # None of our output files should be executable.
                self.assertTrue(os.path.exists(v["path"]))
                self.assertFalse(os.stat(v["path"]).st_mode & stat.S_IXUSR)

    def _debug_worker_tester(
        self, cwlfile: str, jobfile: str, expect: "CWLObjectType"
    ) -> None:
        from toil.cwl import cwltoil

        st = StringIO()
        cwltoil.main(
            [
                "--debugWorker",
                "--outdir",
                self.outDir,
                os.path.join(self.rootDir, cwlfile),
                os.path.join(self.rootDir, jobfile),
            ],
            stdout=st,
        )
        out = json.loads(st.getvalue())
        out["output"].pop("http://commonwl.org/cwltool#generation", None)
        out["output"].pop("nameext", None)
        out["output"].pop("nameroot", None)
        self.assertEqual(out, expect)

    def revsort(self, cwl_filename: str, tester_fn: TesterFuncType) -> None:
        tester_fn(
            "src/toil/test/cwl/" + cwl_filename,
            "src/toil/test/cwl/revsort-job.json",
            self._expected_revsort_output(self.outDir),
        )

    def revsort_no_checksum(self, cwl_filename: str, tester_fn: TesterFuncType) -> None:
        tester_fn(
            "src/toil/test/cwl/" + cwl_filename,
            "src/toil/test/cwl/revsort-job.json",
            self._expected_revsort_nochecksum_output(self.outDir),
        )

    def download(self, inputs: str, tester_fn: TesterFuncType) -> None:
        input_location = os.path.join("src/toil/test/cwl", inputs)
        tester_fn(
            "src/toil/test/cwl/download.cwl",
            input_location,
            self._expected_download_output(self.outDir),
        )

    def load_contents(self, inputs: str, tester_fn: TesterFuncType) -> None:
        input_location = os.path.join("src/toil/test/cwl", inputs)
        tester_fn(
            "src/toil/test/cwl/load_contents.cwl",
            input_location,
            self._expected_load_contents_output(self.outDir),
        )

    def download_directory(self, inputs: str, tester_fn: TesterFuncType) -> None:
        input_location = os.path.join("src/toil/test/cwl", inputs)
        tester_fn(
            "src/toil/test/cwl/download_directory.cwl",
            input_location,
            self._expected_download_output(self.outDir),
        )

    def download_subdirectory(self, inputs: str, tester_fn: TesterFuncType) -> None:
        input_location = os.path.join("src/toil/test/cwl", inputs)
        tester_fn(
            "src/toil/test/cwl/download_subdirectory.cwl",
            input_location,
            self._expected_download_output(self.outDir),
        )

    def test_mpi(self) -> None:
        from toil.cwl import cwltoil

        stdout = StringIO()
        main_args = [
            "--outdir",
            self.outDir,
            "--enable-dev",
            "--enable-ext",
            "--mpi-config-file",
            os.path.join(self.rootDir, "src/toil/test/cwl/mock_mpi/fake_mpi.yml"),
            os.path.join(self.rootDir, "src/toil/test/cwl/mpi_simple.cwl"),
        ]
        path = os.environ["PATH"]
        os.environ["PATH"] = f"{path}:{self.rootDir}/src/toil/test/cwl/mock_mpi/"
        cwltoil.main(main_args, stdout=stdout)
        os.environ["PATH"] = path
        out = json.loads(stdout.getvalue())
        with open(out.get("pids", {}).get("location")[len("file://") :]) as f:
            two_pids = [int(i) for i in f.read().split()]
        self.assertEqual(len(two_pids), 2)
        self.assertTrue(isinstance(two_pids[0], int))
        self.assertTrue(isinstance(two_pids[1], int))

    @needs_aws_s3
    def test_s3_as_secondary_file(self) -> None:
        from toil.cwl import cwltoil

        stdout = StringIO()
        main_args = [
            "--outdir",
            self.outDir,
            os.path.join(self.rootDir, "src/toil/test/cwl/s3_secondary_file.cwl"),
            os.path.join(self.rootDir, "src/toil/test/cwl/s3_secondary_file.json"),
        ]
        cwltoil.main(main_args, stdout=stdout)
        out = json.loads(stdout.getvalue())
        self.assertEqual(
            out["output"]["checksum"], "sha1$d14dd02e354918b4776b941d154c18ebc15b9b38"
        )
        self.assertEqual(out["output"]["size"], 24)
        with open(out["output"]["location"][len("file://") :]) as f:
            self.assertEqual(f.read().strip(), "When is s4 coming out?")

    def test_run_revsort(self) -> None:
        self.revsort("revsort.cwl", self._tester)

    def test_run_revsort_nochecksum(self) -> None:
        self.revsort_no_checksum(
            "revsort.cwl", partial(self._tester, main_args=["--no-compute-checksum"])
        )

    def test_run_revsort2(self) -> None:
        self.revsort("revsort2.cwl", self._tester)

    def test_run_revsort_debug_worker(self) -> None:
        self.revsort("revsort.cwl", self._debug_worker_tester)

    def test_run_colon_output(self) -> None:
        self._tester(
            "src/toil/test/cwl/colon_test_output.cwl",
            "src/toil/test/cwl/colon_test_output_job.yaml",
            self._expected_colon_output(self.outDir),
            out_name="result",
        )

    def test_glob_dir_bypass_file_store(self) -> None:
        self.maxDiff = 1000
        try:
            # We need to output to the current directory to make sure that
            # works.
            self._tester(
                "src/toil/test/cwl/glob_dir.cwl",
                "src/toil/test/cwl/empty.json",
                self._expected_glob_dir_output(os.getcwd()),
                main_args=["--bypass-file-store"],
                output_here=True 
            )
        finally:
            # Clean up anything we made in the current directory.
            try:
                shutil.rmtree(os.path.join(os.getcwd(), "shouldmake"))
            except FileNotFoundError:
                pass

    @needs_aws_s3
    def test_download_s3(self) -> None:
        self.download("download_s3.json", self._tester)

    def test_download_http(self) -> None:
        self.download("download_http.json", self._tester)

    def test_download_https(self) -> None:
        self.download("download_https.json", self._tester)

    def test_download_https_reference(self) -> None:
        self.download("download_https.json", partial(self._tester, main_args=["--reference-inputs"]))

    def test_download_file(self) -> None:
        self.download("download_file.json", self._tester)

    @needs_aws_s3
    def test_download_directory_s3(self) -> None:
        self.download_directory("download_directory_s3.json", self._tester)

    @needs_aws_s3
    def test_download_directory_s3_reference(self) -> None:
        self.download_directory("download_directory_s3.json", partial(self._tester, main_args=["--reference-inputs"]))

    def test_download_directory_file(self) -> None:
        self.download_directory("download_directory_file.json", self._tester)

    @needs_aws_s3
    def test_download_subdirectory_s3(self) -> None:
        self.download_subdirectory("download_subdirectory_s3.json", self._tester)

    def test_download_subdirectory_file(self) -> None:
        self.download_subdirectory("download_subdirectory_file.json", self._tester)

    # We also want to make sure we can run a bare tool with loadContents on the inputs, which requires accessing the input data early in the leader.

    @needs_aws_s3
    def test_load_contents_s3(self) -> None:
        self.load_contents("download_s3.json", self._tester)

    def test_load_contents_http(self) -> None:
        self.load_contents("download_http.json", self._tester)

    def test_load_contents_https(self) -> None:
        self.load_contents("download_https.json", self._tester)

    def test_load_contents_file(self) -> None:
        self.load_contents("download_file.json", self._tester)

    @slow
    @pytest.mark.integrative
    @unittest.skip("Fails too often due to remote service")
    def test_bioconda(self) -> None:
        self._tester(
            "src/toil/test/cwl/seqtk_seq.cwl",
            "src/toil/test/cwl/seqtk_seq_job.json",
            self._expected_seqtk_output(self.outDir),
            main_args=["--beta-conda-dependencies"],
            out_name="output1",
        )

    @needs_docker
    def test_default_args(self) -> None:
        self._tester(
            "src/toil/test/cwl/seqtk_seq.cwl",
            "src/toil/test/cwl/seqtk_seq_job.json",
            self._expected_seqtk_output(self.outDir),
            main_args=["--default-container", "quay.io/biocontainers/seqtk:1.4--he4a0461_1"],
            out_name="output1",
        )

    @needs_docker
    @pytest.mark.integrative
    @unittest.skip("Fails too often due to remote service")
    def test_biocontainers(self) -> None:
        self._tester(
            "src/toil/test/cwl/seqtk_seq.cwl",
            "src/toil/test/cwl/seqtk_seq_job.json",
            self._expected_seqtk_output(self.outDir),
            main_args=["--beta-use-biocontainers"],
            out_name="output1",
        )

    @needs_docker
    @needs_docker_cuda
    @needs_local_cuda
    def test_cuda(self) -> None:
        self._tester(
            "src/toil/test/cwl/nvidia_smi.cwl",
            "src/toil/test/cwl/empty.json",
            {},
            out_name="result",
        )

    @slow
    def test_restart(self) -> None:
        """
        Enable restarts with toil-cwl-runner -- run failing test, re-run correct test.
        Only implemented for single machine.
        """
        log.info("Running CWL Test Restart.  Expecting failure, then success.")
        from toil.cwl import cwltoil

        outDir = self._createTempDir()
        cwlDir = os.path.join(self._projectRootPath(), "src", "toil", "test", "cwl")
        cmd = [
            "--outdir",
            outDir,
            "--jobStore",
            os.path.join(outDir, "jobStore"),
            "--no-container",
            os.path.join(cwlDir, "revsort.cwl"),
            os.path.join(cwlDir, "revsort-job.json"),
        ]

        # create a fake rev bin that actually points to the "date" binary
        cal_path = [
            d
            for d in os.environ["PATH"].split(":")
            if os.path.exists(os.path.join(d, "date"))
        ][-1]
        os.symlink(os.path.join(cal_path, "date"), f'{os.path.join(outDir, "rev")}')

        def path_with_bogus_rev() -> str:
            # append to the front of the PATH so that we check there first
            return f"{outDir}:" + os.environ["PATH"]

        orig_path = os.environ["PATH"]
        # Force a failure by trying to use an incorrect version of `rev` from the PATH
        os.environ["PATH"] = path_with_bogus_rev()
        try:
            subprocess.check_output(["toil-cwl-runner"] + cmd, env=os.environ.copy(), stderr=subprocess.STDOUT)
            self.fail("Expected problem job with incorrect PATH did not fail")
        except subprocess.CalledProcessError:
            pass
        # Finish the job with a correct PATH
        os.environ["PATH"] = orig_path
        cmd.insert(0, "--restart")
        cwltoil.main(cmd)
        # Should fail because previous job completed successfully
        try:
            subprocess.check_output(["toil-cwl-runner"] + cmd, env=os.environ.copy(), stderr=subprocess.STDOUT)
            self.fail("Restart with missing directory did not fail")
        except subprocess.CalledProcessError:
            pass

    @needs_aws_s3
    def test_streamable(self, extra_args: Optional[List[str]] = None) -> None:
        """
        Test that a file with 'streamable'=True is a named pipe.
        This is a CWL1.2 feature.
        """
        cwlfile = "src/toil/test/cwl/stream.cwl"
        jobfile = "src/toil/test/cwl/stream.json"
        out_name = "output"
        jobstore = f"--jobStore=aws:us-west-1:toil-stream-{uuid.uuid4()}"
        from toil.cwl import cwltoil

        st = StringIO()
        args = [
            "--logDebug",
            "--outdir",
            self.outDir,
            jobstore,
            os.path.join(self.rootDir, cwlfile),
            os.path.join(self.rootDir, jobfile),
        ]
        if extra_args:
            args = extra_args + args
        log.info("Run CWL run: %s", " ".join(args))
        cwltoil.main(args, stdout=st)
        out = json.loads(st.getvalue())
        out[out_name].pop("http://commonwl.org/cwltool#generation", None)
        out[out_name].pop("nameext", None)
        out[out_name].pop("nameroot", None)
        self.assertEqual(out, self._expected_streaming_output(self.outDir))
        with open(out[out_name]["location"][len("file://") :]) as f:
            self.assertEqual(f.read().strip(), "When is s4 coming out?")

    @needs_aws_s3
    def test_streamable_reference(self) -> None:
        """
        Test that a streamable file is a stream even when passed around by URI.
        """
        self.test_streamable(extra_args=["--reference-inputs"])

    def test_preemptible(self) -> None:
        """
        Tests that the http://arvados.org/cwl#UsePreemptible extension is supported.
        """
        cwlfile = "src/toil/test/cwl/preemptible.cwl"
        jobfile = "src/toil/test/cwl/empty.json"
        out_name = "output"
        from toil.cwl import cwltoil

        st = StringIO()
        args = [
            "--outdir",
            self.outDir,
            os.path.join(self.rootDir, cwlfile),
            os.path.join(self.rootDir, jobfile),
        ]
        cwltoil.main(args, stdout=st)
        out = json.loads(st.getvalue())
        out[out_name].pop("http://commonwl.org/cwltool#generation", None)
        out[out_name].pop("nameext", None)
        out[out_name].pop("nameroot", None)
        with open(out[out_name]["location"][len("file://") :]) as f:
            self.assertEqual(f.read().strip(), "hello")

    def test_preemptible_expression(self) -> None:
        """
        Tests that the http://arvados.org/cwl#UsePreemptible extension is validated.
        """
        cwlfile = "src/toil/test/cwl/preemptible_expression.cwl"
        jobfile = "src/toil/test/cwl/preemptible_expression.json"
        from toil.cwl import cwltoil

        st = StringIO()
        args = [
            "--outdir",
            self.outDir,
            os.path.join(self.rootDir, cwlfile),
            os.path.join(self.rootDir, jobfile),
        ]
        try:
            cwltoil.main(args, stdout=st)
            raise RuntimeError("Did not raise correct exception")
        except ValidationException as e:
            # Make sure we chastise the user appropriately.
            assert "expressions are not allowed" in str(e)
        

    @staticmethod
    def _expected_seqtk_output(outDir: str) -> "CWLObjectType":
        path = os.path.join(outDir, "out")
        loc = "file://" + path
        return {
            "output1": {
                "location": loc,
                "path": path,
                "checksum": "sha1$322e001e5a99f19abdce9f02ad0f02a17b5066c2",
                "basename": "out",
                "class": "File",
                "size": 150,
            }
        }

    @staticmethod
    def _expected_revsort_output(outDir: str) -> "CWLObjectType":
        path = os.path.join(outDir, "output.txt")
        loc = "file://" + path
        return {
            "output": {
                "location": loc,
                "path": path,
                "basename": "output.txt",
                "size": 1111,
                "class": "File",
                "checksum": "sha1$b9214658cc453331b62c2282b772a5c063dbd284",
            }
        }

    @staticmethod
    def _expected_revsort_nochecksum_output(outDir: str) -> "CWLObjectType":
        path = os.path.join(outDir, "output.txt")
        loc = "file://" + path
        return {
            "output": {
                "location": loc,
                "path": path,
                "basename": "output.txt",
                "size": 1111,
                "class": "File",
            }
        }

    @staticmethod
    def _expected_download_output(outDir: str) -> "CWLObjectType":
        path = os.path.join(outDir, "output.txt")
        loc = "file://" + path
        return {
            "output": {
                "location": loc,
                "basename": "output.txt",
                "size": 0,
                "class": "File",
                "checksum": "sha1$da39a3ee5e6b4b0d3255bfef95601890afd80709",
                "path": path
            }
        }

    @staticmethod
    def _expected_glob_dir_output(out_dir: str) -> "CWLObjectType":
        dir_path = os.path.join(out_dir, "shouldmake")
        dir_loc = "file://" + dir_path
        file_path = os.path.join(dir_path, "test.txt")
        file_loc = os.path.join(dir_loc, "test.txt")
        return {
            "shouldmake": {
                "location": dir_loc,
                "path": dir_path,
                "basename": "shouldmake",
                "nameroot": "shouldmake",
                "nameext": "",
                "class": "Directory",
                "listing": [
                    {
                        "class": "File",
                        "location": file_loc,
                        "path": file_path,
                        "basename": "test.txt",
                        "checksum": "sha1$da39a3ee5e6b4b0d3255bfef95601890afd80709",
                        "size": 0,
                        "nameroot": "test",
                        "nameext": ".txt"
                    }
                ]
            }
        }

    @classmethod
    def _expected_load_contents_output(cls, out_dir: str) -> "CWLObjectType":
        """
        Generate the putput we expect from load_contents.cwl, when sending
        output files to the given directory.
        """
        expected = cls._expected_download_output(out_dir)
        expected["length"] = 146
        return expected

    @staticmethod
    def _expected_colon_output(outDir: str) -> "CWLObjectType":
        path = os.path.join(outDir, "A:Gln2Cys_result")
        loc = "file://" + os.path.join(outDir, "A%3AGln2Cys_result")
        return {
            "result": {
                "location": loc,
                "path": path,
                "basename": "A:Gln2Cys_result",
                "class": "Directory",
                "listing": [
                    {
                        "class": "File",
                        "location": f"{loc}/whale.txt",
                        "basename": "whale.txt",
                        "checksum": "sha1$327fc7aedf4f6b69a42a7c8b808dc5a7aff61376",
                        "size": 1111,
                        "nameroot": "whale",
                        "nameext": ".txt",
                        "path": f"{path}/whale.txt"
                    }
                ],
            }
        }

    def _expected_streaming_output(self, outDir: str) -> "CWLObjectType":
        path = os.path.join(outDir, "output.txt")
        loc = "file://" + path
        return {
            "output": {
                "location": loc,
                "path": path,
                "basename": "output.txt",
                "size": 24,
                "class": "File",
                "checksum": "sha1$d14dd02e354918b4776b941d154c18ebc15b9b38",
            }
        }


@needs_cwl
@needs_online
class CWLv10Test(ToilTest):
    """
    Run the CWL 1.0 conformance tests in various environments.
    """

    def setUp(self) -> None:
        """Runs anew before each test to create farm fresh temp dirs."""
        self.outDir = f"/tmp/toil-cwl-test-{str(uuid.uuid4())}"
        os.makedirs(self.outDir)
        self.rootDir = self._projectRootPath()
        self.cwlSpec = os.path.join(self.rootDir, "src/toil/test/cwl/spec")
        self.workDir = os.path.join(self.cwlSpec, "v1.0")
        # The latest cwl git commit hash from https://github.com/common-workflow-language/common-workflow-language.
        # Update it to get the latest tests.
        testhash = "6a955874ade22080b8ef962b4e0d6e408112c1ef"  # Date:   Tue Dec 16 2020 8:43pm PST
        url = (
            "https://github.com/common-workflow-language/common-workflow-language/archive/%s.zip"
            % testhash
        )
        if not os.path.exists(self.cwlSpec):
            urlretrieve(url, "spec.zip")
            with zipfile.ZipFile("spec.zip", "r") as z:
                z.extractall()
            shutil.move("common-workflow-language-%s" % testhash, self.cwlSpec)
            os.remove("spec.zip")

    def tearDown(self) -> None:
        """Clean up outputs."""
        if os.path.exists(self.outDir):
            shutil.rmtree(self.outDir)
        unittest.TestCase.tearDown(self)

    @slow
    @pytest.mark.timeout(CONFORMANCE_TEST_TIMEOUT)
    def test_run_conformance_with_caching(self) -> None:
        self.test_run_conformance(caching=True)

    @slow
    @pytest.mark.timeout(CONFORMANCE_TEST_TIMEOUT)
    def test_run_conformance(
        self,
        batchSystem: Optional[str] = None,
        caching: bool = False,
        selected_tests: Optional[str] = None,
        skipped_tests: Optional[str] = None,
        extra_args: Optional[List[str]] = None,
    ) -> None:
        run_conformance_tests(
            workDir=self.workDir,
            yml="conformance_test_v1.0.yaml",
            caching=caching,
            batchSystem=batchSystem,
            selected_tests=selected_tests,
            skipped_tests=skipped_tests,
            extra_args=extra_args,
        )

    @slow
    @needs_lsf
    @unittest.skip("Not run")
    def test_lsf_cwl_conformance(self, caching: bool = False) -> None:
        self.test_run_conformance(batchSystem="lsf", caching=caching)

    @slow
    @needs_slurm
    @unittest.skip("Not run")
    def test_slurm_cwl_conformance(self, caching: bool = False) -> None:
        self.test_run_conformance(batchSystem="slurm", caching=caching)

    @slow
    @needs_torque
    @unittest.skip("Not run")
    def test_torque_cwl_conformance(self, caching: bool = False) -> None:
        self.test_run_conformance(batchSystem="torque", caching=caching)

    @slow
    @needs_gridengine
    @unittest.skip("Not run")
    def test_gridengine_cwl_conformance(self, caching: bool = False) -> None:
        self.test_run_conformance(batchSystem="grid_engine", caching=caching)

    @slow
    @needs_mesos
    @unittest.skip("Not run")
    def test_mesos_cwl_conformance(self, caching: bool = False) -> None:
        self.test_run_conformance(batchSystem="mesos", caching=caching)

    @slow
    @needs_kubernetes
    def test_kubernetes_cwl_conformance(self, caching: bool = False) -> None:
        self.test_run_conformance(
            caching=caching,
            batchSystem="kubernetes",
            extra_args=["--retryCount=3"],
            # This test doesn't work with
            # Singularity; see
            # https://github.com/common-workflow-language/cwltool/blob/7094ede917c2d5b16d11f9231fe0c05260b51be6/conformance-test.sh#L99-L117
            skipped_tests="docker_entrypoint",
        )

    @slow
    @needs_lsf
    @unittest.skip("Not run")
    def test_lsf_cwl_conformance_with_caching(self) -> None:
        self.test_lsf_cwl_conformance(caching=True)

    @slow
    @needs_slurm
    @unittest.skip("Not run")
    def test_slurm_cwl_conformance_with_caching(self) -> None:
        self.test_slurm_cwl_conformance(caching=True)

    @slow
    @needs_torque
    @unittest.skip("Not run")
    def test_torque_cwl_conformance_with_caching(self) -> None:
        self.test_torque_cwl_conformance(caching=True)

    @slow
    @needs_gridengine
    @unittest.skip("Not run")
    def test_gridengine_cwl_conformance_with_caching(self) -> None:
        self.test_gridengine_cwl_conformance(caching=True)

    @slow
    @needs_mesos
    @unittest.skip("Not run")
    def test_mesos_cwl_conformance_with_caching(self) -> None:
        self.test_mesos_cwl_conformance(caching=True)

    @slow
    @needs_kubernetes
    def test_kubernetes_cwl_conformance_with_caching(self) -> None:
        self.test_kubernetes_cwl_conformance(caching=True)


@needs_cwl
@needs_online
class CWLv11Test(ToilTest):
    """
    Run the CWL 1.1 conformance tests in various environments.
    """

    rootDir: str
    cwlSpec: str
    test_yaml: str

    @classmethod
    def setUpClass(cls) -> None:
        """Runs anew before each test."""
        cls.rootDir = cls._projectRootPath()
        cls.cwlSpec = os.path.join(cls.rootDir, "src/toil/test/cwl/spec_v11")
        cls.test_yaml = os.path.join(cls.cwlSpec, "conformance_tests.yaml")
        # TODO: Use a commit zip in case someone decides to rewrite master's history?
        url = "https://github.com/common-workflow-language/cwl-v1.1.git"
        commit = "664835e83eb5e57eee18a04ce7b05fb9d70d77b7"
        p = subprocess.Popen(
            f"git clone {url} {cls.cwlSpec} && cd {cls.cwlSpec} && git checkout {commit}",
            shell=True,
        )
        p.communicate()

    def tearDown(self) -> None:
        """Clean up outputs."""
        unittest.TestCase.tearDown(self)

    @slow
    @pytest.mark.timeout(CONFORMANCE_TEST_TIMEOUT)
    def test_run_conformance(
        self,
        caching: bool = False,
        batchSystem: Optional[str] = None,
        skipped_tests: Optional[str] = None,
        extra_args: Optional[List[str]] = None,
    ) -> None:
        run_conformance_tests(
            workDir=self.cwlSpec,
            yml=self.test_yaml,
            caching=caching,
            batchSystem=batchSystem,
            skipped_tests=skipped_tests,
            extra_args=extra_args,
        )

    @slow
    @pytest.mark.timeout(CONFORMANCE_TEST_TIMEOUT)
    def test_run_conformance_with_caching(self) -> None:
        self.test_run_conformance(caching=True)

    @slow
    @needs_kubernetes
    def test_kubernetes_cwl_conformance(self, caching: bool = False) -> None:
        self.test_run_conformance(
            batchSystem="kubernetes",
            extra_args=["--retryCount=3"],
            # These tests don't work with
            # Singularity; see
            # https://github.com/common-workflow-language/cwltool/blob/7094ede917c2d5b16d11f9231fe0c05260b51be6/conformance-test.sh#L99-L117
            skipped_tests="docker_entrypoint,stdin_shorcut",
            caching=caching,
        )

    @slow
    @needs_kubernetes
    def test_kubernetes_cwl_conformance_with_caching(self) -> None:
        self.test_kubernetes_cwl_conformance(caching=True)


@needs_cwl
@needs_online
class CWLv12Test(ToilTest):
    """
    Run the CWL 1.2 conformance tests in various environments.
    """

    rootDir: str
    cwlSpec: str
    test_yaml: str

    @classmethod
    def setUpClass(cls) -> None:
        """Runs anew before each test."""
        cls.rootDir = cls._projectRootPath()
        cls.cwlSpec = os.path.join(cls.rootDir, "src/toil/test/cwl/spec_v12")
        cls.test_yaml = os.path.join(cls.cwlSpec, "conformance_tests.yaml")
        # TODO: Use a commit zip in case someone decides to rewrite master's history?
        url = "https://github.com/common-workflow-language/cwl-v1.2.git"
        commit = "0d538a0dbc5518f3c6083ce4571926f65cb84f76"
        p = subprocess.Popen(
            f"git clone {url} {cls.cwlSpec} && cd {cls.cwlSpec} && git checkout {commit}",
            shell=True,
        )
        p.communicate()

    def tearDown(self) -> None:
        """Clean up outputs."""
        unittest.TestCase.tearDown(self)

    @slow
    @pytest.mark.timeout(CONFORMANCE_TEST_TIMEOUT)
    def test_run_conformance(
        self,
        runner: Optional[str] = None,
        caching: bool = False,
        batchSystem: Optional[str] = None,
        selected_tests: Optional[str] = None,
        skipped_tests: Optional[str] = None,
        extra_args: Optional[List[str]] = None,
        must_support_all_features: bool = False,
        junit_file: Optional[str] = None,
    ) -> None:
        if junit_file is None:
            junit_file = os.path.join(self.rootDir, "conformance-1.2.junit.xml")
        run_conformance_tests(
            workDir=self.cwlSpec,
            yml=self.test_yaml,
            runner=runner,
            caching=caching,
            batchSystem=batchSystem,
            selected_tests=selected_tests,
            skipped_tests=skipped_tests,
            extra_args=extra_args,
            must_support_all_features=must_support_all_features,
            junit_file=junit_file,
        )

    @slow
    @pytest.mark.timeout(CONFORMANCE_TEST_TIMEOUT)
    def test_run_conformance_with_caching(self) -> None:
        self.test_run_conformance(
            caching=True,
            junit_file = os.path.join(
                self.rootDir, "caching-conformance-1.2.junit.xml"
            )
        )

    @slow
    @pytest.mark.timeout(CONFORMANCE_TEST_TIMEOUT)
    def test_run_conformance_with_in_place_update(self) -> None:
        """
        Make sure that with --bypass-file-store we properly support in place
        update on a single node, and that this doesn't break any other
        features.
        """
        self.test_run_conformance(
            extra_args=["--bypass-file-store"], must_support_all_features=True,
            junit_file = os.path.join(
                self.rootDir, "in-place-update-conformance-1.2.junit.xml"
            )
        )

    @slow
    @needs_kubernetes
    def test_kubernetes_cwl_conformance(
        self, caching: bool = False, junit_file: Optional[str] = None
    ) -> None:
        if junit_file is None:
            junit_file = os.path.join(
                self.rootDir, "kubernetes-conformance-1.2.junit.xml"
            )
        self.test_run_conformance(
            caching=caching,
            batchSystem="kubernetes",
            extra_args=["--retryCount=3"],
            # This test doesn't work with
            # Singularity; see
            # https://github.com/common-workflow-language/cwltool/blob/7094ede917c2d5b16d11f9231fe0c05260b51be6/conformance-test.sh#L99-L117
            # and
            # https://github.com/common-workflow-language/cwltool/issues/1441#issuecomment-826747975
            skipped_tests="docker_entrypoint",
            junit_file=junit_file,
        )

    @slow
    @needs_kubernetes
    def test_kubernetes_cwl_conformance_with_caching(self) -> None:
        self.test_kubernetes_cwl_conformance(
            caching=True,
            junit_file=os.path.join(
                self.rootDir, "kubernetes-caching-conformance-1.2.junit.xml"
            ),
        )

    @slow
    @needs_wes_server
    def test_wes_server_cwl_conformance(self) -> None:
        """
        Run the CWL conformance tests via WES. TOIL_WES_ENDPOINT must be
        specified. If the WES server requires authentication, set TOIL_WES_USER
        and TOIL_WES_PASSWORD.

        To run manually:

        TOIL_WES_ENDPOINT=http://localhost:8080 \
        TOIL_WES_USER=test \
        TOIL_WES_PASSWORD=password \
        python -m pytest src/toil/test/cwl/cwlTest.py::CWLv12Test::test_wes_server_cwl_conformance -vv --log-level INFO --log-cli-level INFO
        """
        endpoint = os.environ.get("TOIL_WES_ENDPOINT")
        extra_args = [f"--wes_endpoint={endpoint}"]

        # These are the ones that currently fail:
        #   - 310: mixed_version_v10_wf
        #   - 311: mixed_version_v11_wf
        #   - 312: mixed_version_v12_wf

        # Main issues:
        # 1. `cwltool --print-deps` doesn't seem to include secondary files from the default
        #     e.g.: https://github.com/common-workflow-language/cwl-v1.2/blob/1.2.1_proposed/tests/mixed-versions/wf-v10.cwl#L4-L10

        self.test_run_conformance(
            runner="toil-wes-cwl-runner",
            selected_tests="1-309,313-337",
            extra_args=extra_args,
        )


@needs_cwl
@pytest.mark.cwl_small_log_dir
def test_workflow_echo_string_scatter_stderr_log_dir(tmp_path: Path) -> None:
    log_dir = tmp_path / "cwl-logs"
    job_store = "test_workflow_echo_string_scatter_stderr_log_dir"
    toil = "toil-cwl-runner"
    jobstore = f"--jobStore={job_store}"
    option_1 = "--strict-memory-limit"
    option_2 = "--force-docker-pull"
    option_3 = "--clean=always"
    option_4 = f"--log-dir={log_dir}"
    cwl = os.path.join(
        os.path.dirname(__file__), "echo_string_scatter_capture_stdout.cwl"
    )
    cmd = [toil, jobstore, option_1, option_2, option_3, option_4, cwl]
    p = subprocess.Popen(cmd, stdout=subprocess.PIPE, stderr=subprocess.PIPE)
    stdout, stderr = p.communicate()
    outputs = json.loads(stdout)
    out_list = outputs["list_out"]
    assert len(out_list) == 2, f"outList shoud have two file elements {out_list}"
    out_base = outputs["list_out"][0]
    # This is a test on the scatter functionality and stdout.
    # Each value of scatter should generate a separate file in the output.
    for index, file in enumerate(out_list):
        if index > 0:
            new_file_loc = out_base["location"] + f"_{index + 1}"
        else:
            new_file_loc = out_base["location"]
        assert (
            new_file_loc == file["location"]
        ), f"Toil should have detected conflicts for these stdout files {new_file_loc} and {file}"

    assert b"Finished toil run successfully" in stderr
    assert p.returncode == 0

    assert log_dir.exists()
    scatter_0 = log_dir / "echo-test-scatter.0.scatter"
    scatter_1 = log_dir / "echo-test-scatter.1.scatter"
    list_0 = log_dir / "echo-test-scatter.0.list"
    list_1 = log_dir / "echo-test-scatter.1.list"
    assert scatter_0.exists()
    assert scatter_1.exists()
    assert list_0.exists()
    assert list_1.exists()


@needs_cwl
@pytest.mark.cwl_small_log_dir
def test_log_dir_echo_no_output(tmp_path: Path) -> None:
    log_dir = tmp_path / "cwl-logs"
    job_store = "test_log_dir_echo_no_output"
    toil = "toil-cwl-runner"
    jobstore = f"--jobStore={job_store}"
    option_1 = "--strict-memory-limit"
    option_2 = "--force-docker-pull"
    option_3 = "--clean=always"
    option_4 = f"--log-dir={log_dir}"
    cwl = os.path.join(os.path.dirname(__file__), "echo-stdout-log-dir.cwl")
    cmd = [toil, jobstore, option_1, option_2, option_3, option_4, cwl]
    p = subprocess.Popen(cmd, stdout=subprocess.PIPE, stderr=subprocess.PIPE)
    stdout, stderr = p.communicate()

    tmp_path = log_dir

    assert log_dir.exists()
    assert len(list(tmp_path.iterdir())) == 1

    subdir = next(tmp_path.iterdir())
    assert subdir.name == "echo"
    assert subdir.is_dir()
    assert len(list(subdir.iterdir())) == 1
    result = next(subdir.iterdir())
    assert result.name == "out.txt"
    output = open(result).read()
    assert "hello" in output


@needs_cwl
@pytest.mark.cwl_small_log_dir
def test_log_dir_echo_stderr(tmp_path: Path) -> None:
    log_dir = tmp_path / "cwl-logs"

    job_store = "test_log_dir_echo_stderr"
    toil = "toil-cwl-runner"
    jobstore = f"--jobStore={job_store}"
    option_1 = "--strict-memory-limit"
    option_2 = "--force-docker-pull"
    option_3 = "--clean=always"
    option_4 = f"--log-dir={log_dir}"
    cwl = os.path.join(os.path.dirname(__file__), "echo-stderr.cwl")
    cmd = [toil, jobstore, option_1, option_2, option_3, option_4, cwl]
    p = subprocess.Popen(cmd, stdout=subprocess.PIPE, stderr=subprocess.PIPE)
    stdout, stderr = p.communicate()
    tmp_path = log_dir

    assert len(list(tmp_path.iterdir())) == 1

    subdir = next(tmp_path.iterdir())
    assert subdir.name == "echo-stderr.cwl"
    assert subdir.is_dir()
    assert len(list(subdir.iterdir())) == 1
    result = next(subdir.iterdir())
    assert result.name == "out.txt"
    output = open(result).read()
    assert output == "hello\n"

# TODO: It's not clear how this test tests filename conflict resolution; it
# seems like it runs a python script to copy some files and makes sure the
# workflow doesn't fail.
@needs_cwl
@pytest.mark.cwl_small_log_dir
def test_filename_conflict_resolution(tmp_path: Path) -> None:
    out_dir = tmp_path / "cwl-out-dir"
    toil = "toil-cwl-runner"
    options = [
        f"--outdir={out_dir}",
        "--clean=always",
    ]
    cwl = os.path.join(
        os.path.dirname(__file__), "test_filename_conflict_resolution.cwl"
    )
    input = os.path.join(
        os.path.dirname(__file__), "test_filename_conflict_resolution.ms"
    )
    cwl_inputs = ["--msin", input]
    cmd = [toil] + options + [cwl] + cwl_inputs
    p = subprocess.Popen(cmd, stdout=subprocess.PIPE, stderr=subprocess.PIPE)
    stdout, stderr = p.communicate()
    assert b"Finished toil run successfully" in stderr
    assert p.returncode == 0

@needs_cwl
@pytest.mark.cwl_small_log_dir
def test_filename_conflict_resolution_3_or_more(tmp_path: Path) -> None:
    out_dir = tmp_path / "cwl-out-dir"
    toil = "toil-cwl-runner"
    options = [
        f"--outdir={out_dir}",
        "--clean=always",
    ]
    cwl = os.path.join(
        os.path.dirname(__file__), "scatter_duplicate_outputs.cwl"
    )
    cmd = [toil] + options + [cwl]
    p = subprocess.Popen(cmd, stdout=subprocess.PIPE, stderr=subprocess.PIPE)
    stdout, stderr = p.communicate()
    assert b"Finished toil run successfully" in stderr
    assert p.returncode == 0
    assert len(os.listdir(out_dir)) == 9, "All 9 files made by the scatter should be in the directory"

@needs_cwl
@needs_docker
@pytest.mark.cwl_small_log_dir
def test_filename_conflict_detection(tmp_path: Path) -> None:
    """
    Make sure we don't just stage files over each other when using a container.
    """
    out_dir = tmp_path / "cwl-out-dir"
    toil = "toil-cwl-runner"
    options = [
        f"--outdir={out_dir}",
        "--clean=always",
    ]
    cwl = os.path.join(
        os.path.dirname(__file__), "test_filename_conflict_detection.cwl"
    )
    cmd = [toil] + options + [cwl]
    p = subprocess.Popen(cmd, stdout=subprocess.PIPE, stderr=subprocess.PIPE)
    stdout, stderr = p.communicate()
    assert b"File staging conflict" in stderr
    assert p.returncode != 0

@needs_cwl
@needs_docker
@pytest.mark.cwl_small_log_dir
def test_filename_conflict_detection_at_root(tmp_path: Path) -> None:
    """
    Make sure we don't just stage files over each other.

    Specifically, when using a container and the files are at the root of the work dir.
    """
    out_dir = tmp_path / "cwl-out-dir"
    toil = "toil-cwl-runner"
    options = [
        f"--outdir={out_dir}",
        "--clean=always",
    ]
    cwl = os.path.join(
        os.path.dirname(__file__), "test_filename_conflict_detection_at_root.cwl"
    )
    cmd = [toil] + options + [cwl]
    p = subprocess.Popen(cmd, stdout=subprocess.PIPE, stderr=subprocess.PIPE)
    stdout, stderr = p.communicate()
    assert b"File staging conflict" in stderr
    assert p.returncode != 0


@needs_cwl
@pytest.mark.cwl_small
def test_pick_value_with_one_null_value(caplog: pytest.LogCaptureFixture) -> None:
    """
    Make sure toil-cwl-runner does not false log a warning when pickValue is
    used but outputSource only contains one null value. See: #3991.
    """
    from toil.cwl import cwltoil

    cwl_file = os.path.join(os.path.dirname(__file__), "conditional_wf.cwl")
    job_file = os.path.join(os.path.dirname(__file__), "conditional_wf.yaml")
    args = [cwl_file, job_file]

    with caplog.at_level(logging.WARNING, logger="toil.cwl.cwltoil"):
        cwltoil.main(args)
        for line in caplog.messages:
            assert "You had a conditional step that did not run, but you did not use pickValue to handle the skipped input." not in line


@needs_cwl
@pytest.mark.cwl_small
def test_workflow_echo_string() -> None:
    toil = "toil-cwl-runner"
    jobstore = f"--jobStore=file:explicit-local-jobstore-{uuid.uuid4()}"
    option_1 = "--strict-memory-limit"
    option_2 = "--force-docker-pull"
    option_3 = "--clean=always"
    cwl = os.path.join(os.path.dirname(__file__), "echo_string.cwl")
    cmd = [toil, jobstore, option_1, option_2, option_3, cwl]
    p = subprocess.Popen(cmd, stdout=subprocess.PIPE, stderr=subprocess.PIPE)
    stdout, stderr = p.communicate()
    stdout2 = stdout.decode("utf-8")
    stderr2 = stderr.decode("utf-8")
    assert (
        stdout2.strip() == "{}"
    ), f"Got wrong output: {stdout2}\nWith error: {stderr2}"
    assert "Finished toil run successfully" in stderr2
    assert p.returncode == 0


@needs_cwl
@pytest.mark.cwl_small
def test_workflow_echo_string_scatter_capture_stdout() -> None:
    toil = "toil-cwl-runner"
    jobstore = f"--jobStore=file:explicit-local-jobstore-{uuid.uuid4()}"
    option_1 = "--strict-memory-limit"
    option_2 = "--force-docker-pull"
    option_3 = "--clean=always"
    cwl = os.path.join(
        os.path.dirname(__file__), "echo_string_scatter_capture_stdout.cwl"
    )
    cmd = [toil, jobstore, option_1, option_2, option_3, cwl]
    p = subprocess.Popen(cmd, stdout=subprocess.PIPE, stderr=subprocess.PIPE)
    stdout, stderr = p.communicate()
    outputs = json.loads(stdout)
    out_list = outputs["list_out"]
    assert len(out_list) == 2, f"outList shoud have two file elements {out_list}"
    out_base = outputs["list_out"][0]
    # This is a test on the scatter functionality and stdout.
    # Each value of scatter should generate a separate file in the output.
    for index, file in enumerate(out_list):
        if index > 0:
            new_file_loc = out_base["location"] + f"_{index + 1}"
        else:
            new_file_loc = out_base["location"]
        assert (
            new_file_loc == file["location"]
        ), f"Toil should have detected conflicts for these stdout files {new_file_loc} and {file}"

    assert b"Finished toil run successfully" in stderr
    assert p.returncode == 0


@needs_cwl
@pytest.mark.cwl_small
def test_visit_top_cwl_class() -> None:
    structure = {
        "class": "Directory",
        "listing": [
            {
                "class": "Directory",
                "listing": [
                    {"class": "File"},
                    {
                        "class": "File",
                        "secondaryFiles": [
                            {"class": "Directory"},
                            {"class": "File"},
                            {"cruft"},
                        ],
                    },
                ],
            },
            {"some garbage": "yep"},
            [],
            None,
        ],
    }

    counter = 0

    def increment(thing: "CWLObjectType") -> None:
        """
        Make sure we are at something CWL object like, and count it.
        """
        assert "class" in thing
        nonlocal counter
        counter += 1

    # We should stop at the root when looking for a Directory
    visit_top_cwl_class(structure, ("Directory",), increment)
    assert counter == 1

    # We should see the top-level files when looking for a file
    counter = 0
    visit_top_cwl_class(structure, ("File",), increment)
    assert counter == 2

    # When looking for a file or a directory we should stop at the first match to either.
    counter = 0
    visit_top_cwl_class(structure, ("File", "Directory"), increment)
    assert counter == 1


@needs_cwl
@pytest.mark.cwl_small
def test_visit_cwl_class_and_reduce() -> None:
    structure = {
        "class": "Directory",
        "listing": [
            {
                "class": "Directory",
                "listing": [
                    {"class": "File"},
                    {
                        "class": "File",
                        "secondaryFiles": [
                            {"class": "Directory"},
                            {"class": "File"},
                            {"cruft"},
                        ],
                    },
                ],
            },
            {"some garbage": "yep"},
            [],
            None,
        ],
    }

    down_count = 0

    def op_down(thing: "CWLObjectType") -> int:
        """
        Grab the ID of the thing we are at, and count what we visit going
        down.
        """
        nonlocal down_count
        down_count += 1
        return id(thing)

    up_count = 0
    up_child_count = 0

    def op_up(thing: "CWLObjectType", down_value: int, child_results: List[str]) -> str:
        """
        Check the down return value and the up return values, and count
        what we visit going up and what child relationships we have.
        """
        nonlocal up_child_count
        nonlocal up_count
        assert down_value == id(thing)
        for res in child_results:
            assert res == "Sentinel value!"
            up_child_count += 1
        up_count += 1
        return "Sentinel value!"

    visit_cwl_class_and_reduce(structure, ("Directory",), op_down, op_up)
    assert down_count == 3
    assert up_count == 3
    # Only 2 child relationships
    assert up_child_count == 2


@needs_cwl
@pytest.mark.cwl_small
def test_download_structure(tmp_path: Path) -> None:
    """
    Make sure that download_structure makes the right calls to what it thinks is the file store.
    """

    # Define what we would download
    fid1 = FileID("afile", 10, False)
    fid2 = FileID("adifferentfile", 1000, True)

    # And what directory structure it would be in
    structure: DirectoryStructure = {
        "dir1": {
            "dir2": {
                "f1": "toilfile:" + fid1.pack(),
                "f1again": "toilfile:" + fid1.pack(),
                "dir2sub": {},
            },
            "dir3": {},
        },
        "anotherfile": "toilfile:" + fid2.pack(),
    }

    # Say where to put it on the filesystem
    to_dir = str(tmp_path)

    # Make a fake file store
    file_store = Mock(AbstractFileStore)

    # These will be populated.
    # TODO: This cache seems unused. Remove it?
    # This maps filesystem path to CWL URI
    index: Dict[str, str] = {}
    # This maps CWL URI to filesystem path
    existing: Dict[str, str] = {}

    # Do the download
    download_structure(file_store, index, existing, structure, to_dir)

    # Check the results
    # 3 files should be made
    assert len(index) == 3
    # From 2 unique URIs
    assert len(existing) == 2

    # Make sure that the index contents (path to URI) are correct
    assert os.path.join(to_dir, "dir1/dir2/f1") in index
    assert os.path.join(to_dir, "dir1/dir2/f1again") in index
    assert os.path.join(to_dir, "anotherfile") in index
    assert (
        index[os.path.join(to_dir, "dir1/dir2/f1")]
        == cast(
            DirectoryStructure, cast(DirectoryStructure, structure["dir1"])["dir2"]
        )["f1"]
    )
    assert (
        index[os.path.join(to_dir, "dir1/dir2/f1again")]
        == cast(
            DirectoryStructure, cast(DirectoryStructure, structure["dir1"])["dir2"]
        )["f1again"]
    )
    assert index[os.path.join(to_dir, "anotherfile")] == structure["anotherfile"]

    # And the existing contents (URI to path)
    assert "toilfile:" + fid1.pack() in existing
    assert "toilfile:" + fid2.pack() in existing
    assert existing["toilfile:" + fid1.pack()] in [
        os.path.join(to_dir, "dir1/dir2/f1"),
        os.path.join(to_dir, "dir1/dir2/f1again"),
    ]
    assert existing["toilfile:" + fid2.pack()] == os.path.join(to_dir, "anotherfile")

    # The directory structure should be created for real
    assert os.path.isdir(os.path.join(to_dir, "dir1")) is True
    assert os.path.isdir(os.path.join(to_dir, "dir1/dir2")) is True
    assert os.path.isdir(os.path.join(to_dir, "dir1/dir2/dir2sub")) is True
    assert os.path.isdir(os.path.join(to_dir, "dir1/dir3")) is True

    # The file store should have been asked to do the download
    file_store.readGlobalFile.assert_has_calls(
        [
            call(fid1, os.path.join(to_dir, "dir1/dir2/f1"), symlink=False),
            call(fid1, os.path.join(to_dir, "dir1/dir2/f1again"), symlink=False),
            call(fid2, os.path.join(to_dir, "anotherfile"), symlink=False),
        ],
        any_order=True,
    )

<<<<<<< HEAD
=======
@needs_cwl
@pytest.mark.timeout(300)
>>>>>>> 0034c927
def test_import_on_workers() -> None:
    args = ["src/toil/test/cwl/download.cwl",
            "src/toil/test/cwl/download_file.json",
            "--runImportsOnWorkers",
            "--importWorkersDisk=10MiB",
            "--realTimeLogging=True",
            "--logLevel=INFO", "--logColors=False"]
    from toil.cwl import cwltoil

    detector = ImportWorkersMessageHandler()

    # Set up a log message detector to the root logger
    logging.getLogger().addHandler(detector)

    cwltoil.main(args)

    assert detector.detected is True


# StreamHandler is generic, _typeshed doesn't exist at runtime, do a bit of typing trickery, see https://github.com/python/typeshed/issues/5680
if TYPE_CHECKING:
    from _typeshed import SupportsWrite
    _stream_handler = logging.StreamHandler[SupportsWrite[str]]
else:
    _stream_handler = logging.StreamHandler
class ImportWorkersMessageHandler(_stream_handler):
    """
    Detect the import workers log message and set a flag.
    """

    def __init__(self) -> None:
        self.detected = False  # Have we seen the message we want?

        super().__init__(sys.stderr)

    def emit(self, record: logging.LogRecord) -> None:
        if (record.msg % record.args).startswith("Issued job 'CWLImportJob' CWLImportJob"):
            self.detected = True<|MERGE_RESOLUTION|>--- conflicted
+++ resolved
@@ -1652,11 +1652,8 @@
         any_order=True,
     )
 
-<<<<<<< HEAD
-=======
 @needs_cwl
 @pytest.mark.timeout(300)
->>>>>>> 0034c927
 def test_import_on_workers() -> None:
     args = ["src/toil/test/cwl/download.cwl",
             "src/toil/test/cwl/download_file.json",
