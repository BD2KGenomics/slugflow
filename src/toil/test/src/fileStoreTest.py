--- conflicted
+++ resolved
@@ -12,7 +12,6 @@
 # See the License for the specific language governing permissions and
 # limitations under the License.
 
-<<<<<<< HEAD
 from __future__ import absolute_import
 from __future__ import print_function
 
@@ -32,8 +31,6 @@
 from toil.leader import FailedJobsException
 from toil.jobStores.abstractJobStore import NoSuchFileException
 from toil.realtimeLogger import RealtimeLogger
-=======
->>>>>>> 3b1f7561
 
 import collections
 import datetime
