# Copyright (C) 2015-2021 Regents of the University of California
#
# Licensed under the Apache License, Version 2.0 (the "License");
# you may not use this file except in compliance with the License.
# You may obtain a copy of the License at
#
#     http://www.apache.org/licenses/LICENSE-2.0
#
# Unless required by applicable law or agreed to in writing, software
# distributed under the License is distributed on an "AS IS" BASIS,
# WITHOUT WARRANTIES OR CONDITIONS OF ANY KIND, either express or implied.
# See the License for the specific language governing permissions and
# limitations under the License.
import fcntl
import itertools
import logging
import os
import subprocess
import sys
import tempfile
import textwrap
import time
from abc import ABCMeta, abstractmethod
from fractions import Fraction
from unittest import skipIf

from toil.batchSystems.abstractBatchSystem import (AbstractBatchSystem,
                                                   BatchSystemSupport,
                                                   InsufficientSystemResources)
# Don't import any batch systems here that depend on extras
# in order to import properly. Import them later, in tests
# protected by annotations.
from toil.batchSystems.mesos.test import MesosTestSupport
<<<<<<< HEAD
from toil.batchSystems.registry import (get_batch_system,
=======
from toil.batchSystems.parasol import ParasolBatchSystem
from toil.batchSystems.registry import (add_batch_system_factory,
                                        get_batch_system,
>>>>>>> ff5bacc7
                                        get_batch_systems,
                                        restore_batch_system_plugin_state,
                                        save_batch_system_plugin_state)
from toil.batchSystems.singleMachine import SingleMachineBatchSystem
from toil.common import Config, Toil
from toil.job import Job, JobDescription, Requirer
from toil.lib.retry import retry_flaky_test
from toil.lib.threading import cpu_count
from toil.test import (ToilTest,
                       needs_aws_batch,
                       needs_aws_s3,
                       needs_fetchable_appliance,
                       needs_gridengine,
                       needs_htcondor,
                       needs_kubernetes,
                       needs_kubernetes_installed,
                       needs_lsf,
                       needs_mesos,
                       needs_slurm,
                       needs_torque,
                       slow)

logger = logging.getLogger(__name__)

# How many cores should be utilized by this test. The test will fail if the running system
# doesn't have at least that many cores.

numCores = 2

preemptible = False

# Since we aren't always attaching the config to the jobs for these tests, we
# need to use fully specified requirements.
defaultRequirements = dict(memory=int(100e6), cores=1, disk=1000, preemptible=preemptible, accelerators=[])

class BatchSystemPluginTest(ToilTest):
    """
    Class for testing batch system plugin functionality.
    """

    def setUp(self):
        # Save plugin state so our plugin doesn't stick around after the test
        # (and create duplicate options)
        self.__state = save_batch_system_plugin_state()
        super().setUp()

    def tearDown(self):
        # Restore plugin state
        restore_batch_system_plugin_state(self.__state)
        super().tearDown()

    def test_add_batch_system_factory(self):
        def test_batch_system_factory():
            # TODO: Adding the same batch system under multiple names means we
            # can't actually create Toil options, because each version tries to
            # add its arguments.
            return SingleMachineBatchSystem

        add_batch_system_factory('testBatchSystem', test_batch_system_factory)
        assert 'testBatchSystem' in get_batch_systems()
        assert get_batch_system('testBatchSystem') == SingleMachineBatchSystem

class hidden:
    """
    Hide abstract base class from unittest's test case loader

    http://stackoverflow.com/questions/1323455/python-unit-test-with-base-and-sub-class#answer-25695512
    """

    class AbstractBatchSystemTest(ToilTest, metaclass=ABCMeta):
        """
        A base test case with generic tests that every batch system should pass.

        Cannot assume that the batch system actually executes commands on the local machine/filesystem.
        """

        @abstractmethod
        def createBatchSystem(self) -> AbstractBatchSystem:
            raise NotImplementedError

        def supportsWallTime(self):
            return False

        @classmethod
        def createConfig(cls):
            """
            Returns a dummy config for the batch system tests.  We need a workflowID to be set up
            since we are running tests without setting up a jobstore. This is the class version
            to be used when an instance is not available.

            :rtype: toil.common.Config
            """
            config = Config()
            from uuid import uuid4
            config.workflowID = str(uuid4())
            config.cleanWorkDir = 'always'
            return config

        def _createConfig(self):
            """
            Returns a dummy config for the batch system tests.  We need a workflowID to be set up
            since we are running tests without setting up a jobstore.

            :rtype: toil.common.Config
            """
            return self.createConfig()

        def _mockJobDescription(self, jobStoreID=None, command=None, **kwargs):
            """
            Create a mock-up JobDescription with the given ID, command, and other parameters.
            """

            # TODO: Use a real unittest.Mock? For now we make a real instance and just hack it up.

            desc = JobDescription(**kwargs)
            # Normally we can't pass in a command or ID, and the job
            # serialization logic takes care of filling them in. We set them
            # here.
            if command is not None:
                desc.command = command
            if jobStoreID is not None:
                desc.jobStoreID = jobStoreID

            return desc

        @classmethod
        def setUpClass(cls):
            super().setUpClass()
            logging.basicConfig(level=logging.DEBUG)

        def setUp(self):
            super().setUp()
            self.config = self._createConfig()
            self.batchSystem = self.createBatchSystem()
            self.tempDir = self._createTempDir('testFiles')

        def tearDown(self):
            self.batchSystem.shutdown()
            super().tearDown()

        def get_max_startup_seconds(self) -> int:
            """
            Get the number of seconds this test ought to wait for the first job to run.
            Some batch systems may need time to scale up.
            """
            return 120

        def test_available_cores(self):
            self.assertTrue(cpu_count() >= numCores)

        @retry_flaky_test(prepare=[tearDown, setUp])
        def test_run_jobs(self):
            jobDesc1 = self._mockJobDescription(command='sleep 1000', jobName='test1', unitName=None,
                                                jobStoreID='1', requirements=defaultRequirements)
            jobDesc2 = self._mockJobDescription(command='sleep 1000', jobName='test2', unitName=None,
                                                jobStoreID='2', requirements=defaultRequirements)
            job1 = self.batchSystem.issueBatchJob(jobDesc1)
            job2 = self.batchSystem.issueBatchJob(jobDesc2)

            issuedIDs = self._waitForJobsToIssue(2)
            self.assertEqual(set(issuedIDs), {job1, job2})

            # Now at some point we want these jobs to become running
            # But since we may be testing against a live cluster (Kubernetes)
            # we want to handle weird cases and high cluster load as much as we can.

            # Wait a bit for any Dockers to download and for the
            # jobs to have a chance to start.
            # TODO: We insist on neither of these ever finishing when we test
            # getUpdatedBatchJob, and the sleep time is longer than the time we
            # should spend waiting for both to start, so if our cluster can
            # only run one job at a time, we will fail the test.
            runningJobIDs = self._waitForJobsToStart(2, tries=self.get_max_startup_seconds())
            self.assertEqual(set(runningJobIDs), {job1, job2})

            # Killing the jobs instead of allowing them to complete means this test can run very
            # quickly if the batch system issues and starts the jobs quickly.
            self.batchSystem.killBatchJobs([job1, job2])
            self.assertEqual({}, self.batchSystem.getRunningBatchJobIDs())

            # Issue a job and then allow it to finish by itself, causing it to be added to the
            # updated jobs queue.
            # We would like to have this touch something on the filesystem and
            # then check for it having happened, but we can't guarantee that
            # the batch system will run against the same filesystem we are
            # looking at.
            jobDesc3 = self._mockJobDescription(command="mktemp -d", jobName='test3', unitName=None,
                                                jobStoreID='3', requirements=defaultRequirements)
            job3 = self.batchSystem.issueBatchJob(jobDesc3)

            jobUpdateInfo = self.batchSystem.getUpdatedBatchJob(maxWait=1000)
            jobID, exitStatus, wallTime = jobUpdateInfo.jobID, jobUpdateInfo.exitStatus, jobUpdateInfo.wallTime
            logger.info(f'Third job completed: {jobID} {exitStatus} {wallTime}')

            # Since the first two jobs were killed, the only job in the updated jobs queue should
            # be job 3. If the first two jobs were (incorrectly) added to the queue, this will
            # fail with jobID being equal to job1 or job2.
            self.assertEqual(jobID, job3)
            self.assertEqual(exitStatus, 0)
            if self.supportsWallTime():
                self.assertTrue(wallTime > 0)
            else:
                self.assertIsNone(wallTime)
            # TODO: Work out a way to check if the job we asked to run actually ran.
            # Don't just believe the batch system, but don't assume it ran on this machine either.
            self.assertFalse(self.batchSystem.getUpdatedBatchJob(0))

            # Make sure killBatchJobs can handle jobs that don't exist
            self.batchSystem.killBatchJobs([10])

        def test_set_env(self):
            # Start with a relatively safe script
            script_shell = 'if [ "x${FOO}" == "xbar" ] ; then exit 23 ; else exit 42 ; fi'

            # Escape the semicolons
            script_protected = script_shell.replace(';', r'\;')

            # Turn into a string which convinces bash to take all args and paste them back together and run them
            command = "bash -c \"\\${@}\" bash eval " + script_protected
            jobDesc4 = self._mockJobDescription(command=command, jobName='test4', unitName=None,
                                                jobStoreID='4', requirements=defaultRequirements)
            job4 = self.batchSystem.issueBatchJob(jobDesc4)
            jobUpdateInfo = self.batchSystem.getUpdatedBatchJob(maxWait=1000)
            jobID, exitStatus, wallTime = jobUpdateInfo.jobID, jobUpdateInfo.exitStatus, jobUpdateInfo.wallTime
            self.assertEqual(exitStatus, 42)
            self.assertEqual(jobID, job4)
            # Now set the variable and ensure that it is present
            self.batchSystem.setEnv('FOO', 'bar')
            jobDesc5 = self._mockJobDescription(command=command, jobName='test5', unitName=None,
                                                jobStoreID='5', requirements=defaultRequirements)
            job5 = self.batchSystem.issueBatchJob(jobDesc5)
            jobUpdateInfo = self.batchSystem.getUpdatedBatchJob(maxWait=1000)
            self.assertEqual(jobUpdateInfo.exitStatus, 23)
            self.assertEqual(jobUpdateInfo.jobID, job5)

        def test_set_job_env(self):
            """ Test the mechanism for setting per-job environment variables to batch system jobs."""
            script = 'if [ "x${FOO}" == "xbar" ] ; then exit 23 ; else exit 42 ; fi'
            command = "bash -c \"\\${@}\" bash eval " + script.replace(';', r'\;')

            # Issue a job with a job environment variable
            job_desc_6 = self._mockJobDescription(command=command, jobName='test6', unitName=None,
                                                  jobStoreID='6', requirements=defaultRequirements)
            job6 = self.batchSystem.issueBatchJob(job_desc_6, job_environment={
                'FOO': 'bar'
            })
            job_update_info = self.batchSystem.getUpdatedBatchJob(maxWait=1000)
            self.assertEqual(job_update_info.exitStatus, 23)  # this should succeed
            self.assertEqual(job_update_info.jobID, job6)
            # Now check that the environment variable doesn't exist for other jobs
            job_desc_7 = self._mockJobDescription(command=command, jobName='test7', unitName=None,
                                                  jobStoreID='7', requirements=defaultRequirements)
            job7 = self.batchSystem.issueBatchJob(job_desc_7)
            job_update_info = self.batchSystem.getUpdatedBatchJob(maxWait=1000)
            self.assertEqual(job_update_info.exitStatus, 42)
            self.assertEqual(job_update_info.jobID, job7)

        def testCheckResourceRequest(self):
            if isinstance(self.batchSystem, BatchSystemSupport):
                check_resource_request = self.batchSystem.check_resource_request
                # Assuming we have <2000 cores, this should be too many cores
                self.assertRaises(InsufficientSystemResources, check_resource_request,
                                  Requirer(dict(memory=1000, cores=2000, disk='1G', accelerators=[])))
                self.assertRaises(InsufficientSystemResources, check_resource_request,
                                  Requirer(dict(memory=5, cores=2000, disk='1G', accelerators=[])))

                # This should be too much memory
                self.assertRaises(InsufficientSystemResources, check_resource_request,
                                  Requirer(dict(memory='5000G', cores=1, disk='1G', accelerators=[])))

                # This should be too much disk
                self.assertRaises(InsufficientSystemResources, check_resource_request,
                                  Requirer(dict(memory=5, cores=1, disk='2G', accelerators=[])))

                # This should be an accelerator we don't have.
                # All the batch systems need code to know they don't have these accelerators.
                self.assertRaises(InsufficientSystemResources, check_resource_request,
                                  Requirer(dict(memory=5, cores=1, disk=100, accelerators=[{'kind': 'turbo-encabulator', 'count': 1}])))

                # These should be missing attributes
                self.assertRaises(AttributeError, check_resource_request,
                                  Requirer(dict(memory=5, cores=1, disk=1000)))
                self.assertRaises(AttributeError, check_resource_request,
                                  Requirer(dict(cores=1, disk=1000, accelerators=[])))
                self.assertRaises(AttributeError, check_resource_request,
                                  Requirer(dict(memory=10, disk=1000, accelerators=[])))

                # This should actually work
                check_resource_request(Requirer(dict(memory=10, cores=1, disk=100, accelerators=[])))

        def testScalableBatchSystem(self):
            # If instance of scalable batch system
            pass

        def _waitForJobsToIssue(self, numJobs):
            issuedIDs = []
            for it in range(20):
                issuedIDs = self.batchSystem.getIssuedBatchJobIDs()
                if len(issuedIDs) == numJobs:
                    break
                time.sleep(1)
            return issuedIDs

        def _waitForJobsToStart(self, numJobs, tries=20):
            """
            Loop until the given number of distinct jobs are in the
            running state, or until the given number of tries is exhausted
            (with 1 second polling period).

            Returns the list of IDs that are running.
            """
            runningIDs = []
            # prevent an endless loop, give it a few tries
            for it in range(tries):
                running = self.batchSystem.getRunningBatchJobIDs()
                logger.info(f'Running jobs now: {running}')
                runningIDs = list(running.keys())
                if len(runningIDs) == numJobs:
                    break
                time.sleep(1)
            return runningIDs

    class AbstractBatchSystemJobTest(ToilTest, metaclass=ABCMeta):
        """
        An abstract base class for batch system tests that use a full Toil workflow rather
        than using the batch system directly.
        """

        cpuCount = cpu_count()
        allocatedCores = sorted({1, 2, cpuCount})
        sleepTime = 5

        @abstractmethod
        def getBatchSystemName(self):
            """
            :rtype: (str, AbstractBatchSystem)
            """
            raise NotImplementedError

        def getOptions(self, tempDir):
            """
            Configures options for Toil workflow and makes job store.
            :param str tempDir: path to test directory
            :return: Toil options object
            """
            options = Job.Runner.getDefaultOptions(self._getTestJobStorePath())
            options.logLevel = "DEBUG"
            options.batchSystem = self.batchSystemName
            options.workDir = tempDir
            options.maxCores = self.cpuCount
            return options

        def setUp(self):
            self.batchSystemName = self.getBatchSystemName()
            super().setUp()

        def tearDown(self):
            super().tearDown()

        @slow
        def testJobConcurrency(self):
            """
            Tests that the batch system is allocating core resources properly for concurrent tasks.
            """
            for coresPerJob in self.allocatedCores:
                tempDir = self._createTempDir('testFiles')
                options = self.getOptions(tempDir)

                counterPath = os.path.join(tempDir, 'counter')
                resetCounters(counterPath)
                value, maxValue = getCounters(counterPath)
                assert (value, maxValue) == (0, 0)

                root = Job()
                for _ in range(self.cpuCount):
                    root.addFollowOn(Job.wrapFn(measureConcurrency, counterPath, self.sleepTime,
                                                cores=coresPerJob, memory='1M', disk='1Mi'))
                with Toil(options) as toil:
                    toil.start(root)
                _, maxValue = getCounters(counterPath)
                self.assertEqual(maxValue, self.cpuCount // coresPerJob)

        def test_omp_threads(self):
            """
            Test if the OMP_NUM_THREADS env var is set correctly based on jobs.cores.
            """
            test_cases = {
                # mapping of the number of cores to the OMP_NUM_THREADS value
                0.1: "1",
                1: "1",
                2: "2"
            }

            temp_dir = self._createTempDir()
            options = self.getOptions(temp_dir)

            for cores, expected_omp_threads in test_cases.items():
                if os.environ.get('OMP_NUM_THREADS'):
                    expected_omp_threads = os.environ.get('OMP_NUM_THREADS')
                    logger.info(f"OMP_NUM_THREADS is set.  Using OMP_NUM_THREADS={expected_omp_threads} instead.")
                with Toil(options) as toil:
                    output = toil.start(Job.wrapFn(get_omp_threads, memory='1Mi', cores=cores, disk='1Mi'))
                self.assertEqual(output, expected_omp_threads)

    class AbstractGridEngineBatchSystemTest(AbstractBatchSystemTest):
        """
        An abstract class to reduce redundancy between Grid Engine, Slurm, and other similar batch
        systems
        """

        def _createConfig(self):
            config = super()._createConfig()
            config.statePollingWait = 0.5  # Reduce polling wait so tests run faster
            # can't use _getTestJobStorePath since that method removes the directory
            config.jobStore = 'file:' + self._createTempDir('jobStore')
            return config

@needs_kubernetes
@needs_aws_s3
@needs_fetchable_appliance
class KubernetesBatchSystemTest(hidden.AbstractBatchSystemTest):
    """
    Tests against the Kubernetes batch system
    """

    def supportsWallTime(self):
        return True

    def createBatchSystem(self):
        # We know we have Kubernetes so we can import the batch system
        from toil.batchSystems.kubernetes import KubernetesBatchSystem
        return KubernetesBatchSystem(config=self.config,
                                     maxCores=numCores, maxMemory=1e9, maxDisk=2001)

@needs_kubernetes_installed
class KubernetesBatchSystemBenchTest(ToilTest):
    """
    Kubernetes batch system unit tests that don't need to actually talk to a cluster.
    """

    def test_preemptability_constraints(self):
        """
        Make sure we generate the right preemptability constraints.
        """

        # Make sure we can print diffs of these long strings
        self.maxDiff = 10000

        from kubernetes.client import V1PodSpec

        from toil.batchSystems.kubernetes import KubernetesBatchSystem

        normal_spec = V1PodSpec(containers=[])
        constraints = KubernetesBatchSystem.Placement()
        constraints.set_preemptible(False)
        constraints.apply(normal_spec)
        self.assertEqual(textwrap.dedent("""
        {'node_affinity': {'preferred_during_scheduling_ignored_during_execution': None,
                           'required_during_scheduling_ignored_during_execution': {'node_selector_terms': [{'match_expressions': [{'key': 'eks.amazonaws.com/capacityType',
                                                                                                                                   'operator': 'NotIn',
                                                                                                                                   'values': ['SPOT']},
                                                                                                                                  {'key': 'cloud.google.com/gke-preemptible',
                                                                                                                                   'operator': 'NotIn',
                                                                                                                                   'values': ['true']}],
                                                                                                            'match_fields': None}]}},
         'pod_affinity': None,
         'pod_anti_affinity': None}
        """).strip(), str(normal_spec.affinity))
        self.assertEqual(str(normal_spec.tolerations), "None")

        spot_spec = V1PodSpec(containers=[])
        constraints = KubernetesBatchSystem.Placement()
        constraints.set_preemptible(True)
        constraints.apply(spot_spec)
        self.assertEqual(textwrap.dedent("""
        {'node_affinity': {'preferred_during_scheduling_ignored_during_execution': [{'preference': {'match_expressions': [{'key': 'eks.amazonaws.com/capacityType',
                                                                                                                           'operator': 'In',
                                                                                                                           'values': ['SPOT']}],
                                                                                                    'match_fields': None},
                                                                                     'weight': 1},
                                                                                    {'preference': {'match_expressions': [{'key': 'cloud.google.com/gke-preemptible',
                                                                                                                           'operator': 'In',
                                                                                                                           'values': ['true']}],
                                                                                                    'match_fields': None},
                                                                                     'weight': 1}],
                           'required_during_scheduling_ignored_during_execution': None},
         'pod_affinity': None,
         'pod_anti_affinity': None}
        """).strip(), str(spot_spec.affinity), )
        self.assertEqual(textwrap.dedent("""
        [{'effect': None,
         'key': 'cloud.google.com/gke-preemptible',
         'operator': None,
         'toleration_seconds': None,
         'value': 'true'}]
        """).strip(), str(spot_spec.tolerations))

    def test_label_constraints(self):
        """
        Make sure we generate the right preemptability constraints.
        """

        # Make sure we can print diffs of these long strings
        self.maxDiff = 10000

        from kubernetes.client import V1PodSpec

        from toil.batchSystems.kubernetes import KubernetesBatchSystem

        spec = V1PodSpec(containers=[])
        constraints = KubernetesBatchSystem.Placement()
        constraints.required_labels = [('GottaBeSetTo', ['This'])]
        constraints.desired_labels = [('OutghtToBeSetTo', ['That'])]
        constraints.prohibited_labels = [('CannotBe', ['ABadThing'])]
        constraints.apply(spec)
        self.assertEqual(textwrap.dedent("""
        {'node_affinity': {'preferred_during_scheduling_ignored_during_execution': [{'preference': {'match_expressions': [{'key': 'OutghtToBeSetTo',
                                                                                                                           'operator': 'In',
                                                                                                                           'values': ['That']}],
                                                                                                    'match_fields': None},
                                                                                     'weight': 1}],
                           'required_during_scheduling_ignored_during_execution': {'node_selector_terms': [{'match_expressions': [{'key': 'GottaBeSetTo',
                                                                                                                                   'operator': 'In',
                                                                                                                                   'values': ['This']},
                                                                                                                                  {'key': 'CannotBe',
                                                                                                                                   'operator': 'NotIn',
                                                                                                                                   'values': ['ABadThing']}],
                                                                                                            'match_fields': None}]}},
         'pod_affinity': None,
         'pod_anti_affinity': None}
        """).strip(), str(spec.affinity),)
        self.assertEqual(str(spec.tolerations), "None")


@needs_aws_batch
@needs_fetchable_appliance
class AWSBatchBatchSystemTest(hidden.AbstractBatchSystemTest):
    """
    Tests against the AWS Batch batch system
    """

    def supportsWallTime(self):
        return True

    def createBatchSystem(self):
        from toil.batchSystems.awsBatch import AWSBatchBatchSystem
        return AWSBatchBatchSystem(config=self.config,
                                   maxCores=numCores, maxMemory=1e9, maxDisk=2001)

    def get_max_startup_seconds(self) -> int:
        # AWS Batch may need to scale out the compute environment.
        return 300

@slow
@needs_mesos
class MesosBatchSystemTest(hidden.AbstractBatchSystemTest, MesosTestSupport):
    """
    Tests against the Mesos batch system
    """

    @classmethod
    def createConfig(cls):
        """
        needs to set mesos_endpoint to localhost for testing since the default is now the
        private IP address
        """
        config = super().createConfig()
        config.mesos_endpoint = 'localhost:5050'
        return config

    def supportsWallTime(self):
        return True

    def createBatchSystem(self):
        # We know we have Mesos so we can import the batch system
        from toil.batchSystems.mesos.batchSystem import MesosBatchSystem
        self._startMesos(numCores)
        return MesosBatchSystem(config=self.config,
                                maxCores=numCores, maxMemory=1e9, maxDisk=1001)

    def tearDown(self):
        self._stopMesos()
        super().tearDown()

    def testIgnoreNode(self):
        self.batchSystem.ignoreNode('localhost')
        jobDesc = self._mockJobDescription(command='sleep 1000', jobName='test2', unitName=None,
                                           jobStoreID='1', requirements=defaultRequirements)
        job = self.batchSystem.issueBatchJob(jobDesc)

        issuedID = self._waitForJobsToIssue(1)
        self.assertEqual(set(issuedID), {job})

        # Wait until a job starts or we go a while without that happening
        runningJobIDs = self._waitForJobsToStart(1, tries=20)
        # Make sure job is NOT running
        self.assertEqual(set(runningJobIDs), set({}))


def write_temp_file(s: str, temp_dir: str) -> str:
    """
    Dump a string into a temp file and return its path.
    """
    fd, path = tempfile.mkstemp(dir=temp_dir)
    try:
        encoded = s.encode('utf-8')
        assert os.write(fd, encoded) == len(encoded)
    except:
        os.unlink(path)
        raise
    else:
        return path
    finally:
        os.close(fd)


class SingleMachineBatchSystemTest(hidden.AbstractBatchSystemTest):
    """
    Tests against the single-machine batch system
    """

    def supportsWallTime(self) -> bool:
        return True

    def createBatchSystem(self) -> AbstractBatchSystem:
        return SingleMachineBatchSystem(config=self.config,
                                        maxCores=numCores, maxMemory=1e9, maxDisk=2001)

    def testProcessEscape(self, hide: bool = False) -> None:
        """
        Test to make sure that child processes and their descendants go away
        when the Toil workflow stops.

        If hide is true, will try and hide the child processes to make them
        hard to stop.
        """

        def script() -> None:
            #!/usr/bin/env python3
            import fcntl
            import os
            import signal
            import sys
            import time
            from typing import Any

            def handle_signal(sig: Any, frame: Any) -> None:
                sys.stderr.write(f'{os.getpid()} ignoring signal {sig}\n')

            if hasattr(signal, 'valid_signals'):
                # We can just ask about the signals
                all_signals = signal.valid_signals()
            else:
                # Fish them out by name
                all_signals = [getattr(signal, n) for n in dir(signal) if n.startswith('SIG') and not n.startswith('SIG_')]

            for sig in all_signals:
                # Set up to ignore all signals we can and generally be obstinate
                if sig != signal.SIGKILL and sig != signal.SIGSTOP:
                    signal.signal(sig, handle_signal)

            if len(sys.argv) > 2:
                # Instructed to hide
                if os.fork():
                    # Try and hide the first process immediately so getting its
                    # pgid won't work.
                    sys.exit(0)

            for depth in range(3):
                # Bush out into a tree of processes
                os.fork()

            if len(sys.argv) > 1:
                fd = os.open(sys.argv[1], os.O_RDONLY)
                fcntl.lockf(fd, fcntl.LOCK_SH)

            sys.stderr.write(f'{os.getpid()} waiting...\n')

            while True:
                # Wait around forever
                time.sleep(60)

        # Get a directory where we can safely dump files.
        temp_dir = self._createTempDir()

        script_path = write_temp_file(self._getScriptSource(script), temp_dir)

        # We will have all the job processes try and lock this file shared while they are alive.
        lockable_path = write_temp_file('', temp_dir)

        try:
            command = f'{sys.executable} {script_path} {lockable_path}'
            if hide:
                # Tell the children to stop the first child and hide out in the
                # process group it made.
                command += ' hide'

            # Start the job
            self.batchSystem.issueBatchJob(self._mockJobDescription(command=command, jobName='fork',
                                                                    jobStoreID='1', requirements=defaultRequirements))
            # Wait
            time.sleep(10)

            lockfile = open(lockable_path, 'w')

            if not hide:
                # In hiding mode the job will finish, and the batch system will
                # clean up after it promptly. In non-hiding mode the job will
                # stick around until shutdown, so make sure we can see it.

                # Try to lock the file and make sure it fails

                try:
                    fcntl.lockf(lockfile, fcntl.LOCK_EX | fcntl.LOCK_NB)
                    assert False, "Should not be able to lock file while job is running"
                except OSError:
                    pass

            # Shut down the batch system
            self.batchSystem.shutdown()

            # After the batch system shuts down, we should be able to get the
            # lock immediately, because all the children should be gone.
            fcntl.lockf(lockfile, fcntl.LOCK_EX | fcntl.LOCK_NB)
            # Then we can release it
            fcntl.lockf(lockfile, fcntl.LOCK_UN)
        finally:
            os.unlink(script_path)
            os.unlink(lockable_path)

    def testHidingProcessEscape(self):
        """
        Test to make sure that child processes and their descendants go away
        when the Toil workflow stops, even if the job process stops and leaves children.
        """

        self.testProcessEscape(hide=True)


@slow
class MaxCoresSingleMachineBatchSystemTest(ToilTest):
    """
    This test ensures that single machine batch system doesn't exceed the configured number
    cores
    """

    @classmethod
    def setUpClass(cls) -> None:
        super().setUpClass()
        logging.basicConfig(level=logging.DEBUG)

    def setUp(self) -> None:
        super().setUp()

        temp_dir = self._createTempDir()

        # Write initial value of counter file containing a tuple of two integers (i, n) where i
        # is the number of currently executing tasks and n the maximum observed value of i
        self.counterPath = write_temp_file('0,0', temp_dir)

        def script() -> None:
            import fcntl
            import os
            import sys
            import time
            def count(delta: int) -> None:
                """
                Adjust the first integer value in a file by the given amount. If the result
                exceeds the second integer value, set the second one to the first.
                """
                fd = os.open(sys.argv[1], os.O_RDWR)
                try:
                    fcntl.flock(fd, fcntl.LOCK_EX)
                    try:
                        s = os.read(fd, 10).decode('utf-8')
                        value, maxValue = list(map(int, s.split(',')))
                        value += delta
                        if value > maxValue: maxValue = value
                        os.lseek(fd, 0, 0)
                        os.ftruncate(fd, 0)
                        os.write(fd, f'{value},{maxValue}'.encode())
                    finally:
                        fcntl.flock(fd, fcntl.LOCK_UN)
                finally:
                    os.close(fd)

            # Without the second argument, increment counter, sleep one second and decrement.
            # Othwerise, adjust the counter by the given delta, which can be useful for services.
            if len(sys.argv) < 3:
                count(1)
                try:
                    time.sleep(0.5)
                finally:
                    count(-1)
            else:
                count(int(sys.argv[2]))

        self.scriptPath = write_temp_file(self._getScriptSource(script), temp_dir)

    def tearDown(self) -> None:
        os.unlink(self.scriptPath)
        os.unlink(self.counterPath)

    def scriptCommand(self) -> str:
        return ' '.join([sys.executable, self.scriptPath, self.counterPath])

    @retry_flaky_test(prepare=[tearDown, setUp])
    def test(self):
        # We'll use fractions to avoid rounding errors. Remember that not every fraction can be
        # represented as a floating point number.
        F = Fraction
        # This test isn't general enough to cover every possible value of minCores in
        # SingleMachineBatchSystem. Instead we hard-code a value and assert it.
        minCores = F(1, 10)
        self.assertEqual(float(minCores), SingleMachineBatchSystem.minCores)
        for maxCores in {F(minCores), minCores * 10, F(1), F(numCores, 2), F(numCores)}:
            for coresPerJob in {F(minCores), F(minCores * 10), F(1), F(maxCores, 2), F(maxCores)}:
                for load in (F(1, 10), F(1), F(10)):
                    jobs = int(maxCores / coresPerJob * load)
                    if jobs >= 1 and minCores <= coresPerJob < maxCores:
                        self.assertEqual(maxCores, float(maxCores))
                        bs = SingleMachineBatchSystem(
                            config=hidden.AbstractBatchSystemTest.createConfig(),
                            maxCores=float(maxCores),
                            # Ensure that memory or disk requirements don't get in the way.
                            maxMemory=jobs * 10,
                            maxDisk=jobs * 10)
                        try:
                            jobIds = set()
                            for i in range(0, int(jobs)):
                                jobIds.add(bs.issueBatchJob(JobDescription(command=self.scriptCommand(),
                                                                           requirements=dict(
                                                                               cores=float(coresPerJob),
                                                                               memory=1, disk=1,
                                                                               accelerators=[],
                                                                               preemptible=preemptible),
                                                                           jobName=str(i), unitName='')))
                            self.assertEqual(len(jobIds), jobs)
                            while jobIds:
                                job = bs.getUpdatedBatchJob(maxWait=10)
                                self.assertIsNotNone(job)
                                jobId, status, wallTime = job.jobID, job.exitStatus, job.wallTime
                                self.assertEqual(status, 0)
                                # would raise KeyError on absence
                                jobIds.remove(jobId)
                        finally:
                            bs.shutdown()
                        concurrentTasks, maxConcurrentTasks = getCounters(self.counterPath)
                        self.assertEqual(concurrentTasks, 0)
                        logger.info(f'maxCores: {maxCores}, '
                                 f'coresPerJob: {coresPerJob}, '
                                 f'load: {load}')
                        # This is the key assertion: we shouldn't run too many jobs.
                        # Because of nondeterminism we can't guarantee hitting the limit.
                        expectedMaxConcurrentTasks = min(maxCores // coresPerJob, jobs)
                        self.assertLessEqual(maxConcurrentTasks, expectedMaxConcurrentTasks)
                        resetCounters(self.counterPath)

    @skipIf(SingleMachineBatchSystem.numCores < 3, 'Need at least three cores to run this test')
    def testServices(self):
        options = Job.Runner.getDefaultOptions(self._getTestJobStorePath())
        options.logDebug = True
        options.maxCores = 3
        self.assertTrue(options.maxCores <= SingleMachineBatchSystem.numCores)
        Job.Runner.startToil(Job.wrapJobFn(parentJob, self.scriptCommand()), options)
        with open(self.counterPath, 'r+') as f:
            s = f.read()
        logger.info('Counter is %s', s)
        self.assertEqual(getCounters(self.counterPath), (0, 3))


# Toil can use only top-level functions so we have to add them here:

def parentJob(job, cmd):
    job.addChildJobFn(childJob, cmd)


def childJob(job, cmd):
    job.addService(Service(cmd))
    job.addChildJobFn(grandChildJob, cmd)
    subprocess.check_call(cmd, shell=True)


def grandChildJob(job, cmd):
    job.addService(Service(cmd))
    job.addChildFn(greatGrandChild, cmd)
    subprocess.check_call(cmd, shell=True)


def greatGrandChild(cmd):
    subprocess.check_call(cmd, shell=True)


class Service(Job.Service):
    def __init__(self, cmd):
        super().__init__()
        self.cmd = cmd

    def start(self, fileStore):
        subprocess.check_call(self.cmd + ' 1', shell=True)

    def check(self):
        return True

    def stop(self, fileStore):
        subprocess.check_call(self.cmd + ' -1', shell=True)


@slow
@needs_gridengine
class GridEngineBatchSystemTest(hidden.AbstractGridEngineBatchSystemTest):
    """
    Tests against the GridEngine batch system
    """

    def createBatchSystem(self) -> AbstractBatchSystem:
        from toil.batchSystems.gridengine import GridEngineBatchSystem
        return GridEngineBatchSystem(config=self.config, maxCores=numCores, maxMemory=1000e9,
                                     maxDisk=1e9)

    def tearDown(self):
        super().tearDown()
        # Cleanup GridEngine output log file from qsub
        from glob import glob
        for f in glob('toil_job*.o*'):
            os.unlink(f)


@slow
@needs_slurm
class SlurmBatchSystemTest(hidden.AbstractGridEngineBatchSystemTest):
    """
    Tests against the Slurm batch system
    """

    def createBatchSystem(self) -> AbstractBatchSystem:
        from toil.batchSystems.slurm import SlurmBatchSystem
        return SlurmBatchSystem(config=self.config, maxCores=numCores, maxMemory=1000e9,
                                maxDisk=1e9)

    def tearDown(self):
        super().tearDown()
        # Cleanup 'slurm-%j.out' produced by sbatch
        from glob import glob
        for f in glob('slurm-*.out'):
            os.unlink(f)


@slow
@needs_lsf
class LSFBatchSystemTest(hidden.AbstractGridEngineBatchSystemTest):
    """
    Tests against the LSF batch system
    """
    def createBatchSystem(self) -> AbstractBatchSystem:
        from toil.batchSystems.lsf import LSFBatchSystem
        return LSFBatchSystem(config=self.config, maxCores=numCores,
                              maxMemory=1000e9, maxDisk=1e9)


@slow
@needs_torque
class TorqueBatchSystemTest(hidden.AbstractGridEngineBatchSystemTest):
    """
    Tests against the Torque batch system
    """

    def _createDummyConfig(self):
        config = super()._createDummyConfig()
        # can't use _getTestJobStorePath since that method removes the directory
        config.jobStore = self._createTempDir('jobStore')
        return config

    def createBatchSystem(self) -> AbstractBatchSystem:
        from toil.batchSystems.torque import TorqueBatchSystem
        return TorqueBatchSystem(config=self.config, maxCores=numCores, maxMemory=1000e9,
                                     maxDisk=1e9)

    def tearDown(self):
        super().tearDown()
        # Cleanup 'toil_job-%j.out' produced by sbatch
        from glob import glob
        for f in glob('toil_job_*.[oe]*'):
            os.unlink(f)


@slow
@needs_htcondor
class HTCondorBatchSystemTest(hidden.AbstractGridEngineBatchSystemTest):
    """
    Tests against the HTCondor batch system
    """

    def createBatchSystem(self) -> AbstractBatchSystem:
        from toil.batchSystems.htcondor import HTCondorBatchSystem
        return HTCondorBatchSystem(config=self.config, maxCores=numCores, maxMemory=1000e9,
                                   maxDisk=1e9)

    def tearDown(self):
        super().tearDown()


class SingleMachineBatchSystemJobTest(hidden.AbstractBatchSystemJobTest):
    """
    Tests Toil workflow against the SingleMachine batch system
    """

    def getBatchSystemName(self):
        return "single_machine"

    @slow
    @retry_flaky_test(prepare=[hidden.AbstractBatchSystemJobTest.tearDown, hidden.AbstractBatchSystemJobTest.setUp])
    def testConcurrencyWithDisk(self):
        """
        Tests that the batch system is allocating disk resources properly
        """
        tempDir = self._createTempDir('testFiles')

        options = Job.Runner.getDefaultOptions(self._getTestJobStorePath())
        options.workDir = tempDir
        from toil import physicalDisk
        availableDisk = physicalDisk(options.workDir)
        logger.info('Testing disk concurrency limits with %s disk space', availableDisk)
        # More disk might become available by the time Toil starts, so we limit it here
        options.maxDisk = availableDisk
        options.batchSystem = self.batchSystemName

        counterPath = os.path.join(tempDir, 'counter')
        resetCounters(counterPath)
        value, maxValue = getCounters(counterPath)
        assert (value, maxValue) == (0, 0)

        half_disk = availableDisk // 2
        more_than_half_disk = half_disk + 500
        logger.info('Dividing into parts of %s and %s', half_disk, more_than_half_disk)

        root = Job()
        # Physically, we're asking for 50% of disk and 50% of disk + 500bytes in the two jobs. The
        # batchsystem should not allow the 2 child jobs to run concurrently.
        root.addChild(Job.wrapFn(measureConcurrency, counterPath, self.sleepTime, cores=1,
                                 memory='1M', disk=half_disk))
        root.addChild(Job.wrapFn(measureConcurrency, counterPath, self.sleepTime, cores=1,
                                 memory='1M', disk=more_than_half_disk))
        Job.Runner.startToil(root, options)
        _, maxValue = getCounters(counterPath)

        logger.info('After run: %s disk space', physicalDisk(options.workDir))

        self.assertEqual(maxValue, 1)

    @skipIf(SingleMachineBatchSystem.numCores < 4, 'Need at least four cores to run this test')
    @slow
    def testNestedResourcesDoNotBlock(self):
        """
        Resources are requested in the order Memory > Cpu > Disk.
        Test that unavailability of cpus for one job that is scheduled does not block another job
        that can run.
        """
        tempDir = self._createTempDir('testFiles')

        options = Job.Runner.getDefaultOptions(self._getTestJobStorePath())
        options.workDir = tempDir
        options.maxCores = 4
        from toil import physicalMemory
        availableMemory = physicalMemory()
        options.batchSystem = self.batchSystemName

        outFile = os.path.join(tempDir, 'counter')
        open(outFile, 'w').close()

        root = Job()

        blocker = Job.wrapFn(_resourceBlockTestAuxFn, outFile=outFile, sleepTime=30, writeVal='b',
                             cores=2, memory='1M', disk='1M')
        firstJob = Job.wrapFn(_resourceBlockTestAuxFn, outFile=outFile, sleepTime=5, writeVal='fJ',
                              cores=1, memory='1M', disk='1M')
        secondJob = Job.wrapFn(_resourceBlockTestAuxFn, outFile=outFile, sleepTime=10,
                               writeVal='sJ', cores=1, memory='1M', disk='1M')

        # Should block off 50% of memory while waiting for it's 3 cores
        firstJobChild = Job.wrapFn(_resourceBlockTestAuxFn, outFile=outFile, sleepTime=0,
                                   writeVal='fJC', cores=3, memory=int(availableMemory // 2), disk='1M')

        # These two shouldn't be able to run before B because there should be only
        # (50% of memory - 1M) available (firstJobChild should be blocking 50%)
        secondJobChild = Job.wrapFn(_resourceBlockTestAuxFn, outFile=outFile, sleepTime=5,
                                    writeVal='sJC', cores=2, memory=int(availableMemory // 1.5),
                                    disk='1M')
        secondJobGrandChild = Job.wrapFn(_resourceBlockTestAuxFn, outFile=outFile, sleepTime=5,
                                         writeVal='sJGC', cores=2, memory=int(availableMemory // 1.5),
                                         disk='1M')

        root.addChild(blocker)
        root.addChild(firstJob)
        root.addChild(secondJob)

        firstJob.addChild(firstJobChild)
        secondJob.addChild(secondJobChild)

        secondJobChild.addChild(secondJobGrandChild)
        """
        The tree is:
                    root
                  /   |   \
                 b    fJ   sJ
                      |    |
                      fJC  sJC
                           |
                           sJGC
        But the order of execution should be
        root > b , fJ, sJ > sJC > sJGC > fJC
        since fJC cannot run till bl finishes but sJC and sJGC can(fJC blocked by disk). If the
        resource acquisition is written properly, then fJC which is scheduled before sJC and sJGC
        should not block them, and should only run after they finish.
        """
        Job.Runner.startToil(root, options)
        with open(outFile) as oFH:
            outString = oFH.read()
        # The ordering of b, fJ and sJ is non-deterministic since they are scheduled at the same
        # time. We look for all possible permutations.
        possibleStarts = tuple(''.join(x) for x in itertools.permutations(['b', 'fJ', 'sJ']))
        assert outString.startswith(possibleStarts)
        assert outString.endswith('sJCsJGCfJC')


def _resourceBlockTestAuxFn(outFile, sleepTime, writeVal):
    """
    Write a value to the out file and then sleep for requested seconds.
    :param str outFile: File to write to
    :param int sleepTime: Time to sleep for
    :param str writeVal: Character to write
    """
    with open(outFile, 'a') as oFH:
        fcntl.flock(oFH, fcntl.LOCK_EX)
        oFH.write(writeVal)
    time.sleep(sleepTime)


@slow
@needs_mesos
class MesosBatchSystemJobTest(hidden.AbstractBatchSystemJobTest, MesosTestSupport):
    """
    Tests Toil workflow against the Mesos batch system
    """
    def getOptions(self, tempDir):
        options = super().getOptions(tempDir)
        options.mesos_endpoint = 'localhost:5050'
        return options

    def getBatchSystemName(self):
        self._startMesos(self.cpuCount)
        return "mesos"

    def tearDown(self):
        self._stopMesos()


def measureConcurrency(filepath, sleep_time=10):
    """
    Run in parallel to determine the number of concurrent tasks.
    This code was copied from toil.batchSystemTestMaxCoresSingleMachineBatchSystemTest
    :param str filepath: path to counter file
    :param int sleep_time: number of seconds to sleep before counting down
    :return int max concurrency value:
    """
    count(1, filepath)
    try:
        time.sleep(sleep_time)
    finally:
        return count(-1, filepath)


def count(delta, file_path):
    """
    Increments counter file and returns the max number of times the file
    has been modified. Counter data must be in the form:
    concurrent tasks, max concurrent tasks (counter should be initialized to 0,0)

    :param int delta: increment value
    :param str file_path: path to shared counter file
    :return int max concurrent tasks:
    """
    fd = os.open(file_path, os.O_RDWR)
    try:
        fcntl.flock(fd, fcntl.LOCK_EX)
        try:
            s = os.read(fd, 10)
            value, maxValue = (int(i) for i in s.decode('utf-8').split(','))
            value += delta
            if value > maxValue: maxValue = value
            os.lseek(fd, 0, 0)
            os.ftruncate(fd, 0)
            os.write(fd, f'{value},{maxValue}'.encode())
        finally:
            fcntl.flock(fd, fcntl.LOCK_UN)
    finally:
        os.close(fd)
    return maxValue


def getCounters(path):
    with open(path, 'r+') as f:
        concurrentTasks, maxConcurrentTasks = (int(i) for i in f.read().split(','))
    return concurrentTasks, maxConcurrentTasks


def resetCounters(path):
    with open(path, "w") as f:
        f.write("0,0")
        f.close()


def get_omp_threads() -> str:
    return os.environ['OMP_NUM_THREADS']<|MERGE_RESOLUTION|>--- conflicted
+++ resolved
@@ -31,13 +31,8 @@
 # in order to import properly. Import them later, in tests
 # protected by annotations.
 from toil.batchSystems.mesos.test import MesosTestSupport
-<<<<<<< HEAD
-from toil.batchSystems.registry import (get_batch_system,
-=======
-from toil.batchSystems.parasol import ParasolBatchSystem
 from toil.batchSystems.registry import (add_batch_system_factory,
                                         get_batch_system,
->>>>>>> ff5bacc7
                                         get_batch_systems,
                                         restore_batch_system_plugin_state,
                                         save_batch_system_plugin_state)
