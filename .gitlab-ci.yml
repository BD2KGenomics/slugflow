image: quay.io/vgteam/vg_ci_prebake:latest
# Note that we must run in a privileged container for our internal Docker daemon to come up.

variables:
  PYTHONIOENCODING: "utf-8"
  DEBIAN_FRONTEND: "noninteractive"
  TOIL_OWNER_TAG: "shared"

before_script:
  # Configure Docker to use a mirror for Docker Hub and restart the daemon
  # Set the registry as insecure because it is probably cluster-internal over plain HTTP.
  - |
    if [[ ! -z "${DOCKER_HUB_MIRROR}" ]] ; then
        echo "{\"registry-mirrors\": [\"${DOCKER_HUB_MIRROR}\"], \"insecure-registries\": [\"${DOCKER_HUB_MIRROR##*://}\"]}" | sudo tee /etc/docker/daemon.json
        export SINGULARITY_DOCKER_HUB_MIRROR="${DOCKER_HUB_MIRROR}"
    fi
  - startdocker || true
  - docker info
  - cat /etc/hosts
  - mkdir -p ~/.kube && cp "$GITLAB_SECRET_FILE_KUBE_CONFIG" ~/.kube/config
  - mkdir -p ~/.aws && cp "$GITLAB_SECRET_FILE_AWS_CREDENTIALS" ~/.aws/credentials
  - sudo apt-get update
  - sudo apt-get install -y software-properties-common build-essential virtualenv
  - sudo add-apt-repository -y ppa:deadsnakes/ppa
  - sudo apt-get update
  - sudo apt-get install -y tzdata jq python3.6 python3.6-dev python3.7 python3.7-dev python3.8 python3.8-dev

after_script:
  # We need to clean up any files that Toil may have made via Docker that
  # aren't deletable by the Gitlab user. If we don't do this, Gitlab will try
  # and clean them up before running the next job on the runner, fail, and fail
  # that next job.
  - pwd
  - sudo rm -rf tmp
  - stopdocker || true

stages:
  - linting_and_dependencies
  - aws_jobstore_temp
#  - basic_tests
#  - main_tests
#  - integration


lint:
  stage: linting_and_dependencies
  script:
    - pwd
    - virtualenv -p python3.6 venv && . venv/bin/activate && make prepare && make develop extras=[all] && pip install htcondor
    - make mypy
    - make docs


cwl_dependency_is_stand_alone:
  stage: linting_and_dependencies
  script:
    - pwd
    - virtualenv -p python3.6 venv && . venv/bin/activate && make prepare && make develop extras=[cwl]
    - make test tests=src/toil/test/docs/scriptsTest.py::ToilDocumentationTest::testCwlexample


wdl_dependency_is_stand_alone:
  stage: linting_and_dependencies
  script:
    - pwd
    - virtualenv -p python3.6 venv && . venv/bin/activate && make prepare && make develop extras=[wdl]
    - make test tests=src/toil/test/wdl/toilwdlTest.py::ToilWdlIntegrationTest::testMD5sum

# Python3.6
py36_main:
  stage: aws_jobstore_temp
  script:
    - pwd
    - virtualenv -p python3.6 venv && . venv/bin/activate && pip install -U pip wheel && make prepare && make develop extras=[all] && pip install htcondor
<<<<<<< HEAD
=======
    - make test tests=src/toil/test/src
    - make test tests=src/toil/test/utils

py36_appliance_build:
  stage: basic_tests
  script:
    - pwd
    - virtualenv -p python3.6 venv && . venv/bin/activate && pip install -U pip wheel && make prepare && pip install pycparser && make develop extras=[all] && pip install htcondor awscli==1.16.272
    # This reads GITLAB_SECRET_FILE_QUAY_CREDENTIALS
    - python setup_gitlab_docker.py
    - make push_docker


# Python3.7
py37_batch_systems:
  stage: main_tests
  script:
    - pwd
    - virtualenv -p python3.7 venv && . venv/bin/activate && pip install -U pip wheel && make prepare && make develop extras=[all] && pip install htcondor awscli==1.16.272
    - make test tests=src/toil/test/batchSystems/batchSystemTest.py
    - make test tests=src/toil/test/mesos/MesosDataStructuresTest.py

py37_cwl_v1.0:
  stage: main_tests
  only: []
  script:
    - pwd
    - virtualenv -p python3.7 venv && . venv/bin/activate && pip install -U pip wheel && make prepare && make develop extras=[cwl,aws]
    - mypy --ignore-missing-imports --no-strict-optional $(pwd)/src/toil/cwl/cwltoil.py  # make this a separate linting stage
    - python setup_gitlab_docker.py  # login to increase the docker.io rate limit
    - make test tests=src/toil/test/cwl/cwlTest.py::CWLv10Test

py37_cwl_v1.1:
  stage: main_tests
  only: []
  script:
    - pwd
    - virtualenv -p python3.7 venv && . venv/bin/activate && pip install -U pip wheel && make prepare && make develop extras=[cwl,aws]
    - python setup_gitlab_docker.py  # login to increase the docker.io rate limit
    - make test tests=src/toil/test/cwl/cwlTest.py::CWLv11Test

py37_cwl_v1.2:
  stage: main_tests
  script:
    - pwd
    - virtualenv -p python3.7 venv && . venv/bin/activate && pip install -U pip wheel && make prepare && make develop extras=[cwl,aws]
    - python setup_gitlab_docker.py  # login to increase the docker.io rate limit
    - make test tests=src/toil/test/cwl/cwlTest.py::CWLv12Test

py37_cwl_v1.0_kubernetes:
  stage: main_tests
  only: []
  script:
    - pwd
    - virtualenv -p python3.7 venv && . venv/bin/activate && pip install -U pip wheel && make prepare && make develop extras=[cwl,aws,kubernetes]
    - export TOIL_KUBERNETES_OWNER=toiltest
    - export TOIL_AWS_SECRET_NAME=shared-s3-credentials
    - export TOIL_KUBERNETES_HOST_PATH=/data/scratch
    - export TOIL_WORKDIR=/var/lib/toil
    - export SINGULARITY_CACHEDIR=/var/lib/toil/singularity-cache
    - echo Singularity mirror is ${SINGULARITY_DOCKER_HUB_MIRROR}
    - mkdir -p ${TOIL_WORKDIR}
    - make test tests=src/toil/test/cwl/cwlTest.py::CWLv10Test::test_kubernetes_cwl_conformance
    - make test tests=src/toil/test/cwl/cwlTest.py::CWLv10Test::test_kubernetes_cwl_conformance_with_caching
    
py37_cwl_v1.1_kubernetes:
  stage: main_tests
  only: []
  script:
    - pwd
    - virtualenv -p python3.7 venv && . venv/bin/activate && pip install -U pip wheel && make prepare && make develop extras=[cwl,aws,kubernetes]
    - export TOIL_KUBERNETES_OWNER=toiltest
    - export TOIL_AWS_SECRET_NAME=shared-s3-credentials
    - export TOIL_KUBERNETES_HOST_PATH=/data/scratch
    - export TOIL_WORKDIR=/var/lib/toil
    - export SINGULARITY_CACHEDIR=/var/lib/toil/singularity-cache
    - mkdir -p ${TOIL_WORKDIR}
    - make test tests=src/toil/test/cwl/cwlTest.py::CWLv11Test::test_kubernetes_cwl_conformance
    - make test tests=src/toil/test/cwl/cwlTest.py::CWLv11Test::test_kubernetes_cwl_conformance_with_caching
    
py37_cwl_v1.2_kubernetes:
  stage: main_tests
  script:
    - pwd
    - virtualenv -p python3.7 venv && . venv/bin/activate && pip install -U pip wheel && make prepare && make develop extras=[cwl,aws,kubernetes]
    - export TOIL_KUBERNETES_OWNER=toiltest
    - export TOIL_AWS_SECRET_NAME=shared-s3-credentials
    - export TOIL_KUBERNETES_HOST_PATH=/data/scratch
    - export TOIL_WORKDIR=/var/lib/toil
    - export SINGULARITY_CACHEDIR=/var/lib/toil/singularity-cache
    - mkdir -p ${TOIL_WORKDIR}
    - make test tests=src/toil/test/cwl/cwlTest.py::CWLv12Test

py37_wdl:
  stage: main_tests
  script:
    - pwd
    - apt update && apt install -y default-jre
    - virtualenv -p python3.7 venv && . venv/bin/activate && pip install -U pip wheel && make prepare && make develop extras=[all]
    - which java &> /dev/null || { echo >&2 "Java is not installed.  Install java to run these tests."; exit 1; }
    - make test tests=src/toil/test/wdl/toilwdlTest.py  # needs java (default-jre) to run "GATK.jar"
    - make test tests=src/toil/test/wdl/builtinTest.py

py37_jobstore_and_provisioning:
  stage: main_tests
  script:
    - pwd
    - virtualenv -p python3.7 venv && . venv/bin/activate && pip install -U pip wheel && make prepare && make develop extras=[all] && pip install htcondor
    - make test tests=src/toil/test/jobStores/jobStoreTest.py
    - make test tests=src/toil/test/sort/sortTest.py
    - make test tests=src/toil/test/provisioners/aws/awsProvisionerTest.py
    - make test tests=src/toil/test/provisioners/clusterScalerTest.py
#    - python -m pytest --duration=0 -s -r s src/toil/test/provisioners/gceProvisionerTest.py
# https://ucsc-ci.com/databiosphere/toil/-/jobs/38672
# guessing decorators are masking class as function?  ^  also, abstract class is run as normal test?  should hide.

py37_main:
  stage: basic_tests
  script:
    - pwd
    - virtualenv -p python3.7 venv && . venv/bin/activate && pip install -U pip wheel && make prepare && make develop extras=[all] && pip install htcondor
    - make test tests=src/toil/test/src
    - make test tests=src/toil/test/utils
#    - make test tests=src/toil/test/docs/scriptsTest.py::ToilDocumentationTest::testDocker

py37_appliance_build:
  stage: basic_tests
  script:
    - pwd
    - virtualenv -p python3.7 venv && . venv/bin/activate && pip install -U pip wheel && make prepare && pip install pycparser && make develop extras=[all] && pip install htcondor awscli==1.16.272
    # This reads GITLAB_SECRET_FILE_QUAY_CREDENTIALS
    - python setup_gitlab_docker.py
    - make push_docker

py37_integration:
  stage: integration
  script:
    - pwd
    - virtualenv -p python3.7 venv && . venv/bin/activate && pip install -U pip wheel && make prepare && make develop extras=[all] && pip install htcondor awscli==1.16.272
    - export TOIL_TEST_INTEGRATIVE=True
    - export TOIL_AWS_KEYNAME=id_rsa
    - export TOIL_AWS_ZONE=us-west-2a
    # This reads GITLAB_SECRET_FILE_SSH_KEYS
    - python setup_gitlab_ssh.py
    - chmod 400 /root/.ssh/id_rsa
>>>>>>> a805dcde
    - make test tests=src/toil/test/jobStores/jobStoreTest.py
    - make test tests=src/toil/test/jobStores/test_aws_jobstore.py

## Python3.6
#py36_main:
#  stage: basic_tests
#  script:
#    - pwd
#    - virtualenv -p python3.6 venv && . venv/bin/activate && pip install -U pip wheel && make prepare && make develop extras=[all] && pip install htcondor
#    - make test tests=src/toil/test/src
#    - make test tests=src/toil/test/utils
#
#py36_appliance_build:
#  stage: basic_tests
#  script:
#    - pwd
#    - virtualenv -p python3.6 venv && . venv/bin/activate && pip install -U pip wheel && make prepare && pip install pycparser && make develop extras=[all] && pip install htcondor awscli==1.16.272
#    # This reads GITLAB_SECRET_FILE_QUAY_CREDENTIALS
#    - python setup_gitlab_docker.py
#    - make push_docker
#
#
## Python3.7
#py37_batch_systems:
#  stage: main_tests
#  script:
#    - pwd
#    - virtualenv -p python3.7 venv && . venv/bin/activate && pip install -U pip wheel && make prepare && make develop extras=[all] && pip install htcondor awscli==1.16.272
#    - make test tests=src/toil/test/batchSystems/batchSystemTest.py
#    - make test tests=src/toil/test/mesos/MesosDataStructuresTest.py
#
#py37_cwl_v1.0:
#  stage: main_tests
#  only: []
#  script:
#    - pwd
#    - virtualenv -p python3.7 venv && . venv/bin/activate && pip install -U pip wheel && make prepare && make develop extras=[cwl,aws]
#    - mypy --ignore-missing-imports --no-strict-optional $(pwd)/src/toil/cwl/cwltoil.py  # make this a separate linting stage
#    - python setup_gitlab_docker.py  # login to increase the docker.io rate limit
#    - make test tests=src/toil/test/cwl/cwlTest.py::CWLv10Test
#
#py37_cwl_v1.1:
#  stage: main_tests
#  only: []
#  script:
#    - pwd
#    - virtualenv -p python3.7 venv && . venv/bin/activate && pip install -U pip wheel && make prepare && make develop extras=[cwl,aws]
#    - python setup_gitlab_docker.py  # login to increase the docker.io rate limit
#    - make test tests=src/toil/test/cwl/cwlTest.py::CWLv11Test
#
#py37_cwl_v1.2:
#  stage: main_tests
#  script:
#    - pwd
#    - virtualenv -p python3.7 venv && . venv/bin/activate && pip install -U pip wheel && make prepare && make develop extras=[cwl,aws]
#    - python setup_gitlab_docker.py  # login to increase the docker.io rate limit
#    - make test tests=src/toil/test/cwl/cwlTest.py::CWLv12Test
#
#py37_cwl_v1.0_kubernetes:
#  stage: main_tests
#  only: []
#  script:
#    - pwd
#    - virtualenv -p python3.7 venv && . venv/bin/activate && pip install -U pip wheel && make prepare && make develop extras=[cwl,aws,kubernetes]
#    - export TOIL_KUBERNETES_OWNER=toiltest
#    - export TOIL_AWS_SECRET_NAME=shared-s3-credentials
#    - export TOIL_KUBERNETES_HOST_PATH=/data/scratch
#    - export TOIL_WORKDIR=/var/lib/toil
#    - export SINGULARITY_CACHEDIR=/var/lib/toil/singularity-cache
#    - echo Singularity mirror is ${SINGULARITY_DOCKER_HUB_MIRROR}
#    - mkdir -p ${TOIL_WORKDIR}
#    - make test tests=src/toil/test/cwl/cwlTest.py::CWLv10Test::test_kubernetes_cwl_conformance
#    - make test tests=src/toil/test/cwl/cwlTest.py::CWLv10Test::test_kubernetes_cwl_conformance_with_caching
#
#py37_cwl_v1.1_kubernetes:
#  stage: main_tests
#  only: []
#  script:
#    - pwd
#    - virtualenv -p python3.7 venv && . venv/bin/activate && pip install -U pip wheel && make prepare && make develop extras=[cwl,aws,kubernetes]
#    - export TOIL_KUBERNETES_OWNER=toiltest
#    - export TOIL_AWS_SECRET_NAME=shared-s3-credentials
#    - export TOIL_KUBERNETES_HOST_PATH=/data/scratch
#    - export TOIL_WORKDIR=/var/lib/toil
#    - export SINGULARITY_CACHEDIR=/var/lib/toil/singularity-cache
#    - mkdir -p ${TOIL_WORKDIR}
#    - make test tests=src/toil/test/cwl/cwlTest.py::CWLv11Test::test_kubernetes_cwl_conformance
#    - make test tests=src/toil/test/cwl/cwlTest.py::CWLv11Test::test_kubernetes_cwl_conformance_with_caching
#
#py37_cwl_v1.2_kubernetes:
#  stage: main_tests
#  script:
#    - pwd
#    - virtualenv -p python3.7 venv && . venv/bin/activate && pip install -U pip wheel && make prepare && make develop extras=[cwl,aws,kubernetes]
#    - export TOIL_KUBERNETES_OWNER=toiltest
#    - export TOIL_AWS_SECRET_NAME=shared-s3-credentials
#    - export TOIL_KUBERNETES_HOST_PATH=/data/scratch
#    - export TOIL_WORKDIR=/var/lib/toil
#    - export SINGULARITY_CACHEDIR=/var/lib/toil/singularity-cache
#    - mkdir -p ${TOIL_WORKDIR}
#    - make test tests=src/toil/test/cwl/cwlTest.py::CWLv12Test::test_kubernetes_cwl_conformance
#    - make test tests=src/toil/test/cwl/cwlTest.py::CWLv12Test::test_kubernetes_cwl_conformance_with_caching
#
#py37_wdl:
#  stage: main_tests
#  script:
#    - pwd
#    - apt update && apt install -y default-jre
#    - virtualenv -p python3.7 venv && . venv/bin/activate && pip install -U pip wheel && make prepare && make develop extras=[all]
#    - which java &> /dev/null || { echo >&2 "Java is not installed.  Install java to run these tests."; exit 1; }
#    - make test tests=src/toil/test/wdl/toilwdlTest.py  # needs java (default-jre) to run "GATK.jar"
#    - make test tests=src/toil/test/wdl/builtinTest.py
#
#py37_jobstore_and_provisioning:
#  stage: main_tests
#  script:
#    - pwd
#    - virtualenv -p python3.7 venv && . venv/bin/activate && pip install -U pip wheel && make prepare && make develop extras=[all] && pip install htcondor
#    - make test tests=src/toil/test/jobStores/jobStoreTest.py
#    - make test tests=src/toil/test/sort/sortTest.py
#    - make test tests=src/toil/test/provisioners/aws/awsProvisionerTest.py
#    - make test tests=src/toil/test/provisioners/clusterScalerTest.py
##    - python -m pytest --duration=0 -s -r s src/toil/test/provisioners/gceProvisionerTest.py
## https://ucsc-ci.com/databiosphere/toil/-/jobs/38672
## guessing decorators are masking class as function?  ^  also, abstract class is run as normal test?  should hide.
#
#py37_main:
#  stage: basic_tests
#  script:
#    - pwd
#    - virtualenv -p python3.7 venv && . venv/bin/activate && pip install -U pip wheel && make prepare && make develop extras=[all] && pip install htcondor
#    - make test tests=src/toil/test/src
#    - make test tests=src/toil/test/utils
##    - make test tests=src/toil/test/docs/scriptsTest.py::ToilDocumentationTest::testDocker
#
#py37_appliance_build:
#  stage: basic_tests
#  script:
#    - pwd
#    - virtualenv -p python3.7 venv && . venv/bin/activate && pip install -U pip wheel && make prepare && pip install pycparser && make develop extras=[all] && pip install htcondor awscli==1.16.272
#    # This reads GITLAB_SECRET_FILE_QUAY_CREDENTIALS
#    - python setup_gitlab_docker.py
#    - make push_docker
#
#py37_integration:
#  stage: integration
#  script:
#    - pwd
#    - virtualenv -p python3.7 venv && . venv/bin/activate && pip install -U pip wheel && make prepare && make develop extras=[all] && pip install htcondor awscli==1.16.272
#    - export TOIL_TEST_INTEGRATIVE=True
#    - export TOIL_AWS_KEYNAME=id_rsa
#    - export TOIL_AWS_ZONE=us-west-2a
#    # This reads GITLAB_SECRET_FILE_SSH_KEYS
#    - python setup_gitlab_ssh.py
#    - chmod 400 /root/.ssh/id_rsa
#    - make test tests=src/toil/test/jobStores/jobStoreTest.py
#
#py37_provisioner_integration:
#  stage: integration
#  script:
#    - pwd
#    - virtualenv -p python3.7 venv && . venv/bin/activate && pip install -U pip wheel && make prepare && make develop extras=[all] && pip install htcondor awscli==1.16.272
#    - python setup_gitlab_ssh.py && chmod 400 /root/.ssh/id_rsa
#    - echo $'Host *\n    AddressFamily inet' > /root/.ssh/config
#    - export LIBPROCESS_IP=127.0.0.1
#    - python setup_gitlab_docker.py
#    - export TOIL_TEST_INTEGRATIVE=True; export TOIL_AWS_KEYNAME=id_rsa; export TOIL_AWS_ZONE=us-west-2a
#    # This reads GITLAB_SECRET_FILE_SSH_KEYS
#    - python setup_gitlab_ssh.py
#    - make test tests=src/toil/test/sort/sortTest.py
#    - make test tests=src/toil/test/provisioners/clusterScalerTest.py
#    - make test tests=src/toil/test/utils/utilsTest.py::UtilsTest::testAWSProvisionerUtils
#    - make test tests=src/toil/test/provisioners/aws/awsProvisionerTest.py
#    # - python -m pytest -s src/toil/test/provisioners/gceProvisionerTest.py  # needs env vars set to run
#
#py37_google_jobstore:
#  stage: integration
#  script:
#    - pwd
#    - virtualenv -p python3.7 venv && . venv/bin/activate && pip install -U pip wheel && make prepare && make develop extras=[all] && pip install htcondor awscli==1.16.272
#    - python setup_gitlab_ssh.py && chmod 400 /root/.ssh/id_rsa
#    - echo $'Host *\n    AddressFamily inet' > /root/.ssh/config
#    - export LIBPROCESS_IP=127.0.0.1
#    - export TOIL_TEST_INTEGRATIVE=True
#    - export GOOGLE_APPLICATION_CREDENTIALS=$GOOGLE_CREDENTIALS
#    - export TOIL_GOOGLE_KEYNAME=id_rsa
#    - export TOIL_GOOGLE_PROJECTID=toil-dev
#    - make test tests=src/toil/test/jobStores/jobStoreTest.py::GoogleJobStoreTest
#
## Python3.8
#py38_main:
#  stage: basic_tests
#  script:
#    - pwd
#    - virtualenv -p python3.8 venv && . venv/bin/activate && pip install -U pip wheel && make prepare && make develop extras=[all] && pip install htcondor
#    - make test tests=src/toil/test/src
#    - make test tests=src/toil/test/utils
#    - make test tests=src/toil/test/lib/test_ec2.py
#    - make test tests=src/toil/test/lib/test_conversions.py
#
#py38_appliance_build:
#  stage: basic_tests
#  script:
#    - pwd
#    - virtualenv -p python3.8 venv && . venv/bin/activate && pip install -U pip wheel && make prepare && pip install pycparser && make develop extras=[all] && pip install htcondor awscli==1.16.272
#    # This reads GITLAB_SECRET_FILE_QUAY_CREDENTIALS
#    - python setup_gitlab_docker.py
#    - make push_docker
#
## Cactus-on-Kubernetes integration (as a script and not a pytest test)
#py37_cactus_integration:
#  stage: integration
#  script:
#    - set -e
#    - virtualenv --system-site-packages --python python3.7 venv
#    - . venv/bin/activate
#    - pip install -U pip wheel
#    - pip install .[aws,kubernetes]
#    - export TOIL_KUBERNETES_OWNER=toiltest
#    - export TOIL_AWS_SECRET_NAME=shared-s3-credentials
#    - export TOIL_KUBERNETES_HOST_PATH=/data/scratch
#    - export TOIL_WORKDIR=/var/lib/toil
#    - export SINGULARITY_CACHEDIR=/var/lib/toil/singularity-cache
#    - mkdir -p ${TOIL_WORKDIR}
#    - BUCKET_NAME=toil-test-$RANDOM-$RANDOM-$RANDOM
#    - cd
#    - git clone https://github.com/ComparativeGenomicsToolkit/cactus.git --recursive
#    - cd cactus
#    - git fetch origin
#    - git checkout a06d65042b7292de7f55e9396738ce69087f10af
#    - git submodule update --init --recursive
#    - pip install --upgrade setuptools pip
#    - pip install --upgrade .
#    - pip install psutil numpy --upgrade
#    - toil clean aws:us-west-2:${BUCKET_NAME}
#    - time cactus --setEnv SINGULARITY_DOCKER_HUB_MIRROR --batchSystem kubernetes --binariesMode singularity --clean always aws:us-west-2:${BUCKET_NAME} examples/evolverMammals.txt examples/evolverMammals.hal --root mr --defaultDisk "8G" --logDebug --disableCaching false<|MERGE_RESOLUTION|>--- conflicted
+++ resolved
@@ -72,154 +72,6 @@
   script:
     - pwd
     - virtualenv -p python3.6 venv && . venv/bin/activate && pip install -U pip wheel && make prepare && make develop extras=[all] && pip install htcondor
-<<<<<<< HEAD
-=======
-    - make test tests=src/toil/test/src
-    - make test tests=src/toil/test/utils
-
-py36_appliance_build:
-  stage: basic_tests
-  script:
-    - pwd
-    - virtualenv -p python3.6 venv && . venv/bin/activate && pip install -U pip wheel && make prepare && pip install pycparser && make develop extras=[all] && pip install htcondor awscli==1.16.272
-    # This reads GITLAB_SECRET_FILE_QUAY_CREDENTIALS
-    - python setup_gitlab_docker.py
-    - make push_docker
-
-
-# Python3.7
-py37_batch_systems:
-  stage: main_tests
-  script:
-    - pwd
-    - virtualenv -p python3.7 venv && . venv/bin/activate && pip install -U pip wheel && make prepare && make develop extras=[all] && pip install htcondor awscli==1.16.272
-    - make test tests=src/toil/test/batchSystems/batchSystemTest.py
-    - make test tests=src/toil/test/mesos/MesosDataStructuresTest.py
-
-py37_cwl_v1.0:
-  stage: main_tests
-  only: []
-  script:
-    - pwd
-    - virtualenv -p python3.7 venv && . venv/bin/activate && pip install -U pip wheel && make prepare && make develop extras=[cwl,aws]
-    - mypy --ignore-missing-imports --no-strict-optional $(pwd)/src/toil/cwl/cwltoil.py  # make this a separate linting stage
-    - python setup_gitlab_docker.py  # login to increase the docker.io rate limit
-    - make test tests=src/toil/test/cwl/cwlTest.py::CWLv10Test
-
-py37_cwl_v1.1:
-  stage: main_tests
-  only: []
-  script:
-    - pwd
-    - virtualenv -p python3.7 venv && . venv/bin/activate && pip install -U pip wheel && make prepare && make develop extras=[cwl,aws]
-    - python setup_gitlab_docker.py  # login to increase the docker.io rate limit
-    - make test tests=src/toil/test/cwl/cwlTest.py::CWLv11Test
-
-py37_cwl_v1.2:
-  stage: main_tests
-  script:
-    - pwd
-    - virtualenv -p python3.7 venv && . venv/bin/activate && pip install -U pip wheel && make prepare && make develop extras=[cwl,aws]
-    - python setup_gitlab_docker.py  # login to increase the docker.io rate limit
-    - make test tests=src/toil/test/cwl/cwlTest.py::CWLv12Test
-
-py37_cwl_v1.0_kubernetes:
-  stage: main_tests
-  only: []
-  script:
-    - pwd
-    - virtualenv -p python3.7 venv && . venv/bin/activate && pip install -U pip wheel && make prepare && make develop extras=[cwl,aws,kubernetes]
-    - export TOIL_KUBERNETES_OWNER=toiltest
-    - export TOIL_AWS_SECRET_NAME=shared-s3-credentials
-    - export TOIL_KUBERNETES_HOST_PATH=/data/scratch
-    - export TOIL_WORKDIR=/var/lib/toil
-    - export SINGULARITY_CACHEDIR=/var/lib/toil/singularity-cache
-    - echo Singularity mirror is ${SINGULARITY_DOCKER_HUB_MIRROR}
-    - mkdir -p ${TOIL_WORKDIR}
-    - make test tests=src/toil/test/cwl/cwlTest.py::CWLv10Test::test_kubernetes_cwl_conformance
-    - make test tests=src/toil/test/cwl/cwlTest.py::CWLv10Test::test_kubernetes_cwl_conformance_with_caching
-    
-py37_cwl_v1.1_kubernetes:
-  stage: main_tests
-  only: []
-  script:
-    - pwd
-    - virtualenv -p python3.7 venv && . venv/bin/activate && pip install -U pip wheel && make prepare && make develop extras=[cwl,aws,kubernetes]
-    - export TOIL_KUBERNETES_OWNER=toiltest
-    - export TOIL_AWS_SECRET_NAME=shared-s3-credentials
-    - export TOIL_KUBERNETES_HOST_PATH=/data/scratch
-    - export TOIL_WORKDIR=/var/lib/toil
-    - export SINGULARITY_CACHEDIR=/var/lib/toil/singularity-cache
-    - mkdir -p ${TOIL_WORKDIR}
-    - make test tests=src/toil/test/cwl/cwlTest.py::CWLv11Test::test_kubernetes_cwl_conformance
-    - make test tests=src/toil/test/cwl/cwlTest.py::CWLv11Test::test_kubernetes_cwl_conformance_with_caching
-    
-py37_cwl_v1.2_kubernetes:
-  stage: main_tests
-  script:
-    - pwd
-    - virtualenv -p python3.7 venv && . venv/bin/activate && pip install -U pip wheel && make prepare && make develop extras=[cwl,aws,kubernetes]
-    - export TOIL_KUBERNETES_OWNER=toiltest
-    - export TOIL_AWS_SECRET_NAME=shared-s3-credentials
-    - export TOIL_KUBERNETES_HOST_PATH=/data/scratch
-    - export TOIL_WORKDIR=/var/lib/toil
-    - export SINGULARITY_CACHEDIR=/var/lib/toil/singularity-cache
-    - mkdir -p ${TOIL_WORKDIR}
-    - make test tests=src/toil/test/cwl/cwlTest.py::CWLv12Test
-
-py37_wdl:
-  stage: main_tests
-  script:
-    - pwd
-    - apt update && apt install -y default-jre
-    - virtualenv -p python3.7 venv && . venv/bin/activate && pip install -U pip wheel && make prepare && make develop extras=[all]
-    - which java &> /dev/null || { echo >&2 "Java is not installed.  Install java to run these tests."; exit 1; }
-    - make test tests=src/toil/test/wdl/toilwdlTest.py  # needs java (default-jre) to run "GATK.jar"
-    - make test tests=src/toil/test/wdl/builtinTest.py
-
-py37_jobstore_and_provisioning:
-  stage: main_tests
-  script:
-    - pwd
-    - virtualenv -p python3.7 venv && . venv/bin/activate && pip install -U pip wheel && make prepare && make develop extras=[all] && pip install htcondor
-    - make test tests=src/toil/test/jobStores/jobStoreTest.py
-    - make test tests=src/toil/test/sort/sortTest.py
-    - make test tests=src/toil/test/provisioners/aws/awsProvisionerTest.py
-    - make test tests=src/toil/test/provisioners/clusterScalerTest.py
-#    - python -m pytest --duration=0 -s -r s src/toil/test/provisioners/gceProvisionerTest.py
-# https://ucsc-ci.com/databiosphere/toil/-/jobs/38672
-# guessing decorators are masking class as function?  ^  also, abstract class is run as normal test?  should hide.
-
-py37_main:
-  stage: basic_tests
-  script:
-    - pwd
-    - virtualenv -p python3.7 venv && . venv/bin/activate && pip install -U pip wheel && make prepare && make develop extras=[all] && pip install htcondor
-    - make test tests=src/toil/test/src
-    - make test tests=src/toil/test/utils
-#    - make test tests=src/toil/test/docs/scriptsTest.py::ToilDocumentationTest::testDocker
-
-py37_appliance_build:
-  stage: basic_tests
-  script:
-    - pwd
-    - virtualenv -p python3.7 venv && . venv/bin/activate && pip install -U pip wheel && make prepare && pip install pycparser && make develop extras=[all] && pip install htcondor awscli==1.16.272
-    # This reads GITLAB_SECRET_FILE_QUAY_CREDENTIALS
-    - python setup_gitlab_docker.py
-    - make push_docker
-
-py37_integration:
-  stage: integration
-  script:
-    - pwd
-    - virtualenv -p python3.7 venv && . venv/bin/activate && pip install -U pip wheel && make prepare && make develop extras=[all] && pip install htcondor awscli==1.16.272
-    - export TOIL_TEST_INTEGRATIVE=True
-    - export TOIL_AWS_KEYNAME=id_rsa
-    - export TOIL_AWS_ZONE=us-west-2a
-    # This reads GITLAB_SECRET_FILE_SSH_KEYS
-    - python setup_gitlab_ssh.py
-    - chmod 400 /root/.ssh/id_rsa
->>>>>>> a805dcde
     - make test tests=src/toil/test/jobStores/jobStoreTest.py
     - make test tests=src/toil/test/jobStores/test_aws_jobstore.py
 
@@ -320,8 +172,7 @@
 #    - export TOIL_WORKDIR=/var/lib/toil
 #    - export SINGULARITY_CACHEDIR=/var/lib/toil/singularity-cache
 #    - mkdir -p ${TOIL_WORKDIR}
-#    - make test tests=src/toil/test/cwl/cwlTest.py::CWLv12Test::test_kubernetes_cwl_conformance
-#    - make test tests=src/toil/test/cwl/cwlTest.py::CWLv12Test::test_kubernetes_cwl_conformance_with_caching
+#    - make test tests=src/toil/test/cwl/cwlTest.py::CWLv12Test
 #
 #py37_wdl:
 #  stage: main_tests
