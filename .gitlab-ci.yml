image: quay.io/vgteam/vg_ci_prebake:latest
# Note that we must run in a priviliged container for our internal Docker daemon to come up.

before_script:
  - startdocker || true
  - docker info
  - cat /etc/hosts
  - export PYTHONIOENCODING=utf-8
  - mkdir -p ~/.kube && cp "$GITLAB_SECRET_FILE_KUBE_CONFIG" ~/.kube/config
  - mkdir -p ~/.aws && cp "$GITLAB_SECRET_FILE_AWS_CREDENTIALS" ~/.aws/credentials
after_script:
  # We need to clean up any files that Toil may have made via Docker that
  # aren't deletable by the Gitlab user. If we don't do this, Gitlab will try
  # and clean them up before running the next job on the runner, fail, and fail
  # that next job.
  - pwd
  - sudo rm -rf tmp
  - stopdocker || true


stages:
#  - main_tests
#  - test
  - integration


<<<<<<< HEAD
# Python3.6
=======
# Python2.7
py2_batch_systems:
  stage: test
  script:
    - pwd
    - apt update && DEBIAN_FRONTEND=noninteractive apt install -y tzdata && apt install -y jq
    - virtualenv -p python2.7 venv && . venv/bin/activate && make prepare && make develop extras=[all] && pip install htcondor awscli==1.16.272
    - python -m pytest -r s src/toil/test/batchSystems/batchSystemTest.py
    - python -m pytest -r s src/toil/test/mesos/MesosDataStructuresTest.py

py2_cwl:
  stage: test
  script:
    - pwd
    - virtualenv -p python2.7 venv && . venv/bin/activate && make prepare && make develop extras=[all] && pip install htcondor
    - python -m pytest src/toil/test/cwl/cwlTest.py

py2_wdl:
  stage: test
  script:
    - pwd
    - virtualenv -p python2.7 venv && . venv/bin/activate && make prepare && make develop extras=[all] && pip install htcondor
    - python -m pytest src/toil/test/wdl/toilwdlTest.py

py2_jobstore_and_provisioning:
  stage: test
  script:
    - pwd
    - virtualenv -p python2.7 venv && . venv/bin/activate && make prepare && make develop extras=[all] && pip install htcondor
    - python -m pytest src/toil/test/sort/sortTest.py
    - python -m pytest src/toil/test/provisioners/aws/awsProvisionerTest.py
    - python -m pytest src/toil/test/provisioners/clusterScalerTest.py
    - python -m pytest src/toil/test/provisioners/gceProvisionerTest.py

py2_main:
  stage: main_tests
  script:
    - pwd
    - virtualenv -p python2.7 venv && . venv/bin/activate && make prepare && make develop extras=[all] && pip install htcondor
    - python -m pytest src/toil/test/src
    - python -m pytest src/toil/test/utils

py2_appliance_build:
  stage: main_tests
  script:
    - pwd
    - apt update && DEBIAN_FRONTEND=noninteractive apt install -y tzdata && apt install -y jq
    - virtualenv -p python2.7 venv && . venv/bin/activate && make prepare && make develop extras=[all] && pip install htcondor awscli==1.16.272
    # This reads GITLAB_SECRET_FILE_QUAY_CREDENTIALS
    - python setup_gitlab_docker.py
    - export TOIL_APPLIANCE_SELF=quay.io/ucsc_cgl/toil:$(python version_template.py dockerTag)
    - echo $TOIL_APPLIANCE_SELF
    - make push_docker

py2_integration_jobstore:
  stage: integration
  script:
    - pwd
    - apt update && DEBIAN_FRONTEND=noninteractive apt install -y tzdata && apt install -y jq
    - virtualenv -p python2.7 venv && . venv/bin/activate && make prepare && make develop extras=[all] && pip install htcondor awscli==1.16.272
    - export TOIL_TEST_INTEGRATIVE=True
    - export TOIL_AWS_KEYNAME=id_rsa
    - export TOIL_AWS_ZONE=us-west-2a
    # This reads GITLAB_SECRET_FILE_SSH_KEYS
    - python setup_gitlab_ssh.py
    - python -m pytest src/toil/test/jobStores/jobStoreTest.py

py2_integration_sort:
  stage: integration
  script:
    - pwd
    - apt update && DEBIAN_FRONTEND=noninteractive apt install -y tzdata && apt install -y jq
    - virtualenv -p python2.7 venv && . venv/bin/activate && make prepare && make develop extras=[all] && pip install htcondor awscli==1.16.272
    - export TOIL_TEST_INTEGRATIVE=True
    - export TOIL_AWS_KEYNAME=id_rsa
    - export TOIL_AWS_ZONE=us-west-2a
    # This reads GITLAB_SECRET_FILE_SSH_KEYS
    - python setup_gitlab_ssh.py
    - python -m pytest src/toil/test/sort/sortTest.py
    - python -m pytest src/toil/test/provisioners/clusterScalerTest.py
>>>>>>> d07f003a

#main:
#  stage: main_tests
#  script:
#    - pwd
<<<<<<< HEAD
#    - virtualenv -p python3.6 venv && . venv/bin/activate && make prepare && make develop extras=[all] && pip install htcondor
#    - python -m pytest src/toil/test/src
#    - python -m pytest src/toil/test/utils
#
#batch_systems:
#  stage: test
#  script:
#    - pwd
#    - virtualenv -p python3.6 venv && . venv/bin/activate && make prepare && make develop extras=[all] && pip install htcondor
#    - python -m pytest src/toil/test/batchSystems/batchSystemTest.py
#    - python -m pytest src/toil/test/mesos/MesosDataStructuresTest.py
#
#cwl:
#  stage: test
#  script:
#    - pwd
#    - virtualenv -p python3.6 venv && . venv/bin/activate && make prepare && make develop extras=[all] && pip install htcondor
#    - python -m pytest src/toil/test/cwl/cwlTest.py
#
#wdl:
#  stage: test
#  script:
#    - pwd
#    - virtualenv -p python3.6 venv && . venv/bin/activate && make prepare && make develop extras=[all] && pip install htcondor
#    - python -m pytest src/toil/test/wdl/toilwdlTest.py
#
#sort_and_jobstore:
#  stage: test
#  script:
#    - pwd
#    - virtualenv -p python3.6 venv && . venv/bin/activate && make prepare && make develop extras=[all] && pip install htcondor
#    - python -m pytest src/toil/test/jobStores/jobStoreTest.py  # delete and only run with integration=True?
#    - python -m pytest src/toil/test/sort/sortTest.py
#    - python -m pytest src/toil/test/provisioners/clusterScalerTest.py
#
#jobstore_integration:
=======
#    - apt update && DEBIAN_FRONTEND=noninteractive apt install -y tzdata && apt install -y jq
#    - virtualenv -p python2.7 venv && . venv/bin/activate && make prepare && make develop extras=[all] && pip install htcondor awscli==1.16.272
#    - export TOIL_TEST_INTEGRATIVE=True
#    - export TOIL_AWS_KEYNAME=id_rsa
#    - export TOIL_AWS_ZONE=us-west-2a
#    # This reads GITLAB_SECRET_FILE_SSH_KEYS
#    - python setup_gitlab_ssh.py
#    - python -m pytest src/toil/test/provisioners/aws/awsProvisionerTest.py


# Python3.6
py3_batch_systems:
  stage: test
  script:
    - pwd
    - apt update && DEBIAN_FRONTEND=noninteractive apt install -y tzdata && apt install -y jq
    - virtualenv -p python3.6 venv && . venv/bin/activate && make prepare && make develop extras=[all] && pip install htcondor awscli==1.16.272
    - python -m pytest -r s src/toil/test/batchSystems/batchSystemTest.py
    - python -m pytest -r s src/toil/test/mesos/MesosDataStructuresTest.py

py3_cwl:
  stage: test
  script:
    - pwd
    - virtualenv -p python3.6 venv && . venv/bin/activate && make prepare && make develop extras=[all] && pip install htcondor
    - python -m pytest src/toil/test/cwl/cwlTest.py

py3_wdl:
  stage: test
  script:
    - pwd
    - virtualenv -p python3.6 venv && . venv/bin/activate && make prepare && make develop extras=[all] && pip install htcondor
    - python -m pytest src/toil/test/wdl/toilwdlTest.py

py3_jobstore_and_provisioning:
  stage: test
  script:
    - pwd
    - virtualenv -p python3.6 venv && . venv/bin/activate && make prepare && make develop extras=[all] && pip install htcondor
    - python -m pytest src/toil/test/jobStores/jobStoreTest.py
    - python -m pytest src/toil/test/sort/sortTest.py
    - python -m pytest src/toil/test/provisioners/aws/awsProvisionerTest.py
    - python -m pytest src/toil/test/provisioners/clusterScalerTest.py
    - python -m pytest src/toil/test/provisioners/gceProvisionerTest.py

py3_main:
  stage: main_tests
  script:
    - pwd
    - virtualenv -p python3.6 venv && . venv/bin/activate && make prepare && make develop extras=[all] && pip install htcondor
    - python -m pytest src/toil/test/src
    - python -m pytest src/toil/test/utils

py3_appliance_build:
  stage: main_tests
  script:
    - pwd
    - apt update && DEBIAN_FRONTEND=noninteractive apt install -y tzdata && apt install -y jq
    - virtualenv -p python3.6 venv && . venv/bin/activate && make prepare && make develop extras=[all] && pip install htcondor awscli==1.16.272
    # This reads GITLAB_SECRET_FILE_QUAY_CREDENTIALS
    - python2.7 setup_gitlab_docker.py
    - export TOIL_APPLIANCE_SELF=quay.io/ucsc_cgl/toil:$(python version_template.py dockerTag)
    - echo $TOIL_APPLIANCE_SELF
    - make push_docker

#py3_integration:
>>>>>>> d07f003a
#  stage: integration
#  script:
#    - pwd
#    - apt update && DEBIAN_FRONTEND=noninteractive apt install -y tzdata && apt install -y jq
#    - virtualenv -p python3.6 venv && . venv/bin/activate && make prepare && make develop extras=[all] && pip install htcondor awscli==1.16.272
#    - export TOIL_TEST_INTEGRATIVE=True
#    - export TOIL_AWS_KEYNAME=id_rsa
#    - export TOIL_AWS_ZONE=us-west-2a
#    # This reads GITLAB_SECRET_FILE_SSH_KEYS
#    - python setup_gitlab_ssh.py
<<<<<<< HEAD
#    - mkdir ~/.aws
#    - echo -e $(aws secretsmanager get-secret-value --secret-id allspark/runner/credentials --region us-west-2 | jq -r .SecretString) > ~/.aws/credentials
#    - python -m pytest src/toil/test/jobStores/jobStoreTest.py

provisioner_integration:
  stage: integration
  script:
    - pwd
    - apt update && DEBIAN_FRONTEND=noninteractive apt install -y tzdata awscli jq
    - virtualenv -p python3.6 setup-venv && . setup-venv/bin/activate && pip install awscli==1.16.278
    - python setup_gitlab_ssh.py
    - chmod 400 /root/.ssh/id_rsa
    - echo $'Host *\n    AddressFamily inet' > /root/.ssh/config
    - export LIBPROCESS_IP=127.0.0.1
    - mkdir ~/.aws
    - python setup_gitlab_docker.py
    - echo -e $(aws secretsmanager get-secret-value --secret-id allspark/runner/credentials --region us-west-2 | jq -r .SecretString) > ~/.aws/credentials
    - virtualenv -p python3.6 --system-site-packages --never-download venv && . venv/bin/activate && make prepare && make develop extras=[all] && pip install htcondor
    - export TOIL_TEST_INTEGRATIVE=True; export TOIL_AWS_KEYNAME=id_rsa; export TOIL_AWS_ZONE=us-west-2a
    - export TOIL_APPLIANCE_SELF=quay.io/ucsc_cgl/toil:$(python version_template.py dockerTag)
    - echo $TOIL_APPLIANCE_SELF
    - make push_docker
    - python -m pytest -s src/toil/test/provisioners/aws/awsProvisionerTest.py::AWSRestartTest::testAutoScaledCluster
    # - python -m pytest -s src/toil/test/provisioners/aws/awsProvisionerTest.py
    # - python -m pytest -s src/toil/test/provisioners/gceProvisionerTest.py  # needs env vars set to run
=======
#    - python -m pytest src/toil/test/jobStores/jobStoreTest.py
>>>>>>> d07f003a
<|MERGE_RESOLUTION|>--- conflicted
+++ resolved
@@ -19,146 +19,22 @@
 
 
 stages:
-#  - main_tests
-#  - test
+  - main_tests
+  - test
   - integration
 
-
-<<<<<<< HEAD
-# Python3.6
-=======
-# Python2.7
-py2_batch_systems:
-  stage: test
-  script:
-    - pwd
-    - apt update && DEBIAN_FRONTEND=noninteractive apt install -y tzdata && apt install -y jq
-    - virtualenv -p python2.7 venv && . venv/bin/activate && make prepare && make develop extras=[all] && pip install htcondor awscli==1.16.272
-    - python -m pytest -r s src/toil/test/batchSystems/batchSystemTest.py
-    - python -m pytest -r s src/toil/test/mesos/MesosDataStructuresTest.py
-
-py2_cwl:
-  stage: test
-  script:
-    - pwd
-    - virtualenv -p python2.7 venv && . venv/bin/activate && make prepare && make develop extras=[all] && pip install htcondor
-    - python -m pytest src/toil/test/cwl/cwlTest.py
-
-py2_wdl:
-  stage: test
-  script:
-    - pwd
-    - virtualenv -p python2.7 venv && . venv/bin/activate && make prepare && make develop extras=[all] && pip install htcondor
-    - python -m pytest src/toil/test/wdl/toilwdlTest.py
-
-py2_jobstore_and_provisioning:
-  stage: test
-  script:
-    - pwd
-    - virtualenv -p python2.7 venv && . venv/bin/activate && make prepare && make develop extras=[all] && pip install htcondor
-    - python -m pytest src/toil/test/sort/sortTest.py
-    - python -m pytest src/toil/test/provisioners/aws/awsProvisionerTest.py
-    - python -m pytest src/toil/test/provisioners/clusterScalerTest.py
-    - python -m pytest src/toil/test/provisioners/gceProvisionerTest.py
-
-py2_main:
-  stage: main_tests
-  script:
-    - pwd
-    - virtualenv -p python2.7 venv && . venv/bin/activate && make prepare && make develop extras=[all] && pip install htcondor
-    - python -m pytest src/toil/test/src
-    - python -m pytest src/toil/test/utils
-
-py2_appliance_build:
+main:
   stage: main_tests
   script:
     - pwd
     - apt update && DEBIAN_FRONTEND=noninteractive apt install -y tzdata && apt install -y jq
-    - virtualenv -p python2.7 venv && . venv/bin/activate && make prepare && make develop extras=[all] && pip install htcondor awscli==1.16.272
-    # This reads GITLAB_SECRET_FILE_QUAY_CREDENTIALS
-    - python setup_gitlab_docker.py
-    - export TOIL_APPLIANCE_SELF=quay.io/ucsc_cgl/toil:$(python version_template.py dockerTag)
-    - echo $TOIL_APPLIANCE_SELF
-    - make push_docker
-
-py2_integration_jobstore:
-  stage: integration
-  script:
-    - pwd
-    - apt update && DEBIAN_FRONTEND=noninteractive apt install -y tzdata && apt install -y jq
-    - virtualenv -p python2.7 venv && . venv/bin/activate && make prepare && make develop extras=[all] && pip install htcondor awscli==1.16.272
+    - virtualenv -p python3.6 venv && . venv/bin/activate && make prepare && make develop extras=[all] && pip install htcondor awscli==1.16.272
     - export TOIL_TEST_INTEGRATIVE=True
     - export TOIL_AWS_KEYNAME=id_rsa
     - export TOIL_AWS_ZONE=us-west-2a
     # This reads GITLAB_SECRET_FILE_SSH_KEYS
     - python setup_gitlab_ssh.py
-    - python -m pytest src/toil/test/jobStores/jobStoreTest.py
-
-py2_integration_sort:
-  stage: integration
-  script:
-    - pwd
-    - apt update && DEBIAN_FRONTEND=noninteractive apt install -y tzdata && apt install -y jq
-    - virtualenv -p python2.7 venv && . venv/bin/activate && make prepare && make develop extras=[all] && pip install htcondor awscli==1.16.272
-    - export TOIL_TEST_INTEGRATIVE=True
-    - export TOIL_AWS_KEYNAME=id_rsa
-    - export TOIL_AWS_ZONE=us-west-2a
-    # This reads GITLAB_SECRET_FILE_SSH_KEYS
-    - python setup_gitlab_ssh.py
-    - python -m pytest src/toil/test/sort/sortTest.py
-    - python -m pytest src/toil/test/provisioners/clusterScalerTest.py
->>>>>>> d07f003a
-
-#main:
-#  stage: main_tests
-#  script:
-#    - pwd
-<<<<<<< HEAD
-#    - virtualenv -p python3.6 venv && . venv/bin/activate && make prepare && make develop extras=[all] && pip install htcondor
-#    - python -m pytest src/toil/test/src
-#    - python -m pytest src/toil/test/utils
-#
-#batch_systems:
-#  stage: test
-#  script:
-#    - pwd
-#    - virtualenv -p python3.6 venv && . venv/bin/activate && make prepare && make develop extras=[all] && pip install htcondor
-#    - python -m pytest src/toil/test/batchSystems/batchSystemTest.py
-#    - python -m pytest src/toil/test/mesos/MesosDataStructuresTest.py
-#
-#cwl:
-#  stage: test
-#  script:
-#    - pwd
-#    - virtualenv -p python3.6 venv && . venv/bin/activate && make prepare && make develop extras=[all] && pip install htcondor
-#    - python -m pytest src/toil/test/cwl/cwlTest.py
-#
-#wdl:
-#  stage: test
-#  script:
-#    - pwd
-#    - virtualenv -p python3.6 venv && . venv/bin/activate && make prepare && make develop extras=[all] && pip install htcondor
-#    - python -m pytest src/toil/test/wdl/toilwdlTest.py
-#
-#sort_and_jobstore:
-#  stage: test
-#  script:
-#    - pwd
-#    - virtualenv -p python3.6 venv && . venv/bin/activate && make prepare && make develop extras=[all] && pip install htcondor
-#    - python -m pytest src/toil/test/jobStores/jobStoreTest.py  # delete and only run with integration=True?
-#    - python -m pytest src/toil/test/sort/sortTest.py
-#    - python -m pytest src/toil/test/provisioners/clusterScalerTest.py
-#
-#jobstore_integration:
-=======
-#    - apt update && DEBIAN_FRONTEND=noninteractive apt install -y tzdata && apt install -y jq
-#    - virtualenv -p python2.7 venv && . venv/bin/activate && make prepare && make develop extras=[all] && pip install htcondor awscli==1.16.272
-#    - export TOIL_TEST_INTEGRATIVE=True
-#    - export TOIL_AWS_KEYNAME=id_rsa
-#    - export TOIL_AWS_ZONE=us-west-2a
-#    # This reads GITLAB_SECRET_FILE_SSH_KEYS
-#    - python setup_gitlab_ssh.py
-#    - python -m pytest src/toil/test/provisioners/aws/awsProvisionerTest.py
+    - python -m pytest src/toil/test/provisioners/aws/awsProvisionerTest.py
 
 
 # Python3.6
@@ -211,13 +87,12 @@
     - apt update && DEBIAN_FRONTEND=noninteractive apt install -y tzdata && apt install -y jq
     - virtualenv -p python3.6 venv && . venv/bin/activate && make prepare && make develop extras=[all] && pip install htcondor awscli==1.16.272
     # This reads GITLAB_SECRET_FILE_QUAY_CREDENTIALS
-    - python2.7 setup_gitlab_docker.py
+    - python3.6 setup_gitlab_docker.py
     - export TOIL_APPLIANCE_SELF=quay.io/ucsc_cgl/toil:$(python version_template.py dockerTag)
     - echo $TOIL_APPLIANCE_SELF
     - make push_docker
 
 #py3_integration:
->>>>>>> d07f003a
 #  stage: integration
 #  script:
 #    - pwd
@@ -228,9 +103,6 @@
 #    - export TOIL_AWS_ZONE=us-west-2a
 #    # This reads GITLAB_SECRET_FILE_SSH_KEYS
 #    - python setup_gitlab_ssh.py
-<<<<<<< HEAD
-#    - mkdir ~/.aws
-#    - echo -e $(aws secretsmanager get-secret-value --secret-id allspark/runner/credentials --region us-west-2 | jq -r .SecretString) > ~/.aws/credentials
 #    - python -m pytest src/toil/test/jobStores/jobStoreTest.py
 
 provisioner_integration:
@@ -253,7 +125,4 @@
     - make push_docker
     - python -m pytest -s src/toil/test/provisioners/aws/awsProvisionerTest.py::AWSRestartTest::testAutoScaledCluster
     # - python -m pytest -s src/toil/test/provisioners/aws/awsProvisionerTest.py
-    # - python -m pytest -s src/toil/test/provisioners/gceProvisionerTest.py  # needs env vars set to run
-=======
-#    - python -m pytest src/toil/test/jobStores/jobStoreTest.py
->>>>>>> d07f003a
+    # - python -m pytest -s src/toil/test/provisioners/gceProvisionerTest.py  # needs env vars set to run