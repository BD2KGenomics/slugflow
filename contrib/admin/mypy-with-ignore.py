#!/usr/bin/env python3
"""
Runs mypy and ignores files that do not yet have passing type hints.

Does not type check test files (any path including "src/toil/test").
"""
import os
import subprocess
import sys

os.environ['MYPYPATH'] = 'contrib/typeshed'
pkg_root = os.path.abspath(os.path.join(os.path.dirname(__file__), '..', '..'))  # noqa
sys.path.insert(0, pkg_root)  # noqa

from src.toil.lib.resources import glob  # type: ignore


def main():
    all_files_to_check = []
    for d in ['dashboard', 'docker', 'docs', 'src']:
        all_files_to_check += glob(glob_pattern='*.py', directoryname=os.path.join(pkg_root, d))

    # TODO: Remove these paths as typing is added and mypy conflicts are addressed
    ignore_paths = [os.path.abspath(f) for f in [
        'docker/Dockerfile.py',
        'docs/conf.py',
        'docs/vendor/sphinxcontrib/fulltoc.py',
        'docs/vendor/sphinxcontrib/__init__.py',
        'src/toil/job.py',
        'src/toil/leader.py',
        'src/toil/common.py',
<<<<<<< HEAD
        'src/toil/toilState.py',
=======
        'src/toil/worker.py',
>>>>>>> 35a2b2db
        'src/toil/__init__.py',
        'src/toil/resource.py',
        'src/toil/deferred.py',
        'src/toil/version.py',
        'src/toil/wdl/utils.py',
        'src/toil/wdl/wdl_types.py',
        'src/toil/wdl/wdl_synthesis.py',
        'src/toil/wdl/wdl_analysis.py',
        'src/toil/wdl/wdl_functions.py',
        'src/toil/wdl/toilwdl.py',
        'src/toil/wdl/versions/draft2.py',
        'src/toil/wdl/versions/v1.py',
        'src/toil/wdl/versions/dev.py',
        'src/toil/provisioners/clusterScaler.py',
        'src/toil/provisioners/abstractProvisioner.py',
        'src/toil/provisioners/gceProvisioner.py',
        'src/toil/provisioners/__init__.py',
        'src/toil/provisioners/node.py',
        'src/toil/provisioners/aws/boto2Context.py',
        'src/toil/provisioners/aws/awsProvisioner.py',
        'src/toil/provisioners/aws/__init__.py',
        'src/toil/batchSystems/slurm.py',
        'src/toil/batchSystems/gridengine.py',
        'src/toil/batchSystems/singleMachine.py',
        'src/toil/batchSystems/abstractBatchSystem.py',
        'src/toil/batchSystems/parasol.py',
        'src/toil/batchSystems/kubernetes.py',
        'src/toil/batchSystems/torque.py',
        'src/toil/batchSystems/options.py',
        'src/toil/batchSystems/registry.py',
        'src/toil/batchSystems/lsf.py',
        'src/toil/batchSystems/__init__.py',
        'src/toil/batchSystems/abstractGridEngineBatchSystem.py',
        'src/toil/batchSystems/lsfHelper.py',
        'src/toil/batchSystems/htcondor.py',
        'src/toil/batchSystems/mesos/batchSystem.py',
        'src/toil/batchSystems/mesos/executor.py',
        'src/toil/batchSystems/mesos/conftest.py',
        'src/toil/batchSystems/mesos/__init__.py',
        'src/toil/batchSystems/mesos/test/__init__.py',
        'src/toil/cwl/conftest.py',
        'src/toil/cwl/__init__.py',
        'src/toil/cwl/cwltoil.py',
        'src/toil/fileStores/cachingFileStore.py',
        'src/toil/fileStores/abstractFileStore.py',
        'src/toil/fileStores/nonCachingFileStore.py',
        'src/toil/fileStores/__init__.py',
        'src/toil/jobStores/utils.py',
        'src/toil/jobStores/conftest.py',
        'src/toil/jobStores/fileJobStore.py',
        'src/toil/jobStores/__init__.py',
        'src/toil/jobStores/googleJobStore.py',
        'src/toil/jobStores/aws/utils.py',
        'src/toil/jobStores/aws/jobStore.py',
        'src/toil/jobStores/aws/__init__.py',
        'src/toil/utils/__init__.py',
        'src/toil/lib/throttle.py',
        'src/toil/lib/iterables.py',
        'src/toil/lib/bioio.py',
        'src/toil/lib/ec2.py',
        'src/toil/lib/expando.py',
        'src/toil/lib/exceptions.py',
        'src/toil/lib/__init__.py',
        'src/toil/lib/generatedEC2Lists.py',
        'src/toil/lib/retry.py',
        'src/toil/lib/objects.py',
        'src/toil/lib/io.py',
        'src/toil/lib/docker.py',
        'src/toil/lib/encryption/_dummy.py',
        'src/toil/lib/encryption/conftest.py',
        'src/toil/lib/encryption/__init__.py',
        'src/toil/lib/aws/utils.py',
        'src/toil/lib/aws/__init__.py'
    ]]

    filtered_files_to_check = []
    for file_path in all_files_to_check:
        if file_path not in ignore_paths and 'src/toil/test' not in file_path:
            filtered_files_to_check.append(file_path)
    # follow-imports type checks pypi projects we don't control, so we skip it; why is this their default?
    args = ['mypy', '--follow-imports=skip'] + filtered_files_to_check
    p = subprocess.run(args=args, stdout=subprocess.PIPE)
    result = p.stdout.decode()
    print(result)
    if 'Success: no issues found' not in result:
        exit(1)


if __name__ == '__main__':
    main()<|MERGE_RESOLUTION|>--- conflicted
+++ resolved
@@ -29,11 +29,6 @@
         'src/toil/job.py',
         'src/toil/leader.py',
         'src/toil/common.py',
-<<<<<<< HEAD
-        'src/toil/toilState.py',
-=======
-        'src/toil/worker.py',
->>>>>>> 35a2b2db
         'src/toil/__init__.py',
         'src/toil/resource.py',
         'src/toil/deferred.py',
