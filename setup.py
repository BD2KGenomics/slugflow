# Copyright (C) 2015-2016 Regents of the University of California
#
# Licensed under the Apache License, Version 2.0 (the "License");
# you may not use this file except in compliance with the License.
# You may obtain a copy of the License at
#
#     http://www.apache.org/licenses/LICENSE-2.0
#
# Unless required by applicable law or agreed to in writing, software
# distributed under the License is distributed on an "AS IS" BASIS,
# WITHOUT WARRANTIES OR CONDITIONS OF ANY KIND, either express or implied.
# See the License for the specific language governing permissions and
# limitations under the License.

from setuptools import find_packages, setup
import sys


def runSetup():
    """
    Calls setup(). This function exists so the setup() invocation preceded more internal
    functionality. The `version` module is imported dynamically by importVersion() below.
    """
    boto = 'boto==2.38.0'
    boto3 = 'boto3==1.4.7'
    futures = 'futures==3.0.5'
    pycrypto = 'pycrypto==2.6.1'
    psutil = 'psutil==3.0.1'
    protobuf = 'protobuf==3.5.1'
    azure = 'azure==2.0.0'
    azureCosmosdbTable = 'azure-cosmosdb-table==0.37.1'
    pynacl = 'pynacl==1.1.2'
    gcs = 'google-cloud-storage==1.6.0'
    gcs_oauth2_boto_plugin = 'gcs_oauth2_boto_plugin==1.14'
    apacheLibcloud = 'apache-libcloud==2.2.1'
    cwltool = 'cwltool==1.0.20180130110340'
    schemaSalad = 'schema-salad >= 2.6, < 3'
    galaxyLib = 'galaxy-lib==17.9.3'
    cwltest = 'cwltest>=1.0.20180130081614'
    htcondor = 'htcondor>=8.6.0'

    mesos_reqs = [
        psutil,
        protobuf]
    aws_reqs = [
        boto,
        boto3,
        futures,
        pycrypto]
    azure_reqs = [
        azure,
        azureCosmosdbTable]
    encryption_reqs = [
        pynacl]
    google_reqs = [
<<<<<<< HEAD
                  gcs_oauth2_boto_plugin,  # is this being used??
                  apacheLibcloud,
                  boto,
                  gcs]
=======
        gcs]
>>>>>>> 3e7a6a59
    cwl_reqs = [
        cwltool,
        schemaSalad,
        galaxyLib,
        cwltest]
    wdl_reqs = []
    htcondor_reqs = [
        htcondor]

    all_reqs = \
        mesos_reqs + \
        aws_reqs + \
        azure_reqs + \
        encryption_reqs + \
        google_reqs + \
        cwl_reqs + \
        htcondor_reqs

    # htcondor is not supported by apple
    if sys.platform != 'linux' or 'linux2':
        all_reqs.remove(htcondor)

    setup(
        name='toil',
        version=version.distVersion,
        description='Pipeline management software for clusters.',
        author='Benedict Paten',
        author_email='benedict@soe.usc.edu',
        url="https://github.com/BD2KGenomics/toil",
        classifiers=["License :: OSI Approved :: Apache Software License"],
        license="Apache License v2.0",
        install_requires=[
            'bd2k-python-lib>=1.14a1.dev35',
            'dill==0.2.5',
            'six>=1.10.0',
            'future',
            'requests==2.18.4',
            'docker==2.5.1',
            'subprocess32==3.5.0rc1'],
        extras_require={
            'mesos': mesos_reqs,
            'aws': aws_reqs,
            'azure': azure_reqs,
            'encryption': encryption_reqs,
            'google': google_reqs,
            'cwl': cwl_reqs,
            'wdl': wdl_reqs,
            'htcondor': htcondor_reqs,
            'all': all_reqs},
        package_dir={'': 'src'},
        packages=find_packages(where='src',
                               # Note that we intentionally include the top-level `test` package for
                               # functionality like the @experimental and @integrative decoratorss:
                               exclude=['*.test.*']),
        # Unfortunately, the names of the entry points are hard-coded elsewhere in the code base so
        # you can't just change them here. Luckily, most of them are pretty unique strings, and thus
        # easy to search for.
        entry_points={
            'console_scripts': [
                'toil = toil.utils.toilMain:main',
                '_toil_worker = toil.worker:main',
                'cwltoil = toil.cwl.cwltoil:main [cwl]',
                'toil-cwl-runner = toil.cwl.cwltoil:main [cwl]',
                'toil-wdl-runner = toil.wdl.toilwdl:main',
                '_toil_mesos_executor = toil.batchSystems.mesos.executor:main [mesos]']})


def importVersion():
    """
    Load and return the module object for src/toil/version.py, generating it from the template if
    required.
    """
    import imp
    try:
        # Attempt to load the template first. It only exists in a working copy cloned via git.
        import version_template
    except ImportError:
        # If loading the template fails we must be in a unpacked source distribution and
        # src/toil/version.py will already exist.
        pass
    else:
        # Use the template to generate src/toil/version.py
        import os
        import errno
        from tempfile import NamedTemporaryFile

        new = version_template.expand_()
        try:
            with open('src/toil/version.py') as f:
                old = f.read()
        except IOError as e:
            if e.errno == errno.ENOENT:
                old = None
            else:
                raise

        if old != new:
            with NamedTemporaryFile(dir='src/toil', prefix='version.py.', delete=False) as f:
                f.write(new)
            os.rename(f.name, 'src/toil/version.py')
    # Unfortunately, we can't use a straight import here because that would also load the stuff
    # defined in src/toil/__init__.py which imports modules from external dependencies that may
    # yet to be installed when setup.py is invoked.
    return imp.load_source('toil.version', 'src/toil/version.py')


version = importVersion()
runSetup()<|MERGE_RESOLUTION|>--- conflicted
+++ resolved
@@ -53,14 +53,9 @@
     encryption_reqs = [
         pynacl]
     google_reqs = [
-<<<<<<< HEAD
-                  gcs_oauth2_boto_plugin,  # is this being used??
-                  apacheLibcloud,
-                  boto,
-                  gcs]
-=======
+        gcs_oauth2_boto_plugin,  # is this being used??
+        apacheLibcloud,
         gcs]
->>>>>>> 3e7a6a59
     cwl_reqs = [
         cwltool,
         schemaSalad,
