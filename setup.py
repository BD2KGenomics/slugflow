# Copyright (C) 2015-2016 Regents of the University of California
#
# Licensed under the Apache License, Version 2.0 (the "License");
# you may not use this file except in compliance with the License.
# You may obtain a copy of the License at
#
#     http://www.apache.org/licenses/LICENSE-2.0
#
# Unless required by applicable law or agreed to in writing, software
# distributed under the License is distributed on an "AS IS" BASIS,
# WITHOUT WARRANTIES OR CONDITIONS OF ANY KIND, either express or implied.
# See the License for the specific language governing permissions and
# limitations under the License.
from setuptools import find_packages, setup
import sys
import os
import copy

# setting the 'CPPFLAGS' flag specifies the necessary cython dependency for "http-parser", for more info:
# toil issue: https://github.com/DataBiosphere/toil/issues/2924
# very similar to this issue: https://github.com/mcfletch/pyopengl/issues/11
# the "right way" is waiting for a fix from "http-parser", but this fixes things in the meantime since that might take a while
cppflags = os.environ.get('CPPFLAGS')
if cppflags:
    # note, duplicate options don't affect things here so we don't check - Mark D
    os.environ['CPPFLAGS'] = ' '.join([cppflags, '-DPYPY_VERSION'])
else:
    os.environ['CPPFLAGS'] = '-DPYPY_VERSION'


def runSetup():
    """
    Calls setup(). This function exists so the setup() invocation preceded more internal
    functionality. The `version` module is imported dynamically by importVersion() below.
    """
    boto = 'boto==2.48.0'
    boto3 = 'boto3>=1.7.50, <2.0'
    futures = 'futures==3.1.1'
    pycryptodome = 'pycryptodome==3.5.1'
    pymesos = 'pymesos==0.3.7'
    psutil = 'psutil >= 3.0.1, <6'
    pynacl = 'pynacl==1.1.2'
    gcs = 'google-cloud-storage==1.6.0'
    gcs_oauth2_boto_plugin = 'gcs_oauth2_boto_plugin==1.14'
    apacheLibcloud = 'apache-libcloud==2.2.1'
    cwltool = 'cwltool<=2.0.20200126090152'
    galaxyToolUtil = 'galaxy-tool-util'
    htcondor = 'htcondor>=8.6.0'
    kubernetes = 'kubernetes>=10, <11'
<<<<<<< HEAD
=======
    pytz = 'pytz>=2012'
>>>>>>> 6d3dae32
    dill = 'dill==0.2.7.1'
    six = 'six>=1.10.0'
    future = 'future'
    requests = 'requests>=2, <3'
    docker = 'docker==2.5.1'
    dateutil = 'python-dateutil'
    addict = 'addict<=2.2.0'
    sphinx = 'sphinx==1.7.5'
    pathlib2 = 'pathlib2==2.3.2'

    core_reqs = [
        dill,
        six,
        future,
        requests,
        docker,
        dateutil,
        psutil,
        addict,
        sphinx,
        pathlib2,
        pytz]

    aws_reqs = [
        boto,
        boto3,
        futures,
        pycryptodome]
    cwl_reqs = [
        cwltool,
        galaxyToolUtil]
    encryption_reqs = [
        pynacl]
    google_reqs = [
        gcs_oauth2_boto_plugin,  # is this being used??
        apacheLibcloud,
        gcs]
    htcondor_reqs = [
        htcondor]
    kubernetes_reqs = [
        kubernetes]
    mesos_reqs = [
        pymesos,
        psutil]
    wdl_reqs = []
    

    # htcondor is not supported by apple
    # this is tricky to conditionally support in 'all' due
    # to how wheels work, so it is not included in all and
    # must be explicitly installed as an extra
    all_reqs = \
        aws_reqs + \
        cwl_reqs + \
        encryption_reqs + \
        google_reqs + \
        kubernetes_reqs + \
        mesos_reqs


    setup(
        name='toil',
        version=version.distVersion,
        description='Pipeline management software for clusters.',
        author='Benedict Paten',
        author_email='benedict@soe.usc.edu',
        url="https://github.com/DataBiosphere/toil",
        classifiers=[
          'Development Status :: 5 - Production/Stable',
          'Environment :: Console',
          'Intended Audience :: Developers',
          'Intended Audience :: Science/Research',
          'Intended Audience :: Healthcare Industry',
          'License :: OSI Approved :: Apache Software License',
          'Natural Language :: English',
          'Operating System :: MacOS :: MacOS X',
          'Operating System :: POSIX',
          'Operating System :: POSIX :: Linux',
          'Programming Language :: Python :: 3.6',
          'Topic :: Scientific/Engineering',
          'Topic :: Scientific/Engineering :: Bio-Informatics',
          'Topic :: Scientific/Engineering :: Astronomy',
          'Topic :: Scientific/Engineering :: Atmospheric Science',
          'Topic :: Scientific/Engineering :: Information Analysis',
          'Topic :: Scientific/Engineering :: Medical Science Apps.',
          'Topic :: System :: Distributed Computing',
          'Topic :: Utilities'],
        license="Apache License v2.0",
        install_requires=core_reqs,
        extras_require={
            'aws': aws_reqs,
            'cwl': cwl_reqs,
            'encryption': encryption_reqs,
            'google': google_reqs,
            'htcondor:sys_platform!="darwin"': htcondor_reqs,
            'kubernetes': kubernetes_reqs,
            'mesos': mesos_reqs,
            'wdl': wdl_reqs,
            'all': all_reqs},
        package_dir={'': 'src'},
        packages=find_packages(where='src',
                               # Note that we intentionally include the top-level `test` package for
                               # functionality like the @experimental and @integrative decoratorss:
                               exclude=['*.test.*']),
        package_data = {
            '': ['*.yml', 'cloud-config'],
        },
        # Unfortunately, the names of the entry points are hard-coded elsewhere in the code base so
        # you can't just change them here. Luckily, most of them are pretty unique strings, and thus
        # easy to search for.
        entry_points={
            'console_scripts': [
                'toil = toil.utils.toilMain:main',
                '_toil_worker = toil.worker:main',
                'toil-cwl-runner = toil.cwl.cwltoil:main [cwl]',
                'toil-wdl-runner = toil.wdl.toilwdl:main',
                '_toil_mesos_executor = toil.batchSystems.mesos.executor:main [mesos]',
                '_toil_kubernetes_executor = toil.batchSystems.kubernetes:executor [kubernetes]']})


def importVersion():
    """
    Load and return the module object for src/toil/version.py, generating it from the template if
    required.
    """
    import imp
    try:
        # Attempt to load the template first. It only exists in a working copy cloned via git.
        import version_template
    except ImportError:
        # If loading the template fails we must be in a unpacked source distribution and
        # src/toil/version.py will already exist.
        pass
    else:
        # Use the template to generate src/toil/version.py
        import os
        import errno
        from tempfile import NamedTemporaryFile

        new = version_template.expand_()
        try:
            with open('src/toil/version.py') as f:
                old = f.read()
        except IOError as e:
            if e.errno == errno.ENOENT:
                old = None
            else:
                raise

        if old != new:
            with NamedTemporaryFile(mode='w', dir='src/toil', prefix='version.py.', delete=False) as f:
                f.write(new)
            os.rename(f.name, 'src/toil/version.py')
    # Unfortunately, we can't use a straight import here because that would also load the stuff
    # defined in src/toil/__init__.py which imports modules from external dependencies that may
    # yet to be installed when setup.py is invoked.
    return imp.load_source('toil.version', 'src/toil/version.py')


version = importVersion()
runSetup()<|MERGE_RESOLUTION|>--- conflicted
+++ resolved
@@ -12,9 +12,7 @@
 # See the License for the specific language governing permissions and
 # limitations under the License.
 from setuptools import find_packages, setup
-import sys
 import os
-import copy
 
 # setting the 'CPPFLAGS' flag specifies the necessary cython dependency for "http-parser", for more info:
 # toil issue: https://github.com/DataBiosphere/toil/issues/2924
@@ -47,10 +45,7 @@
     galaxyToolUtil = 'galaxy-tool-util'
     htcondor = 'htcondor>=8.6.0'
     kubernetes = 'kubernetes>=10, <11'
-<<<<<<< HEAD
-=======
     pytz = 'pytz>=2012'
->>>>>>> 6d3dae32
     dill = 'dill==0.2.7.1'
     six = 'six>=1.10.0'
     future = 'future'
